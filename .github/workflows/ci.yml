name: C++ CI Workflow

on:
  push:
  pull_request:
  schedule:
  # * is a special character in YAML so you have to quote this string
  # Execute a "nightly" build at 2 AM UTC 
  - cron:  '0 2 * * *'

env:
  vcpkg_robotology_TAG: v0.5.0
  YCM_TAG: v0.12.0
  YARP_TAG: v3.4.1
  ICUB_TAG: v1.17.0
  # Overwrite the VCPKG_INSTALLATION_ROOT env variable defined by GitHub Actions to point to our vcpkg  
  VCPKG_INSTALLATION_ROOT: C:\robotology\vcpkg
  
jobs:
  build:
    name: '[${{ matrix.os }}@${{ matrix.build_type }}]'
    runs-on: ${{ matrix.os }}
    strategy:
      matrix:
        build_type: [Release]
        os: [ubuntu-18.04, ubuntu-20.04, windows-latest, macOS-latest]

    steps:
    - uses: actions/checkout@master
        
    # Print environment variables to simplify development and debugging
    - name: Environment Variables
      shell: bash
      run: env
    
    # Remove apt repos that are known to break from time to time 
    # See https://github.com/actions/virtual-environments/issues/323  
    - name: Remove broken apt repos [Ubuntu]
      if: contains(matrix.os, 'ubuntu')
      run: |
        for apt_file in `grep -lr microsoft /etc/apt/sources.list.d/`; do sudo rm $apt_file; done
        
    # ============
    # DEPENDENCIES
    # ============
    
    - name: Dependencies [Windows]
      if: matrix.os == 'windows-latest'
      run: |
        # To avoid spending a huge time compiling vcpkg dependencies, we download a root that comes precompiled with all the ports that we need 
        choco install -y wget unzip
        # To avoid problems with non-relocatable packages, we unzip the archive exactly in the same C:/robotology/vcpkg 
        # that has been used to create the pre-compiled archive
        wget https://github.com/robotology/robotology-superbuild-dependencies-vcpkg/releases/download/${env:vcpkg_robotology_TAG}/vcpkg-robotology.zip
        unzip vcpkg-robotology.zip -d C:/
        rm vcpkg-robotology.zip
   
    - name: Additional vcpkg Dependencies [Windows]
      if: matrix.os == 'windows-latest'
      shell: bash
      run: |
        # Install dependencies that are not included in the robotology-superbuild-dependencies-vcpkg archive (for now)
        ${VCPKG_INSTALLATION_ROOT}/vcpkg.exe install assimp:x64-windows

    - name: Dependencies [macOS]
      if: matrix.os == 'macOS-latest'
      run: |
<<<<<<< HEAD
        brew install ace assimp boost eigen swig qt5 
=======
        brew install ace assimp boost eigen ipopt swig qt5 orocos-kdl
>>>>>>> c88754da
    
    - name: Dependencies [Ubuntu]
      if: contains(matrix.os, 'ubuntu')
      run: |
        sudo apt-get update
        sudo apt-get install \
            git build-essential cmake libace-dev coinor-libipopt-dev libeigen3-dev swig \
            qtbase5-dev qtdeclarative5-dev qtmultimedia5-dev libqt5charts5-dev \
            libxml2-dev liboctave-dev python-dev python3-numpy valgrind libassimp-dev
        
    - name: Cache Source-based Dependencies
      id: cache-source-deps
      uses: actions/cache@v1
      with:
        path: ${{ github.workspace }}/install/deps
        # Including ${{ runner.temp }} is a workaround for https://github.com/robotology/whole-body-estimators/issues/60
        key: source-deps-${{ matrix.os }}-${{ runner.os }}-${{ runner.temp }}-vcpkg-robotology-${{ env.vcpkg_robotology_TAG }}-ycm-${{ env.YCM_TAG }}-yarp-${{ env.YARP_TAG }}-icub-${{ env.ICUB_TAG }}-github-workspace-${{ env.GITHUB_WORKSPACE }}
    
    - name: Source-based Dependencies [Windows] 
      if: steps.cache-source-deps.outputs.cache-hit != 'true' && matrix.os == 'windows-latest-disable-until-issue-569-is-solved'
      shell: bash
      run: |
        # YCM
        git clone https://github.com/robotology/ycm
        cd ycm
        git checkout ${YCM_TAG}
        mkdir -p build
        cd build
        cmake -A x64 -DCMAKE_TOOLCHAIN_FILE=${VCPKG_INSTALLATION_ROOT}/scripts/buildsystems/vcpkg.cmake -DCMAKE_INSTALL_PREFIX=${GITHUB_WORKSPACE}/install/deps ..
        cmake --build . --config ${{ matrix.build_type }} --target INSTALL 
        # YARP
        git clone -b ${YARP_TAG} https://github.com/robotology/yarp
        cd yarp
        mkdir -p build
        cd build
        cmake -A x64 -DCMAKE_TOOLCHAIN_FILE=${VCPKG_INSTALLATION_ROOT}/scripts/buildsystems/vcpkg.cmake \
              -DCMAKE_PREFIX_PATH=${GITHUB_WORKSPACE}/install/deps -DCMAKE_INSTALL_PREFIX=${GITHUB_WORKSPACE}/install/deps ..
        cmake --build . --config ${{ matrix.build_type }} --target INSTALL 
        # Workaround for https://github.com/robotology-dependencies/robotology-vcpkg-binary-ports/issues/3
        export IPOPT_DIR=${VCPKG_INSTALLATION_ROOT}/installed/x64-windows
        # ICUB
        git clone -b ${ICUB_TAG} https://github.com/robotology/icub-main
        cd icub-main
        mkdir -p build
        cd build
        cmake -A x64 -DCMAKE_TOOLCHAIN_FILE=${VCPKG_INSTALLATION_ROOT}/scripts/buildsystems/vcpkg.cmake \
              -DCMAKE_PREFIX_PATH=${GITHUB_WORKSPACE}/install/deps -DCMAKE_INSTALL_PREFIX=${GITHUB_WORKSPACE}/install/deps ..
        cmake --build . --config ${{ matrix.build_type }} --target INSTALL 
        
    - name: Source-based Dependencies [Ubuntu/macOS] 
      if: steps.cache-source-deps.outputs.cache-hit != 'true' && (contains(matrix.os, 'ubuntu') || matrix.os == 'macOS-latest')
      shell: bash
      run: |
        # YCM
        git clone -b ${YCM_TAG} https://github.com/robotology/ycm
        cd ycm
        mkdir -p build
        cd build
        cmake -DCMAKE_INSTALL_PREFIX=${GITHUB_WORKSPACE}/install/deps ..
        cmake --build . --config ${{ matrix.build_type }} --target install 
        # YARP
        git clone -b ${YARP_TAG} https://github.com/robotology/yarp
        cd yarp
        mkdir -p build
        cd build
        cmake  -DCMAKE_PREFIX_PATH=${GITHUB_WORKSPACE}/install/deps -DCMAKE_INSTALL_PREFIX=${GITHUB_WORKSPACE}/install/deps ..
        cmake --build . --config ${{ matrix.build_type }} --target install 
        # ICUB
        git clone -b ${ICUB_TAG} https://github.com/robotology/icub-main
        cd icub-main
        mkdir -p build
        cd build
        cmake -DCMAKE_PREFIX_PATH=${GITHUB_WORKSPACE}/install/deps -DCMAKE_INSTALL_PREFIX=${GITHUB_WORKSPACE}/install/deps ..
        cmake --build . --config ${{ matrix.build_type }} --target install 
 
 
    - name: Dependencies (workaround for portaudio YCM problem) [macOS]
      if: matrix.os == 'macOS-latest'
      run: |
        brew install octave
 
    # ===================
    # CMAKE-BASED PROJECT
    # ===================
    
    - name: Configure [Windows]
      # Use bash also on Windows (otherwise cd, mkdir, ... do not work)
      if: matrix.os == 'windows-latest'
      shell: bash
      run: |
        mkdir -p build
        cd build
        # ipopt disabled until https://github.com/robotology/idyntree/issues/274 is fixed
        cmake -A x64 -DCMAKE_TOOLCHAIN_FILE=${VCPKG_INSTALLATION_ROOT}/scripts/buildsystems/vcpkg.cmake -DCMAKE_PREFIX_PATH=${GITHUB_WORKSPACE}/install/deps \
              -DIDYNTREE_COMPILE_TESTS:BOOL=ON -DIDYNTREE_USES_ASSIMP:BOOL=ON  -DIDYNTREE_USES_YARP:BOOL=OFF -DIDYNTREE_USES_ICUB_MAIN:BOOL=OFF -DIDYNTREE_RUN_VALGRIND_TESTS:BOOL=ON \
              -DIDYNTREE_USES_PYTHON:BOOL=OFF -DIDYNTREE_USES_OCTAVE:BOOL=OFF -DIDYNTREE_USES_IPOPT:BOOL=OFF \
              -DCMAKE_BUILD_TYPE=${{ matrix.build_type }} -DCMAKE_INSTALL_PREFIX=${GITHUB_WORKSPACE}/install ..

    - name: Configure [Ubuntu/macOS]
      if: contains(matrix.os, 'ubuntu') || matrix.os == 'macOS-latest'
      shell: bash
      run: |
        mkdir -p build
        cd build
        cmake -DCMAKE_PREFIX_PATH=${GITHUB_WORKSPACE}/install/deps -DIDYNTREE_COMPILE_TESTS:BOOL=ON -DIDYNTREE_USES_YARP:BOOL=ON \
              -DIDYNTREE_USES_ICUB_MAIN:BOOL=ON -DIDYNTREE_USES_Qt5:BOOL=ON  -DCMAKE_BUILD_TYPE=${{ matrix.build_type }} -DIDYNTREE_USES_ASSIMP:BOOL=ON \
              -DIDYNTREE_USES_IPOPT:BOOL=ON -DIDYNTREE_USES_OCTAVE:BOOL=ON -DCMAKE_INSTALL_PREFIX=${GITHUB_WORKSPACE}/install ..

    - name: Enable additional Ubuntu options (Valgrind, Python) [Ubuntu] 
      if: contains(matrix.os, 'ubuntu')
      run: |
        cd build
        # Assimp is disabled on Ubuntu as a workaround for https://github.com/robotology/idyntree/issues/663
        cmake -DIDYNTREE_USES_PYTHON:BOOL=ON -DIDYNTREE_RUN_VALGRIND_TESTS:BOOL=ON .
        # For some reason, Ubuntu 18.04 image in GitHub Actions contain OpenBLAS 0.3.5, that is affected by https://github.com/xianyi/OpenBLAS/issues/2003
        # As a workaround, we test against the regular blas instead of openblas
        sudo apt-get install libblas-dev libatlas-base-dev
        sudo apt-get remove libopenblas-base
        
    - name: Build
      shell: bash
      run: |
        cd build
        # Attempt of fix for using YARP idl generators (that link ACE) in Windows 
        # See https://github.com/robotology/idyntree/issues/569
        export PATH=$PATH:${GITHUB_WORKSPACE}/install/bin:${VCPKG_INSTALLATION_ROOT}/installed/x64-windows/bin:${VCPKG_INSTALLATION_ROOT}/installed/x64-windows/debug/bin
        cmake --build . --config ${{ matrix.build_type }}
        
    - name: Test
      shell: bash
      run: |
        cd build
        ctest --output-on-failure -C ${{ matrix.build_type }} . 
        
    - name: Install [Windows]
      if: matrix.os == 'windows-latest'
      shell: bash
      run: |
        cd build
        cmake --build . --config ${{ matrix.build_type }} --target INSTALL
        
    - name: Install [Ubuntu/macOS]
      if: contains(matrix.os, 'ubuntu') || matrix.os == 'macOS-latest'
      shell: bash
      run: |
        cd build
        cmake --build . --config ${{ matrix.build_type }} --target install
        
    - name: Compile Examples [Windows]
      if: matrix.os == 'windows-latest'
      shell: bash
      run: |
        cd examples
        mkdir -p build
        cd build
        cmake -A x64 -DCMAKE_TOOLCHAIN_FILE=${VCPKG_INSTALLATION_ROOT}/scripts/buildsystems/vcpkg.cmake \
              -DCMAKE_PREFIX_PATH="${GITHUB_WORKSPACE}/install/deps;${GITHUB_WORKSPACE}/install" .. 
        cmake --build . --config ${{ matrix.build_type }}
        
    - name: Compile Examples [Ubuntu/macOS]
      if: contains(matrix.os, 'ubuntu') || matrix.os == 'macOS-latest'
      shell: bash
      run: |
        cd examples
        mkdir -p build
        cd build
        cmake -DCMAKE_PREFIX_PATH="${GITHUB_WORKSPACE}/install/deps;${GITHUB_WORKSPACE}/install" .. 
        cmake --build . --config ${{ matrix.build_type }}

        
    - name: Check build if some dependencies are not enabled [Ubuntu]
      if: contains(matrix.os, 'ubuntu')
      shell: bash
      run: |
        cd build
        for missing_dep in ASSIMP Qt5 IPOPT; do
            echo "Testing ${missing_dep} as missing dependency."
            # Deselect missing dependency and build
            cmake -DIDYNTREE_USES_${missing_dep}:BOOL=OFF .
            cmake --build . --config ${{ matrix.build_type }}
            # Enable again dependency 
            cmake -DIDYNTREE_USES_${missing_dep}:BOOL=ON .
        done<|MERGE_RESOLUTION|>--- conflicted
+++ resolved
@@ -65,11 +65,7 @@
     - name: Dependencies [macOS]
       if: matrix.os == 'macOS-latest'
       run: |
-<<<<<<< HEAD
-        brew install ace assimp boost eigen swig qt5 
-=======
-        brew install ace assimp boost eigen ipopt swig qt5 orocos-kdl
->>>>>>> c88754da
+        brew install ace assimp boost eigen ipopt swig qt5
     
     - name: Dependencies [Ubuntu]
       if: contains(matrix.os, 'ubuntu')
