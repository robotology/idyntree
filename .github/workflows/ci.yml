--- conflicted
+++ resolved
@@ -168,13 +168,8 @@
               -DIDYNTREE_USES_ICUB_MAIN:BOOL=ON -DIDYNTREE_USES_Qt5:BOOL=ON  -DCMAKE_BUILD_TYPE=${{ matrix.build_type }} -DIDYNTREE_USES_ASSIMP:BOOL=ON \
               -DIDYNTREE_USES_OCTAVE:BOOL=ON -DCMAKE_INSTALL_PREFIX=${GITHUB_WORKSPACE}/install ..
 
-<<<<<<< HEAD
     - name: Enable additional Ubuntu options (Valgrind, Python, legacy KDL) [Ubuntu] 
-      if: matrix.os == 'ubuntu-latest'
-=======
-    - name: Enable additional Ubuntu options (Valgrind, Octave, Python, legacy KDL) [Ubuntu] 
-      if: contains(matrix.os, 'ubuntu')
->>>>>>> 0831aac2
+      if: contains(matrix.os, 'ubuntu')
       run: |
         cd build
         # Assimp is disabled on Ubuntu as a workaround for https://github.com/robotology/idyntree/issues/663
