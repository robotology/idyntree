--- conflicted
+++ resolved
@@ -11,7 +11,6 @@
 setuptools.setup(
     cmdclass=dict(build_ext=cmake_build_extension.BuildExtension),
     ext_modules=[
-<<<<<<< HEAD
         cmake_build_extension.CMakeExtension(
             name="BuildAndInstall",
             install_prefix="idyntree",
@@ -30,28 +29,9 @@
                 "-DIDYNTREE_USES_WORHP:BOOL=OFF",
                 "-DIDYNTREE_USES_YARP:BOOL=OFF",
                 "-DIDYNTREE_USES_ICUB_MAIN:BOOL=OFF",
+                "-DIDYNTREE_PYTHON_PIP_METADATA_INSTALL:BOOL=OFF",
             ]
             + CIBW_CMAKE_OPTIONS,
         ),
-=======
-        CMakeExtension(name='BuildAndInstall',
-                       install_prefix="idyntree",
-                       cmake_configure_options=[
-                           "-DBUILD_SHARED_LIBS:BOOL=OFF",
-                           "-DIDYNTREE_USES_PYTHON:BOOL=ON",
-                           "-DIDYNTREE_COMPILE_TESTS:BOOL=OFF",
-                           "-DIDYNTREE_PACKAGE_FOR_PYPI:BOOL=ON",
-                           "-DIDYNTREE_USES_IPOPT:BOOL=ON",
-                           "-DIDYNTREE_USES_ASSIMP:BOOL=ON",
-                           "-DIDYNTREE_USES_IRRLICHT:BOOL=OFF",
-                           "-DIDYNTREE_USES_QT5:BOOL=OFF",
-                           "-DIDYNTREE_USES_OSQPEIGEN:BOOL=OFF",
-                           "-DIDYNTREE_USES_ALGLIB:BOOL=OFF",
-                           "-DIDYNTREE_USES_WORHP:BOOL=OFF",
-                           "-DIDYNTREE_USES_YARP:BOOL=OFF",
-                           "-DIDYNTREE_USES_ICUB_MAIN:BOOL=OFF",
-                           "-DIDYNTREE_PYTHON_PIP_METADATA_INSTALL:BOOL=OFF",
-                       ] + CIBW_CMAKE_OPTIONS),
->>>>>>> 208a2856
     ],
 )