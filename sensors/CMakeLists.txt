--- conflicted
+++ resolved
@@ -13,19 +13,11 @@
 get_property(IDYNTREE_TREE_INCLUDE_DIRS GLOBAL PROPERTY IDYNTREE_TREE_INCLUDE_DIRS)
 
 include_directories(${IDYNTREE_TREE_INCLUDE_DIRS})
-<<<<<<< HEAD
-
-=======
->>>>>>> a25f4860
 
 #include system headers
 include_directories(SYSTEM ${orocos_kdl_INCLUDE_DIRS}
                             ${EIGEN3_INCLUDE_DIR})
 
-<<<<<<< HEAD
-
-=======
->>>>>>> a25f4860
 set(IDYNTREE_SENSORS_HEADERS include/iDynTree/Sensors/Sensors.hpp
                              include/iDynTree/Sensors/SixAxisFTSensor.hpp)
 
