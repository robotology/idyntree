--- conflicted
+++ resolved
@@ -7,7 +7,6 @@
 
 ## [Unreleased]
 
-<<<<<<< HEAD
 ### Added
 - Added a new function to `iDynTreeWrappers` for the function `getWorldTransformsAsHomogeneous`.
 - Added functions for having a MATLAB iDynTree Visualizer in `iDynTreeWrappers`. Some time optimization has been performed (https://github.com/robotology/idyntree/issues/659).
@@ -17,13 +16,12 @@
 - Added `bindings` for `InverseKinematics` (https://github.com/robotology/idyntree/pull/633).
 - Implement `cbegin()` / `cend()` and `begin()` / `end()` methods for `VectorDynSize` and `VectorFixSize` (https://github.com/robotology/idyntree/pull/646).
 - Added CI for MacOS with `IDYNTREE_USES_OCTAVE` `ON`
-=======
+
 ## [1.0.6] - 2020-05-06
 
 ### Fixed
 - Fixed compilation with ipopt installed via vcpkg (https://github.com/robotology/idyntree/pull/689).
 - Fixed compilation with Visual Studio 2019 16.6 (https://github.com/robotology/idyntree/pull/672).
->>>>>>> 45183560
 
 ## [1.0.5] - 2020-04-03
 
