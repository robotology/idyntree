--- conflicted
+++ resolved
@@ -7,7 +7,6 @@
 
 ## [Unreleased]
 
-<<<<<<< HEAD
 ### Added
 - Added a new function to `iDynTreeWrappers` for the function `getWorldTransformsAsHomogeneous`.
 - Added functions for having a MATLAB iDynTree Visualizer in `iDynTreeWrappers`. Some time optimization has been performed (https://github.com/robotology/idyntree/issues/659).
@@ -17,13 +16,12 @@
 - Added `bindings` for `InverseKinematics` (https://github.com/robotology/idyntree/pull/633).
 - Implement `cbegin()` / `cend()` and `begin()` / `end()` methods for `VectorDynSize` and `VectorFixSize` (https://github.com/robotology/idyntree/pull/646).
 - Added CI for MacOS with `IDYNTREE_USES_OCTAVE` `ON`
-=======
+
 ## [1.0.7] - 2020-06-07
 
 ### Fixed
 - Fixed compilation with assimp installed with apt-get on Ubuntu 20.04 (https://github.com/robotology/idyntree/pull/692, https://github.com/robotology/idyntree/issues/693). 
 - Fixed compilation with Octave >= 5 (https://github.com/robotology/idyntree/pull/692, https://github.com/robotology/idyntree/pull/677). 
->>>>>>> 0831aac2
 
 ## [1.0.6] - 2020-05-06
 
