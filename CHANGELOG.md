# Changelog
All notable changes to this project will be documented in this file.

The format is based on [Keep a Changelog](https://keepachangelog.com/en/1.0.0/).
and this project adheres to [Semantic Versioning](https://semver.org/spec/v2.0.0.html).

## [Unreleased Major]


## [Unreleased]

<<<<<<< HEAD
### Fixed
- Fix compilation against PyPy (https://github.com/robotology/idyntree/pull/1018).
=======
### Changed
- estimateExternalWrenches: Avoid to compute the pseudoinverse to evaluate the external wrenches (https://github.com/robotology/idyntree/pull/1017).
>>>>>>> 23daf55b

## [6.1.0] - 2022-08-18

### Added
- Added creation of sub model object starting from the full model and a sub traversal (https://github.com/robotology/idyntree/pull/1011).

### Fixed
- Fix bug of `InverseKinematics::updateRotationTarget`  that did not actually changed the RotationWeight, but changed the PositionWeight instead (https://github.com/robotology/idyntree/pull/1012).


## [6.0.0] - 2022-07-19

### Added
- Added a new Berdy variant that accounts for estimating the external link wrenches independently of the internal joint torque estimates (https://github.com/robotology/idyntree/pull/991).

### Changed
- Changed signature of the method `BerdyHelper::serializeDynamicVariables` in order to serialize also the `RCM_SENSOR` (https://github.com/robotology/idyntree/pull/991).

## [5.3.0] - 2022-07-19

### Added
- Additional functionalities for pybind11 bindings (https://github.com/robotology/idyntree/pull/1001):
     - `Twist` class
     - `ModelLoader` class
     - Basic kinematics support in `KinDynComputations`

### Changed
- No warning is printed if a sensor not supported by iDynTree is found in an URDF file (https://github.com/robotology/idyntree/pull/997).

## [5.2.1] - 2022-05-19

### Fixed 
- Fixed compatibility with YARP 3.7  (https://github.com/robotology/idyntree/pull/992).

## [5.2.0] - 2022-05-09

### Added
- Added `DHChain` class to the bindings (https://github.com/robotology/idyntree/pull/984).

### Fixed
- Fixed problems of running two (or more) times the `iDynTree.Visualizer` class on Windows when using SDL >= 1.2.52 (https://github.com/robotology/idyntree/pull/988, https://github.com/robotology/idyntree/pull/986).

## [5.1.0] - 2022-02-25

### Added
- Expose some Rotation conversion functions for pybind11 bindings (https://github.com/robotology/idyntree/pull/973).

### Fixed
- Fixed compatibility at CMake level on macOS with MATLAB R2021a and R2021b (https://github.com/robotology/idyntree/pull/978).

## [5.0.1] - 2022-02-23

### Fixed

- Avoid to use iDynTree material (for example the one specified in URDF) when `.obj` meshes are loaded in the Irrlicht visualizer (https://github.com/robotology/idyntree/pull/974).
- Fix crash on `Visualizer::close` on Windows (https://github.com/robotology/idyntree/pull/976). The fix works only if the used Irrlicht is compiled with SDL support.

## [5.0.0] - 2022-02-08

### Added
- Implement the possibility to use `FromPython` to generate rotation and position in the python
  SWIG bindings starting from arrays (https://github.com/robotology/idyntree/pull/959)

## [4.4.0] - 2022-02-08

### Added
- Implement `idyntree-model-view-meshcat` application (https://github.com/robotology/idyntree/pull/961).

### Fixed
- Fix loading material and color information from URDF files (https://github.com/robotology/idyntree/pull/961).
- Make sure that `pip` is aware of the `idyntree` Python package if iDynTree is installed just via CMake (https://github.com/robotology/idyntree/pull/963).

## [4.3.1] - 2022-01-10

### Fixed
- Fixed `iDynTree::ModelExporter` class and `idyntree-model-simplify-shapes` utility to generate specification-conforming URDF files, by adding huge velocity and effort limits to joints, as these limits are currently not stored inside the `iDynTree::Model` class (https://github.com/robotology/idyntree/pull/957, https://github.com/robotology/idyntree/issues/955).

## [4.3.0] - 2021-11-22

### Added
- Added the possibility to draw in different portions of the visualizer window and textures at the same time. Allow disabling the drawing on textures (https://github.com/robotology/idyntree/pull/903).
- Implement the `operator[]` for `LinkPositions`, `LinkVelArray` and `LinkAccArray` in the swig python bindings (https://github.com/robotology/idyntree/pull/949)
- Expose `ModelTestUtils` in swig bindings (https://github.com/robotology/idyntree/pull/949)
- Define base and joints attributes for `FreeFloatingPos`, `FreeFloatingVel` and `FreeFloatingAcc` in swig bindings (https://github.com/robotology/idyntree/pull/949)

### Deprecated
- The `iDynTree::Visualizer::enviroment()` was deprecated. Please use the `iDynTree::Visualizer::environment()` method instead (https://github.com/robotology/idyntree/pull/903).
- The `iDynTree::idyntree-modelio-urdf` CMake imported target used when using classes such as `iDynTree::ModelLoader` and `iDynTree::ModelExporter`  was deprecated. Please use the `iDynTree::idyntree-modelio` imported target instead.

### Removed
- The tools that depend on YARP (`urdf2dh`, `yarprobotstatepublisher`, `idyntree-sole-gui`, `iDynTreePlotter`) have been moved in [`idyntree-yarp-tools`](https://github.com/robotology/idyntree-yarp-tools) and their have been removed from iDynTree, together with the the option `IDYNTREE_COMPILES_YARP_TOOLS` that was been introduced to disable their compilation in iDynTree 3 (https://github.com/robotology/idyntree/pull/940).

### Fixed
- Fixed the conversion from irrlicht pixels to iDynTree pixels. Fixed a typo in the environment method of the visualizer. Fixed the running of two visualizer instances in the same process (https://github.com/robotology/idyntree/pull/903).
- Fixed the update of the vectors in the visualization that caused the FPS to drop (https://github.com/robotology/idyntree/pull/921).
- Fixed compatibility with pybind11 >= 2.6.0 (https://github.com/robotology/idyntree/issues/867, https://github.com/robotology/idyntree/pull/937).

## [Unreleased]

### Added
- Added support for exporting joint position limits to URDF for 1-DoF joints
  (prismatic and revolute).
- Added pybind11 python bindings for adding and reading joint limits.
- Added the `ModelTransformsSolidShapes.h` header in the `iDynTree::idyntree-solid-shapes` library.
  At the moment, this header contains just the `iDynTree::approximateSolidShapesWithPrimitiveShape`
  function, useful to approximate the solid shapes of a given iDynTree::Model to a series of bounding boxes (https://github.com/robotology/idyntree/pull/941).
- Added `idyntree-model-simplify-shapes` command line tool. This tool is useful to take in input a model, and
  return in output the same model, but with all the geometries of the model approximated with their axis aligned
  bounding boxes (https://github.com/robotology/idyntree/issues/933, https://github.com/robotology/idyntree/pull/941).

### Fixed
- In the URDF exporter, export only frames attached to the exported traversal [#914](https://github.com/robotology/idyntree/pull/914).
- Fixed handling of the AMENT_PREFIX_PATH environment variable (https://github.com/robotology/idyntree/pull/915).
- `__is_mesh` in the `MeshcatVisualizer` now returns `false` for non-meshes, and instead was raising an error (https://github.com/robotology/idyntree/pull/925).

### Deprecated
- The option `IDYNTREE_COMPILES_YARP_TOOLS`, that was already deprecated in iDynTree 3, is now set to `OFF` by default. It will be removed in iDynTree 5, please use the repo https://github.com/robotology/idyntree-yarp-tools instead (https://github.com/robotology/idyntree/pull/919).


## [4.2.0] - 2021-07-23

### Added
- Add the possibility to pass the zmq url to the meshcat visualizer, to simplify its use in [Google Colab](https://colab.research.google.com) (https://github.com/robotology/idyntree/pull/905).

## [4.1.0] - 2021-07-22

### Added
- Add the `MeshcatVisualizer` Python class (https://github.com/robotology/idyntree/pull/901). This class uses [meshcat](https://github.com/rdeits/meshcat-python) to visualize the state of a model either in a browser or in a Jupyter cell. Check the example in `examples/python/MeshcatVisualizerExample.ipynb`.

## [4.0.0] - 2021-07-16

### Added
- Add the visualization of labels in the visualizer (https://github.com/robotology/idyntree/pull/879)

### Removed
- Remove headers `iDynTree/Core/AngularForceVector3.h`, `iDynTree/Core/AngularMotionVector3.h`, `include/iDynTree/Core/ForceVector3.h`, `iDynTree/Core/LinearForceVector3.h`, `include/iDynTree/Core/LinearMotionVector3.h`, `include/iDynTree/Core/MotionVector3.h`. They were deprecated in iDynTree 2.0 (https://github.com/robotology/idyntree/pull/708, https://github.com/robotology/idyntree/pull/885).
- The method `ModelVisualization::getWorldModelTransform()` was removed, it was deprecated in iDynTree 3.0.1 .

## [3.3.1] - 2021-07-16

### Fixed
- Fixed the possibility of installing the bindings of iDynTree (`bindings` directory) on their own, against an already compiled system iDynTree (https://github.com/robotology/idyntree/pull/896).

## [3.3.0] - 2021-07-08

### Added
- Add the `is/asPrismaticJoint` methods in the bindings (https://github.com/robotology/idyntree/issues/881, https://github.com/robotology/idyntree/pull/882)
- Add the possibility of building the binding of iDynTree (`bindings` directory) on their own, against an already compiled system iDynTree (https://github.com/robotology/idyntree/pull/892/, https://github.com/robotology/robotology-superbuild/pull/817).

### Deprecated
- The tools that depend on YARP (`urdf2dh`, `yarprobotstatepublisher`, `idyntree-sole-gui`, `iDynTreePlotter`) have been moved in [`idyntree-yarp-tools`](https://github.com/robotology/idyntree-yarp-tools) and their use in iDynTree has been deprecated. The option `IDYNTREE_COMPILES_YARP_TOOLS` has been introduced to disable their compilation. This option is set by default to `ON` on iDynTree 3, will exist but default to `OFF` in iDynTree 4, and will be removed in iDynTree 5.

## [3.2.1] - 2021-06-07

### Fixed
- The example file `examples/python/KinDynComputationsTutorial.py` has been fixed to work with Python 3 and iDynTree >= 2.0 (https://github.com/robotology/idyntree/pull/873).
- Fix of a bug introduced by https://github.com/robotology/idyntree/pull/845 and present in iDynTree 3.1.0 and 3.2.0 in the visualization of boxes (https://github.com/robotology/idyntree/pull/874)

## [3.2.0] - 2021-05-15

### Changed
- The `SwigRef.m`, `SwigMem.m` and `SwigGet.m` MATLAB files are now named `iDynTreeSwigRef.m`, `iDynTreeSwigMem.m` and `iDynTreeSwigGet.m`. This ensure prevent the possibility that other libraries (such as CasADi) install files with the same name in the MATLAB path with incompatible content (https://github.com/robotology/idyntree/issues/865, https://github.com/robotology/idyntree/pull/868).

## [3.1.0] - 2021-04-23

### Added
- Add the possibility to use `MatrixView` and `Span` as input/output objects for `InverseKinematics` class (https://github.com/robotology/idyntree/pull/822).
- Add the possibility to get frame trasform from the visualizer, and to use frame/link name in place of indices (https://github.com/robotology/idyntree/pull/849).
- Add `IDYNTREE_DETECT_ACTIVE_PYTHON_SITEPACKAGES` CMake option (default value: OFF) to detect and install in the active site-package directory the Python bindings (https://github.com/robotology/idyntree/pull/852).
- Add inverseDynamicsWithInternalJointForceTorques method to KinDynComputations, this method permits to compute the inverse dynamics, but providing as an output the internal joint 6D force/torque for each joint (https://github.com/robotology/idyntree/pull/857).

### Changed
- The wheels uploaded to PyPI are now `manylinux_2_24` compliant (https://github.com/robotology/idyntree/pull/844)

### Fixed
- Dynamics: In RNEA Dynamic Loop, return zero for wrench corresponding to non-existing parent joint of base link (https://github.com/robotology/idyntree/pull/857).
- Fixed compilation when using Eigen 3.4 (https://github.com/robotology/idyntree/pull/861).

## [3.0.2] - 2021-04-11

### Fixed
- Fixed compilation of Python bindings on Windows (https://github.com/robotology/idyntree/pull/843).

## [3.0.1] - 2021-03-11

### Fixed
- Fixed the `IDYNTREE_USES_ASSIMP` option on Windows if `IDYNTREE_USES_YARP` is also enabled (https://github.com/robotology/idyntree/pull/832).
- Fixed the ``OBJ`` meshes visualization in the Visualizer library (https://github.com/robotology/idyntree/pull/833).
- Fixed `ModelVisualization::getWorldLinkTransform()` method (https://github.com/robotology/idyntree/issues/836)
- Only link required MATLAB libraries when compiling iDynTree MATLAB bindings (https://github.com/robotology/idyntree/pull/840).

### Deprecated
- The method `ModelVisualization::getWorldModelTransform()` is deprecated, and will be removed in iDynTree 4.0.

## [3.0.0] - 2021-02-03
### Added
- Add the possibility to plot and update frames in the Matlab visualizer.
- Added ``getFileLocationOnLocalFileSystem`` method in ``ExternalMesh`` that attempts to find the mesh location in the local file system. This is now used by the ``Visualizer`` when loading the robot model (https://github.com/robotology/idyntree/pull/798). This can also be used by the `iDynTreeWrapper.prepareVisualization` MATLAB function, if `meshFilePrefix` is explicitly set to `""` (https://github.com/robotology/idyntree/pull/817).
- Add the possibility to extract submatrix with MatrixView (https://github.com/robotology/idyntree/pull/800)
- Improved the Visualizer library: camera animations and corrections, interface for frames and texture, fix of ``STL`` visualization. These improvements also include mouse control support for the camera, also in the `idyntree-model-view` application (https://github.com/robotology/idyntree/pull/802).

### Changed
- Promoted the functions `computeBoundingBoxFromShape` and `computeBoxVertices` to public in the `idyntree-solid-shapes` library (https://github.com/robotology/idyntree/pull/801).
- The `idyntree-yarp` and `idyntree-icub` libraries are now header-only, and are always installed even if `IDYNTREE_USES_YARP` or `IDYNTREE_USES_ICUB_MAIN` are set to `OFF`, to simplify deployment of the library. The downstream libraries that want to use them need to find and link `YARP` and `ICUB` CMake packages on their own (https://github.com/robotology/idyntree/pull/807).

### Fixed
- Fixed the `IDYNTREE_USES_IRRLICHT` option when `irrlicht` is installed via vcpkg (https://github.com/robotology/idyntree/pull/806).


## [2.0.3] - 2021-02-03

### Fixed
- Fixed use of sphere shape in MATLAB-based Visualizer (https://github.com/robotology/idyntree/pull/796).
- Fixed compilation against conda-forge-provided Ipopt on Windows (https://github.com/robotology/idyntree/pull/793).

## [2.0.2] - 2020-12-04

### Fixed
- Fixed compilation of MATLAB bindings on macOS and Windows (https://github.com/robotology/idyntree/pull/789, https://github.com/robotology/idyntree/pull/790).

## [2.0.1] - 2020-11-24

### Fixed
- Fixed problem in pybind11-based Python bindings (https://github.com/robotology/idyntree/pull/781).

## [2.0.0] - 2020-11-22

### Added
- Added a new CMake option `IDYNTREE_COMPILES_TOOLS` to disable compilation of iDynTree tools.
- Added a `KinDynComputations::getCentroidalTotalMomentumJacobian()` method (https://github.com/robotology/idyntree/pull/706)
- iDynTree now supports build compiled as a shared library also on Windows.
- When used in Python, new iDynTree objects can be constructed from generic iterable objects and NumPy arrays (`*.FromPython`),
  and existing objects can be converted to NumPy arrays (`*.toNumPy`) (https://github.com/robotology/idyntree/pull/726).
- iDynTree Python bindings can now be installed with `pip3 install git+https://github.com/robotology/idyntree.git` (https://github.com/robotology/idyntree/pull/733).
- Implement the MatrixView class (https://github.com/robotology/idyntree/pull/734)
- Add the possibility to use `MatrixView` and `Span` as input/output objects for `KinDynComputations` class (https://github.com/robotology/idyntree/pull/736).
- New Python bindings based on [pybind11](https://github.com/pybind/pybind11).
  They can be compiled by specifying the CMake option `IDYNTREE_USES_PYTHON_PYBIND11`. **Note** that the generated bindings are not
  compatible with the SWIG-generated bindings (e.g. functions have different names). They can be imported as `idyntree.pybind` Python module.

### Fixed
- Fixed bug in `yarprobotstatepublisher` that caused segmentation fault each time an unknown joint name was read from the input joint states topic (https://github.com/robotology/idyntree/pull/719)
- Fixed bug in `CubicSpline()` that causes wrong coefficients calculation when boundary conditions are set (https://github.com/robotology/idyntree/pull/723)

### Changed
- By default  iDynTree is compiled as a shared library also on Windows. The `BUILD_SHARED_LIBS` CMake variable can be used to
  control if iDynTree is built as a shared or a static library.
- The Python method `*.fromPyList` is replaced by `*.FromPython` (https://github.com/robotology/idyntree/pull/726).
- The minimum required CMake version to configure and compile iDynTree is now 3.16 (https://github.com/robotology/idyntree/pull/732).
- The Python package name of the SWIG bindings changed from `iDynTree` to `idyntree.bindings` (https://github.com/robotology/idyntree/pull/733, https://github.com/robotology/idyntree/pull/735). To continue referring to iDynTree classes as `iDynTree.<ClassName>`, you can change your `import iDynTree` statements to `import idyntree.bindings as iDynTree`. Otherwise, you can use `import idyntree.bindings` to refer them as `idyntree.bindings.<ClassName>`.
- Improve the use of `const` keyword  in `KinDynComputations`(https://github.com/robotology/idyntree/pull/736).
- Cleanup size and indices attributes. For consistency with std and Eigen, all sizes and indices have been changed to use std::size_t for unsigned quantities and std::ptrdiff_t for signed quantities. The only exception is the index stored in the triplets of the iDynTree::SparseMatrix data structure, that have been left defined to int for compatibility with Eigen (https://github.com/robotology/idyntree/pull/767).

### Removed
- Remove the CMake option IDYNTREE_USES_KDL and all the classes available when enabling it. They were deprecated in iDynTree 1.0 .
- Remove the semantics related classes. They were deprecated in iDynTree 1.0 .
- Remove unnecessary warning messages from [ModelSensorsTransformers.cpp](https://github.com/robotology/idyntree/blob/master/src/sensors/src/ModelSensorsTransformers.cpp) and [URDFDocument.cpp](https://github.com/robotology/idyntree/blob/master/src/model_io/urdf/src/URDFDocument.cpp) (see [PR 718](https://github.com/robotology/idyntree/pull/718))
- Python2 will not be maintained past 2020 and its support has been dropped (https://github.com/robotology/idyntree/pull/726).
- Remove the need to call `iDynTree.init_helpers()` and `iDynTree.init_numpy_helpers()` from Python (https://github.com/robotology/idyntree/pull/726).
- Remove headers and methods that were deprecated in iDynTree 1.0 (https://github.com/robotology/idyntree/pull/751).

## [1.2.0] - 2020-10-17

### Added
- Added the possibility of reusing an already opened figure with the MATLAB iDynTree Visualizer either if the name coincides or by using gcf.

### Changed
- `SolidShapes.h` public API **changes**. API changes are back compatible, but as the **ABI has changed**, this means a re-compilation of the dependent projects is needed. In details:
    - Added getters and setters to all classes in `SolidShapes.h` (`idyntree-model`). Public attributes are still available for compatibility but are now **deprecated** and will be removed in the next major release of iDynTree (2.x).
    - Added `Material` class in `SolidShapes.h` (`idyntree-model`). The `material` attribute in `SolidShape` is now deprecated. Please use the `color` property in the new `Material` class to maintain the previous behaviour. Note that the old and new properties are completely orthogonal. Ensure the code is consistent with their uses.

### Fixed
- Fixed bug in init() of `SimpleLeggedOdometry` that used an incorrect initial world frame location if used with an additional frame of a link (https://github.com/robotology/idyntree/pull/698).
- Fixed bug that prevented to use iDynTree cmake packages directly from the build directory (https://github.com/robotology/idyntree/pull/728).

## [1.1.0] - 2020-06-08

### Added
- Added a new function to `iDynTreeWrappers` for the function `getWorldTransformsAsHomogeneous`.
- Added functions for having a MATLAB iDynTree Visualizer in `iDynTreeWrappers`. Some time optimization has been performed (https://github.com/robotology/idyntree/issues/659).
- Added `bindings` for `getWorldTransformsAsHomogeneous` function.
- Added function `getWorldTransformsAsHomogeneous` that gives a vector of Matrix4x4 based on a vector of strings containing the frame transforms.
- Added `bindings` for handling `linkSolidShapes` properly (https://github.com/robotology/idyntree/issues/656).
- Added `bindings` for `InverseKinematics` (https://github.com/robotology/idyntree/pull/633).
- Implement `cbegin()` / `cend()` and `begin()` / `end()` methods for `VectorDynSize` and `VectorFixSize` (https://github.com/robotology/idyntree/pull/646).
- Added CI for MacOS with `IDYNTREE_USES_OCTAVE` `ON`

## [1.0.7] - 2020-06-07

### Fixed
- Fixed compilation with assimp installed with apt-get on Ubuntu 20.04 (https://github.com/robotology/idyntree/pull/692, https://github.com/robotology/idyntree/issues/693).
- Fixed compilation with Octave >= 5 (https://github.com/robotology/idyntree/pull/692, https://github.com/robotology/idyntree/pull/677).

## [1.0.6] - 2020-05-06

### Fixed
- Fixed compilation with ipopt installed via vcpkg (https://github.com/robotology/idyntree/pull/689).
- Fixed compilation with Visual Studio 2019 16.6 (https://github.com/robotology/idyntree/pull/672).

## [1.0.5] - 2020-04-03

### Fixed
- Fix find_package(iDynTree) when iDynTree is built with IDYNTREE_USES_ASSIMP ON and BUILD_SHARED_LIBS OFF (https://github.com/robotology/idyntree/pull/667).

## [1.0.4] - 2020-04-02

### Fixed
- Further fix for configuration compilation with Assimp >= 5.0.0 (https://github.com/robotology/idyntree/pull/666).

## [1.0.3] - 2020-04-01

### Fixed
- Fixed configuration and compilation with Assimp >= 5.0.0 (https://github.com/robotology/idyntree/pull/661).
- Fixed runtime errors of the MATLAB bindings on Windows and compatibility with MATLAB 2020a (https://github.com/robotology/idyntree/pull/664).

## [1.0.2] - 2020-02-21

### Fixed
- Remove spurious inclusion of Eigen headers in ExtendedKalmanFilter.h public header, that could create problems when using that header in a downstream project that does not use Eigen (https://github.com/robotology/idyntree/pull/639).
- Added find_dependency(OsqpEigen) and find_dependency(LibXml2) when iDynTree is compiled as a static library, fixing the use of iDynTree on Windows (https://github.com/robotology/idyntree/pull/642).

### Changed
- To reduce the possible unexpected problems, the automatic set of the `IDYNTREE_USES_<pkg>` CMake variable when the `<pkg>` CMake package is available in the system has  been removed for Irrlicht and WORHP, as it was already disabled for ASSIMP and ALGLIB (https://github.com/robotology/idyntree/pull/642). To use this dependencies it is now compulsory to set manually the `IDYNTREE_USES_<pkg>` variable to `ON`.

## [1.0.1] - 2020-01-14

### Fixed
- Change CMake version compatibility from [SameMajorVersion to AnyNewerVersion](https://cmake.org/cmake/help/v3.12/module/CMakePackageConfigHelpers.html#generating-a-package-version-file), as API breakage between major version will be limited, and to avoid breaking the compatibility of any downstream project that request a minimum version of iDynTree as in `find_package(iDynTree 0.11 REQUIRED)` (https://github.com/robotology/idyntree/pull/629).

## [1.0.0] - 2020-01-14

### Added
- Added method to compute the inverse dynamics inertial parameters regressor in KinDynComputations ( https://github.com/robotology/idyntree/pull/480 ).
KinDynComputations finally reached feature parity with respect to DynamicsComputations, that will finally be removed in one of the future iDynTree feature releases.
- Added method to return the convex hull of the constraint on the projection of the center of mass (https://github.com/robotology/idyntree/pull/478).
- Added objects to deal with linear optimal control problems in the optimalcontrol library.
- Added ``OSQP`` interface via ``osqp-eigen`` in the optimalcontrol library.
- Fixed bugs in ``MultipleShooting`` solver in the optimalcontrol library.
- Added few lines of documentation in the optimalcontrol library.
- Added interface for ``ALGLIB`` and ``WORHP`` in the optimalcontrol library.
- Multiple shooting solvers can use hessians of costs and constraints in the optimalcontrol library.
- Taking into account also the sparsity pattern of constraints and dynamical system (both in jacobians and hessians) in the optimalcontrol library.
- Added visualization of vectors in the visualization library.
- Added a SolidShape helper library. This library is part of iDynTree, and is meant
to contain all the algorithms that use in some form the visual and collision geometries of the model,
and so they depend on the Assimp library to load meshes.
- Added an helper function that provides rough estimates of the inertial parameters (mass, first moments of mass,
3d inertia matrix elements) of a robot given the total mass of the robot, and its collisions shapes. While the estimates
provided are quite rough, they can be quite useful at least to provide an expected order of magnitude of the parameters,
to normalize errors or as initial points of a nonlinear optimization procedure.
- Added attitude estimator interface to estimate the orientation of an IMU, given the IMU measurements (https://github.com/robotology/idyntree/pull/516).
- Added `DiscreteExtendedKalmanFilterHelper` base class (https://github.com/robotology/idyntree/pull/516).
- Added `AttitudeMahonyFilter` implementation of an explicit formulation of passive complementary filter over quaternion groups (https://github.com/robotology/idyntree/pull/516).
- Added `AttitudeQuaternionEKF` implementation (https://github.com/robotology/idyntree/pull/516).
- Added `getWorldFrameTransform` implementation in `SimpleLeggedOdometry` class
- Added a new version of `changeFixedFrame` in `SimpleLeggedOdometry`class. This can be used to set a desired homogeneous transformation for the fixed frame
- Added `bindings` for `AttitudeMahonyFilter`, `AttitudeQuaternionEKF`, `DiscreteExtendedKalmanFilterHelper` (https://github.com/robotology/idyntree/pull/522)
- Added basic tests for the Attitude Estimator classes (https://github.com/robotology/idyntree/pull/522)
- Added `DiscreteKalmanFilterHelper` class for an implementation of a discrete, linear time-invariant Kalman Filter  (https://github.com/robotology/idyntree/pull/559)
- Added dynamic reset functionality to `DiscreteExtendedKalmanFilterHelper` class (https://github.com/robotology/idyntree/pull/553)
- Added high-level Matlab/Octave wrappers of the iDyntree bindings (https://github.com/robotology/idyntree/pull/530)
- Added bindings for the class `Span` with the name `DynamicSpan` (https://github.com/robotology/idyntree/pull/522)
- Implement `RPYRightTrivializedDerivativeRateOfChange()` and `RPYRightTrivializedDerivativeInverseRateOfChange()` into `Rotation` class
- Implement left Jacobian and left Jacobian inverse of SO(3) in Rotation class (https://github.com/robotology/idyntree/pull/562)
- Add nameIsValid attribute to iDynTree::SolidShape class.
- Add operator[] method to `iDynTree::VectorDynSize` (https://github.com/robotology/idyntree/pull/596)
- Add operator[] method to `iDynTree::VectorFixSize` (https://github.com/robotology/idyntree/pull/596)
- Implement `getTotalMass()` method for Model class(
- Enable the installation of the `ModelTestUtils.h` file (https://github.com/robotology/idyntree/pull/607)
- Added `iDynTree::ModelExporter` class to export `iDynTree::Model` instances to URDF files (https://github.com/robotology/idyntree/pull/554).
- Added support in the URDF parser to correctly parse the optional name parameter of visual and collision elements.
- Added `iDynTree::ModelCalibrationHelper` to simplify loading a model from file, update its inertial parameters and exporting again to file (https://github.com/robotology/idyntree/pull/576).
- In `yarprobotstatepublisher`, add `tf-prefix` and `jointstates-topic` options for the tf prefixes and ROS topic.
* In `yarprobotstatepublisher`, add `reduced-model` optional parameter to stream only the link transformations to transform server. By default, tranformations from all the frames are streamed to the transform server.

### Changed
- The changelog has been migrated to the format described in https://keepachangelog.com/en/1.0.0/ .
- If the IDYNTREE_USES_YARP option is enabled, the minimum required version of YARP is 3.3 .
- The CMake config files are now installed in ${CMAKE_INSTALL_PREFIX}/lib/cmake/iDynTree also in Windows.
- Updated `iDynTree::ModelLoader` class to load by default models with normalized joint ordering (https://github.com/robotology/idyntree/issues/491).
- In `yarprobotstatepublisher` the model joint positions values are initialized to zero and the joint positions values are updadted in run time if the values are available in ROS topic given through `jointstates-topic` parameter.
- In `yarprobotstatepublisher`, joint size check between model joints and joints in ROS topic given through `jointstates-topic` parameter have been removed.

### Deprecated
- All the classes and methods that end in Semantics are deprecated, and will be removed in iDynTree 2.0, see https://github.com/robotology/idyntree/pull/622 for more info.
- The CMake option IDYNTREE_USES_KDL and all the classes available when enabling it are deprecated, and will be removed in iDynTree 2.0 .
- In `yarprobotstatepublisher`, the `robot` option is deprecated, and replaced by `name-prefix`.

### Fixed
- Fixed missing `DOF_ACCELLERATION` data in dynamic variable cache ordering
(https://github.com/robotology/idyntree/pull/587)
- Fixed compatibility of `Span` with SWIG bindings compilation (https://github.com/robotology/idyntree/pull/522)
- Fixed implementation of `Transform::log()` method (https://github.com/robotology/idyntree/pull/562)
- Fixed implementation of `SpatialMotionVector::exp()` method (https://github.com/robotology/idyntree/pull/562)

## [0.11.2] - 2019-12-12

### Added

- The getFrameAcc method that returns the acceleration of a frame was added to the KinDynComputations class.
  As this method takes in input every time the robot acceleration, it is computationally expensive and
  is not suitable to be used for multiple frames in a tight loop. If you need a computationally convenient
  method to access frame accelerations, please open an issue ( https://github.com/robotology/idyntree/pull/482 ).
- It is now possible to specify a non-zero bias base acceleration as input of the ForwardBiasAccKinematics function.
  This is convenient if the bias acceleration that is being computed is the bias acceleration obtained with the
  MIXED velocity representation ( https://github.com/robotology/idyntree/pull/482 ).


### Fixed

- Fixed cache invalidation bug in the getFrameBiasAcc method of KinDynComputations. The internal
  cache used by getBiasAcc was never updated even if the method setRobotState was called, so the
  getFrameBiasAcc method always returned the bias acceleration corresponding to the first call to setRobotState ( https://github.com/robotology/idyntree/pull/482 ).
- Fixed getBiasAcc method in KinDynComputations to take into account the effect of non-zero and non-parallel
  linear and angular base velocity, described in https://github.com/robotology/idyntree/issues/370 .
- Fixed compilation on 32-bit Windows ( https://github.com/robotology/idyntree/pull/506 )
- Fixed a URDF parser regression introduced in iDynTree 0.11 for which collision geometries were also loaded as visual geometries, and viceversa (https://github.com/robotology/idyntree/issues/497, https://github.com/robotology/idyntree/pull/559).
- Fixed a URDF parser regression introduced in iDynTree 0.11 for which geometry elements without origin tag were not correctly parsed (https://github.com/robotology/idyntree/issues/496, https://github.com/robotology/idyntree/pull/564).


## [0.11.1] - 2018-09-10

### Fixed

- Fix a locale-dependent floating point parsing in the URDF parser (https://github.com/robotology/idyntree/pull/475).
- Fix compatibility with SWIG 2 (https://github.com/robotology/idyntree/pull/476).
- Fix behavior of InverseKinematics if Add***Constraint method are called multiple times (https://github.com/robotology/idyntree/pull/479).


## [0.11.0] - 2018-08-31

### Added
- A new URDF parser was implemented. A side effect of the new parser is that the serialization of the links and joints of models
  parsed from URDF may change. In your code, please use name string (in place of indices) to identify joints and links, or use the
  `iDynTree::ModelLoader` class to load a Model with the specified joint serialization.
- Added library `idyntree-modelio-xml` to parse generic XML files. Support for XSD validation (when parsing from file). This library requires [Gnome libxml2](http://xmlsoft.org).
- Added `toEigen` methods for `Span` and added typedef for `Eigen` maps of vectors.
- Added some typedefs to `VectorDynsize` and `VectorFixSize` classes to enable the use of `make_span` with these objects.
- Added copy operator in `VectorDynSize` and `VectorFixSize` for `Span<double>`.
- Added method to obtain relative Jacobians sparsity pattern.
- Added method to obtain free floating Jacobians sparsity pattern.

### Changed
- iDynTree now official supports the following compilers: Microsoft Visual Studio 2015/2017, GCC >= 5.3 and clang >= 3.8 .
- The C++14 standard language is now used in the project, including in the public headers.
- [libxml2](http://xmlsoft.org) is now a required dependency. Check the docs to see how to install it.
- CMake 3.5 is now required to build iDynTree.
- Improve SpatialInertia documentation ( https://github.com/robotology/idyntree/pull/435 ).
- Changed URDF parser to use `libxml2` instead of TinyXML.

### Deprecated
- The `iDynTree/Sensors/SixAxisFTSensor.h` header has been deprecated in favor of the `iDynTree/Sensors/SixAxisForceTorqueSensor.h`.
- Constraints Jacobian now exploit sparsity pattern


## [0.10.0] - 2018-06-20

## Added

- Added the `iDynTree::Span` class (https://github.com/robotology/idyntree/pull/434), modeled after
  the C++20's `std::span` ( http://en.cppreference.com/w/cpp/container/span ). This class can be used to write
  methods and functions that access a contiguous sequence of objects in memory with a known length.
  This is extremly useful to make sure that `iDynTree` classes are easy to use regardless of which
  vector type the downstream code is using, for example if it is one of `std::vector<double>`,
  `Eigen::VectorXd` or `yarp::sig::Vector`
- In the InverseKinematics library, the Frame Constraints can now be enabled and disabled dynamically ( https://github.com/robotology/idyntree/pull/389 ).
- Addition of iDynTree::SchmittTrigger, iDynTree::ContactStateMachine and iDynTree::BipedFootContactClassifier classes for performing contact state detection using Schmitt trigger based thresholding and biped foot contact classification based on an alternate contact switching pattern reasoning over contact makes used for getting primary foot in contact
  (https://github.com/robotology/idyntree/pull/410 ,   https://github.com/robotology/idyntree/pull/411 ).
- Addition of iDynTree::GravityCompensationHelpers class for computing gravity compensation torques using accelerometer measurements (https://github.com/robotology/idyntree/pull/438)
- Initial improvement of the optimal control library ( https://github.com/robotology/idyntree/pull/442 ). See the inline documentation of the classes for more details, or open an issue
  ( https://github.com/robotology/idyntree/issues/new ) requesting documentation on some specific aspects of the optimal control library.


## Changed
- Since 0.10 release, iDynTree uses C++14 in its headers, and requires GCC >= 5 and Visual Studio >= 2015
  to compile.
- Similar to the YARP policy, any new version of iDynTree will have a consecutive minor version number.
  Development version (the one contained in the `devel` branch before release will be denoted with a
  patch version number greater than 100. The next minor release of iDynTree will be 0.11 .


## [0.8.2] - 2018-06-20

### Fixed

- In the classes devoted to the external force-torque estimation, since https://github.com/robotology/idyntree/pull/343 it is possible to have external forces that are completly estimated from external sensors such as skin sensors. If in a given submodels there are no unknown due to this, the pseudoinverse should be skipped ( https://github.com/robotology/idyntree/pull/443 ) .
- Fix compatibility with YARP 3.


## [0.8.1] - 2017-09-29

### Fixed
- The `toEigen(const SpatialMotionVector & vec)` and `toEigen(const SpatialForceVector & vec)`  inline helpers functions in the `iDynTree/Core/EigenHelpers.h` have been modified to return a **`const`** copy of their content.
While this is technically an API change, it was critical because most of the other `toEigen` methods return an `Eigen::Map` object, and users
expect to be able to use `Eigen` modifiers methods such as `toEigen(...).setZero()`. Enforcing a compilation error in this case will help to prevent subtle bugs.
As this is an `inline` function, this modification does not affect `iDynTree`'s `ABI` ( https://github.com/robotology/idyntree/pull/378 ) .
- The CMake configuration files of the release `0.8.0` were generated with the wrong version `0.7.2`.

## [0.8.0] - 2017-09-25

### Added

- This is the first version of iDynTree for which a changelog was introduced.
- The iDynTree::Model class now supports prismatic joints, using the iDynTree::PrismaticJoint class. Support for prismatic joints was added also to the URDF parser ( https://github.com/robotology/idyntree/pull/269 ).
- Classes and function to convert between chains rappresented by the Denavit Hartnberg convention and iDynTree::Model object have been implemented ( https://github.com/robotology/idyntree/pull/350 ).

### Changed

- The methods and constructors of the iDynTree::RevoluteJoint and iDynTreee::PrismaticJoint classes handling joints have been cleaned up ( https://github.com/robotology/idyntree/pull/339 ).
- The logic to enable/disable dependencies has changed. In particular, now all the dependencies (excluding the legacy dependency on KDL) that are found on the system are enabled. Users can still select manually the dependency that they want to compile using the `IDYNTREE_USES_<dep>` variables ( https://github.com/robotology/idyntree/pull/323 ).
- IPOPT has been added as an optional dependency for the Inverse Kinematics component.
- The Octave bindings have been migrated to use the exact same mex code used for the Matlab bindings ( https://github.com/robotology/idyntree/pull/305 ).

## [0.4.0] - 2017-03-10

### Changed

- The `IVector`, `IRawVector`, `IMatrix` and `IRawMatrix` interfaces have been removed for performance reasons,
  see https://github.com/robotology/idyntree/issues/98#issuecomment-158823148 . If you want to write generic
  code in C++ you can rely on templates, and on Matlab and Python you can rely on the native dynamic type system.

- All the core classes that have a fixed size (`Position`, `Rotation`, `Transform`, `SpatialMotionVector`, etc, etc) are
  not initialized by their empty constructor for performance reasons, see https://github.com/robotology/idyntree/issues/98#issuecomment-158795881 .
  From now on, make sure that initialize them before any use. Most of those classes should have a `zero()` method to
  zero its content, or a `Zero()` static method that return a instance with its content set to zero.
  For ensuring that no regression happened on the iDynTree codebase, a CMake advanced option `IDYNTREE_RUN_VALGRIND_TESTS`
  has been added to make that no use of initialized memory occurs.<|MERGE_RESOLUTION|>--- conflicted
+++ resolved
@@ -9,13 +9,11 @@
 
 ## [Unreleased]
 
-<<<<<<< HEAD
 ### Fixed
 - Fix compilation against PyPy (https://github.com/robotology/idyntree/pull/1018).
-=======
+
 ### Changed
 - estimateExternalWrenches: Avoid to compute the pseudoinverse to evaluate the external wrenches (https://github.com/robotology/idyntree/pull/1017).
->>>>>>> 23daf55b
 
 ## [6.1.0] - 2022-08-18
 
