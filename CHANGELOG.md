# Changelog
All notable changes to this project will be documented in this file.

The format is based on [Keep a Changelog](https://keepachangelog.com/en/1.0.0/),
and this project adheres to [Semantic Versioning](https://semver.org/spec/v2.0.0.html).

## [Unreleased]

### Added
- Added support for exporting joint position limits to URDF for 1-DoF joints
  (prismatic and revolute).
- Added pybind11 python bindings for adding and reading joint limits.

### Fixed 
<<<<<<< HEAD
- In the URDF exporter, export only frames attached to the exported traversal [#914](https://github.com/robotology/idyntree/pull/914).
=======
- Fixed handling of the AMENT_PREFIX_PATH environment variable (https://github.com/robotology/idyntree/pull/915).
>>>>>>> db3b26a2

## [4.2.0] - 2021-07-23

- Add the possibility to pass the zmq url to the meshcat visualizer, to simplify its use in [Google Colab](https://colab.research.google.com) (https://github.com/robotology/idyntree/pull/905).

## [4.1.0] - 2021-07-22

### Added
- Add the `MeshcatVisualizer` Python class (https://github.com/robotology/idyntree/pull/901). This class uses [meshcat](https://github.com/rdeits/meshcat-python) to visualize the state of a model either in a browser or in a Jupyter cell. Check the example in `examples/python/MeshcatVisualizerExample.ipynb`.

## [4.0.0] - 2021-07-16

### Added
- Add the visualization of labels in the visualizer (https://github.com/robotology/idyntree/pull/879)

### Removed
- Remove headers `iDynTree/Core/AngularForceVector3.h`, `iDynTree/Core/AngularMotionVector3.h`, `include/iDynTree/Core/ForceVector3.h`, `iDynTree/Core/LinearForceVector3.h`, `include/iDynTree/Core/LinearMotionVector3.h`, `include/iDynTree/Core/MotionVector3.h`. They were deprecated in iDynTree 2.0 (https://github.com/robotology/idyntree/pull/708, https://github.com/robotology/idyntree/pull/885).
- The method `ModelVisualization::getWorldModelTransform()` was removed, it was deprecated in iDynTree 3.0.1 .

## [3.3.1] - 2021-07-16

### Fixed 
- Fixed the possibility of installing the bindings of iDynTree (`bindings` directory) on their own, against an already compiled system iDynTree (https://github.com/robotology/idyntree/pull/896).

## [3.3.0] - 2021-07-08

### Added
- Add the `is/asPrismaticJoint` methods in the bindings (https://github.com/robotology/idyntree/issues/881, https://github.com/robotology/idyntree/pull/882)
- Add the possibility of building the binding of iDynTree (`bindings` directory) on their own, against an already compiled system iDynTree (https://github.com/robotology/idyntree/pull/892/, https://github.com/robotology/robotology-superbuild/pull/817).

### Deprecated
- The tools that depend on YARP (`urdf2dh`, `yarprobotstatepublisher`, `idyntree-sole-gui`, `iDynTreePlotter`) have been moved in [`idyntree-yarp-tools`](https://github.com/robotology/idyntree-yarp-tools) and their use in iDynTree has been deprecated. The option `IDYNTREE_COMPILES_YARP_TOOLS` has been introduced to disable their compilation. This option is set by default to `ON` on iDynTree 3, will exist but default to `OFF` in iDynTree 4, and will be removed in iDynTree 5.

## [3.2.1] - 2021-06-07

### Fixed
- The example file `examples/python/KinDynComputationsTutorial.py` has been fixed to work with Python 3 and iDynTree >= 2.0 (https://github.com/robotology/idyntree/pull/873).
- Fix of a bug introduced by https://github.com/robotology/idyntree/pull/845 and present in iDynTree 3.1.0 and 3.2.0 in the visualization of boxes (https://github.com/robotology/idyntree/pull/874)

## [3.2.0] - 2021-05-15

### Changed
- The `SwigRef.m`, `SwigMem.m` and `SwigGet.m` MATLAB files are now named `iDynTreeSwigRef.m`, `iDynTreeSwigMem.m` and `iDynTreeSwigGet.m`. This ensure prevent the possibility that other libraries (such as CasADi) install files with the same name in the MATLAB path with incompatible content (https://github.com/robotology/idyntree/issues/865, https://github.com/robotology/idyntree/pull/868).

## [3.1.0] - 2021-04-23

### Added
- Add the possibility to use `MatrixView` and `Span` as input/output objects for `InverseKinematics` class (https://github.com/robotology/idyntree/pull/822).
- Add the possibility to get frame trasform from the visualizer, and to use frame/link name in place of indices (https://github.com/robotology/idyntree/pull/849).
- Add `IDYNTREE_DETECT_ACTIVE_PYTHON_SITEPACKAGES` CMake option (default value: OFF) to detect and install in the active site-package directory the Python bindings (https://github.com/robotology/idyntree/pull/852).
- Add inverseDynamicsWithInternalJointForceTorques method to KinDynComputations, this method permits to compute the inverse dynamics, but providing as an output the internal joint 6D force/torque for each joint (https://github.com/robotology/idyntree/pull/857).

### Changed
- The wheels uploaded to PyPI are now `manylinux_2_24` compliant (https://github.com/robotology/idyntree/pull/844)

### Fixed 
- Dynamics: In RNEA Dynamic Loop, return zero for wrench corresponding to non-existing parent joint of base link (https://github.com/robotology/idyntree/pull/857).
- Fixed compilation when using Eigen 3.4 (https://github.com/robotology/idyntree/pull/861).

## [3.0.2] - 2021-04-11

### Fixed
- Fixed compilation of Python bindings on Windows (https://github.com/robotology/idyntree/pull/843).

## [3.0.1] - 2021-03-11

### Fixed
- Fixed the `IDYNTREE_USES_ASSIMP` option on Windows if `IDYNTREE_USES_YARP` is also enabled (https://github.com/robotology/idyntree/pull/832).
- Fixed the ``OBJ`` meshes visualization in the Visualizer library (https://github.com/robotology/idyntree/pull/833).
- Fixed `ModelVisualization::getWorldLinkTransform()` method (https://github.com/robotology/idyntree/issues/836)
- Only link required MATLAB libraries when compiling iDynTree MATLAB bindings (https://github.com/robotology/idyntree/pull/840).

### Deprecated
- The method `ModelVisualization::getWorldModelTransform()` is deprecated, and will be removed in iDynTree 4.0.

## [3.0.0] - 2021-02-03
### Added
- Add the possibility to plot and update frames in the Matlab visualizer.
- Added ``getFileLocationOnLocalFileSystem`` method in ``ExternalMesh`` that attempts to find the mesh location in the local file system. This is now used by the ``Visualizer`` when loading the robot model (https://github.com/robotology/idyntree/pull/798). This can also be used by the `iDynTreeWrapper.prepareVisualization` MATLAB function, if `meshFilePrefix` is explicitly set to `""` (https://github.com/robotology/idyntree/pull/817).
- Add the possibility to extract submatrix with MatrixView (https://github.com/robotology/idyntree/pull/800)
- Improved the Visualizer library: camera animations and corrections, interface for frames and texture, fix of ``STL`` visualization. These improvements also include mouse control support for the camera, also in the `idyntree-model-view` application (https://github.com/robotology/idyntree/pull/802).

### Changed
- Promoted the functions `computeBoundingBoxFromShape` and `computeBoxVertices` to public in the `idyntree-solid-shapes` library (https://github.com/robotology/idyntree/pull/801).
- The `idyntree-yarp` and `idyntree-icub` libraries are now header-only, and are always installed even if `IDYNTREE_USES_YARP` or `IDYNTREE_USES_ICUB_MAIN` are set to `OFF`, to simplify deployment of the library. The downstream libraries that want to use them need to find and link `YARP` and `ICUB` CMake packages on their own (https://github.com/robotology/idyntree/pull/807).

### Fixed
- Fixed the `IDYNTREE_USES_IRRLICHT` option when `irrlicht` is installed via vcpkg (https://github.com/robotology/idyntree/pull/806).


## [2.0.3] - 2021-02-03

### Fixed
- Fixed use of sphere shape in MATLAB-based Visualizer (https://github.com/robotology/idyntree/pull/796).
- Fixed compilation against conda-forge-provided Ipopt on Windows (https://github.com/robotology/idyntree/pull/793).

## [2.0.2] - 2020-12-04

### Fixed
- Fixed compilation of MATLAB bindings on macOS and Windows (https://github.com/robotology/idyntree/pull/789, https://github.com/robotology/idyntree/pull/790).

## [2.0.1] - 2020-11-24

### Fixed
- Fixed problem in pybind11-based Python bindings (https://github.com/robotology/idyntree/pull/781).

## [2.0.0] - 2020-11-22

### Added
- Added a new CMake option `IDYNTREE_COMPILES_TOOLS` to disable compilation of iDynTree tools.
- Added a `KinDynComputations::getCentroidalTotalMomentumJacobian()` method (https://github.com/robotology/idyntree/pull/706)
- iDynTree now supports build compiled as a shared library also on Windows.
- When used in Python, new iDynTree objects can be constructed from generic iterable objects and NumPy arrays (`*.FromPython`),
  and existing objects can be converted to NumPy arrays (`*.toNumPy`) (https://github.com/robotology/idyntree/pull/726).
- iDynTree Python bindings can now be installed with `pip3 install git+https://github.com/robotology/idyntree.git` (https://github.com/robotology/idyntree/pull/733).
- Implement the MatrixView class (https://github.com/robotology/idyntree/pull/734)
- Add the possibility to use `MatrixView` and `Span` as input/output objects for `KinDynComputations` class (https://github.com/robotology/idyntree/pull/736).
- New Python bindings based on [pybind11](https://github.com/pybind/pybind11).
  They can be compiled by specifying the CMake option `IDYNTREE_USES_PYTHON_PYBIND11`. **Note** that the generated bindings are not
  compatible with the SWIG-generated bindings (e.g. functions have different names). They can be imported as `idyntree.pybind` Python module.

### Fixed
- Fixed bug in `yarprobotstatepublisher` that caused segmentation fault each time an unknown joint name was read from the input joint states topic (https://github.com/robotology/idyntree/pull/719)
- Fixed bug in `CubicSpline()` that causes wrong coefficients calculation when boundary conditions are set (https://github.com/robotology/idyntree/pull/723)

### Changed
- By default  iDynTree is compiled as a shared library also on Windows. The `BUILD_SHARED_LIBS` CMake variable can be used to
  control if iDynTree is built as a shared or a static library.
- The Python method `*.fromPyList` is replaced by `*.FromPython` (https://github.com/robotology/idyntree/pull/726).
- The minimum required CMake version to configure and compile iDynTree is now 3.16 (https://github.com/robotology/idyntree/pull/732).
- The Python package name of the SWIG bindings changed from `iDynTree` to `idyntree.bindings` (https://github.com/robotology/idyntree/pull/733, https://github.com/robotology/idyntree/pull/735). To continue referring to iDynTree classes as `iDynTree.<ClassName>`, you can change your `import iDynTree` statements to `import idyntree.bindings as iDynTree`. Otherwise, you can use `import idyntree.bindings` to refer them as `idyntree.bindings.<ClassName>`.
- Improve the use of `const` keyword  in `KinDynComputations`(https://github.com/robotology/idyntree/pull/736).
- Cleanup size and indices attributes. For consistency with std and Eigen, all sizes and indices have been changed to use std::size_t for unsigned quantities and std::ptrdiff_t for signed quantities. The only exception is the index stored in the triplets of the iDynTree::SparseMatrix data structure, that have been left defined to int for compatibility with Eigen (https://github.com/robotology/idyntree/pull/767).

### Removed
- Remove the CMake option IDYNTREE_USES_KDL and all the classes available when enabling it. They were deprecated in iDynTree 1.0 .
- Remove the semantics related classes. They were deprecated in iDynTree 1.0 .
- Remove unnecessary warning messages from [ModelSensorsTransformers.cpp](https://github.com/robotology/idyntree/blob/master/src/sensors/src/ModelSensorsTransformers.cpp) and [URDFDocument.cpp](https://github.com/robotology/idyntree/blob/master/src/model_io/urdf/src/URDFDocument.cpp) (see [PR 718](https://github.com/robotology/idyntree/pull/718))
- Python2 will not be maintained past 2020 and its support has been dropped (https://github.com/robotology/idyntree/pull/726).
- Remove the need to call `iDynTree.init_helpers()` and `iDynTree.init_numpy_helpers()` from Python (https://github.com/robotology/idyntree/pull/726).
- Remove headers and methods that were deprecated in iDynTree 1.0 (https://github.com/robotology/idyntree/pull/751).

## [1.2.0] - 2020-10-17

### Added
- Added the possibility of reusing an already opened figure with the MATLAB iDynTree Visualizer either if the name coincides or by using gcf.

### Changed
- `SolidShapes.h` public API **changes**. API changes are back compatible, but as the **ABI has changed**, this means a re-compilation of the dependent projects is needed. In details:
    - Added getters and setters to all classes in `SolidShapes.h` (`idyntree-model`). Public attributes are still available for compatibility but are now **deprecated** and will be removed in the next major release of iDynTree (2.x).
    - Added `Material` class in `SolidShapes.h` (`idyntree-model`). The `material` attribute in `SolidShape` is now deprecated. Please use the `color` property in the new `Material` class to maintain the previous behaviour. Note that the old and new properties are completely orthogonal. Ensure the code is consistent with their uses.

### Fixed
- Fixed bug in init() of `SimpleLeggedOdometry` that used an incorrect initial world frame location if used with an additional frame of a link (https://github.com/robotology/idyntree/pull/698).
- Fixed bug that prevented to use iDynTree cmake packages directly from the build directory (https://github.com/robotology/idyntree/pull/728).

## [1.1.0] - 2020-06-08

### Added
- Added a new function to `iDynTreeWrappers` for the function `getWorldTransformsAsHomogeneous`.
- Added functions for having a MATLAB iDynTree Visualizer in `iDynTreeWrappers`. Some time optimization has been performed (https://github.com/robotology/idyntree/issues/659).
- Added `bindings` for `getWorldTransformsAsHomogeneous` function.
- Added function `getWorldTransformsAsHomogeneous` that gives a vector of Matrix4x4 based on a vector of strings containing the frame transforms.
- Added `bindings` for handling `linkSolidShapes` properly (https://github.com/robotology/idyntree/issues/656).
- Added `bindings` for `InverseKinematics` (https://github.com/robotology/idyntree/pull/633).
- Implement `cbegin()` / `cend()` and `begin()` / `end()` methods for `VectorDynSize` and `VectorFixSize` (https://github.com/robotology/idyntree/pull/646).
- Added CI for MacOS with `IDYNTREE_USES_OCTAVE` `ON`

## [1.0.7] - 2020-06-07

### Fixed
- Fixed compilation with assimp installed with apt-get on Ubuntu 20.04 (https://github.com/robotology/idyntree/pull/692, https://github.com/robotology/idyntree/issues/693).
- Fixed compilation with Octave >= 5 (https://github.com/robotology/idyntree/pull/692, https://github.com/robotology/idyntree/pull/677).

## [1.0.6] - 2020-05-06

### Fixed
- Fixed compilation with ipopt installed via vcpkg (https://github.com/robotology/idyntree/pull/689).
- Fixed compilation with Visual Studio 2019 16.6 (https://github.com/robotology/idyntree/pull/672).

## [1.0.5] - 2020-04-03

### Fixed
- Fix find_package(iDynTree) when iDynTree is built with IDYNTREE_USES_ASSIMP ON and BUILD_SHARED_LIBS OFF (https://github.com/robotology/idyntree/pull/667).

## [1.0.4] - 2020-04-02

### Fixed
- Further fix for configuration compilation with Assimp >= 5.0.0 (https://github.com/robotology/idyntree/pull/666).

## [1.0.3] - 2020-04-01

### Fixed
- Fixed configuration and compilation with Assimp >= 5.0.0 (https://github.com/robotology/idyntree/pull/661).
- Fixed runtime errors of the MATLAB bindings on Windows and compatibility with MATLAB 2020a (https://github.com/robotology/idyntree/pull/664).

## [1.0.2] - 2020-02-21

### Fixed
- Remove spurious inclusion of Eigen headers in ExtendedKalmanFilter.h public header, that could create problems when using that header in a downstream project that does not use Eigen (https://github.com/robotology/idyntree/pull/639).
- Added find_dependency(OsqpEigen) and find_dependency(LibXml2) when iDynTree is compiled as a static library, fixing the use of iDynTree on Windows (https://github.com/robotology/idyntree/pull/642).

### Changed
- To reduce the possible unexpected problems, the automatic set of the `IDYNTREE_USES_<pkg>` CMake variable when the `<pkg>` CMake package is available in the system has  been removed for Irrlicht and WORHP, as it was already disabled for ASSIMP and ALGLIB (https://github.com/robotology/idyntree/pull/642). To use this dependencies it is now compulsory to set manually the `IDYNTREE_USES_<pkg>` variable to `ON`.

## [1.0.1] - 2020-01-14

### Fixed
- Change CMake version compatibility from [SameMajorVersion to AnyNewerVersion](https://cmake.org/cmake/help/v3.12/module/CMakePackageConfigHelpers.html#generating-a-package-version-file), as API breakage between major version will be limited, and to avoid breaking the compatibility of any downstream project that request a minimum version of iDynTree as in `find_package(iDynTree 0.11 REQUIRED)` (https://github.com/robotology/idyntree/pull/629).

## [1.0.0] - 2020-01-14

### Added
- Added method to compute the inverse dynamics inertial parameters regressor in KinDynComputations ( https://github.com/robotology/idyntree/pull/480 ).
KinDynComputations finally reached feature parity with respect to DynamicsComputations, that will finally be removed in one of the future iDynTree feature releases.
- Added method to return the convex hull of the constraint on the projection of the center of mass (https://github.com/robotology/idyntree/pull/478).
- Added objects to deal with linear optimal control problems in the optimalcontrol library.
- Added ``OSQP`` interface via ``osqp-eigen`` in the optimalcontrol library.
- Fixed bugs in ``MultipleShooting`` solver in the optimalcontrol library.
- Added few lines of documentation in the optimalcontrol library.
- Added interface for ``ALGLIB`` and ``WORHP`` in the optimalcontrol library.
- Multiple shooting solvers can use hessians of costs and constraints in the optimalcontrol library.
- Taking into account also the sparsity pattern of constraints and dynamical system (both in jacobians and hessians) in the optimalcontrol library.
- Added visualization of vectors in the visualization library.
- Added a SolidShape helper library. This library is part of iDynTree, and is meant
to contain all the algorithms that use in some form the visual and collision geometries of the model,
and so they depend on the Assimp library to load meshes.
- Added an helper function that provides rough estimates of the inertial parameters (mass, first moments of mass,
3d inertia matrix elements) of a robot given the total mass of the robot, and its collisions shapes. While the estimates
provided are quite rough, they can be quite useful at least to provide an expected order of magnitude of the parameters,
to normalize errors or as initial points of a nonlinear optimization procedure.
- Added attitude estimator interface to estimate the orientation of an IMU, given the IMU measurements (https://github.com/robotology/idyntree/pull/516).
- Added `DiscreteExtendedKalmanFilterHelper` base class (https://github.com/robotology/idyntree/pull/516).
- Added `AttitudeMahonyFilter` implementation of an explicit formulation of passive complementary filter over quaternion groups (https://github.com/robotology/idyntree/pull/516).
- Added `AttitudeQuaternionEKF` implementation (https://github.com/robotology/idyntree/pull/516).
- Added `getWorldFrameTransform` implementation in `SimpleLeggedOdometry` class
- Added a new version of `changeFixedFrame` in `SimpleLeggedOdometry`class. This can be used to set a desired homogeneous transformation for the fixed frame
- Added `bindings` for `AttitudeMahonyFilter`, `AttitudeQuaternionEKF`, `DiscreteExtendedKalmanFilterHelper` (https://github.com/robotology/idyntree/pull/522)
- Added basic tests for the Attitude Estimator classes (https://github.com/robotology/idyntree/pull/522)
- Added `DiscreteKalmanFilterHelper` class for an implementation of a discrete, linear time-invariant Kalman Filter  (https://github.com/robotology/idyntree/pull/559)
- Added dynamic reset functionality to `DiscreteExtendedKalmanFilterHelper` class (https://github.com/robotology/idyntree/pull/553)
- Added high-level Matlab/Octave wrappers of the iDyntree bindings (https://github.com/robotology/idyntree/pull/530)
- Added bindings for the class `Span` with the name `DynamicSpan` (https://github.com/robotology/idyntree/pull/522)
- Implement `RPYRightTrivializedDerivativeRateOfChange()` and `RPYRightTrivializedDerivativeInverseRateOfChange()` into `Rotation` class
- Implement left Jacobian and left Jacobian inverse of SO(3) in Rotation class (https://github.com/robotology/idyntree/pull/562)
- Add nameIsValid attribute to iDynTree::SolidShape class.
- Add operator[] method to `iDynTree::VectorDynSize` (https://github.com/robotology/idyntree/pull/596)
- Add operator[] method to `iDynTree::VectorFixSize` (https://github.com/robotology/idyntree/pull/596)
- Implement `getTotalMass()` method for Model class(
- Enable the installation of the `ModelTestUtils.h` file (https://github.com/robotology/idyntree/pull/607)
- Added `iDynTree::ModelExporter` class to export `iDynTree::Model` instances to URDF files (https://github.com/robotology/idyntree/pull/554).
- Added support in the URDF parser to correctly parse the optional name parameter of visual and collision elements.
- Added `iDynTree::ModelCalibrationHelper` to simplify loading a model from file, update its inertial parameters and exporting again to file (https://github.com/robotology/idyntree/pull/576).
- In `yarprobotstatepublisher`, add `tf-prefix` and `jointstates-topic` options for the tf prefixes and ROS topic.
* In `yarprobotstatepublisher`, add `reduced-model` optional parameter to stream only the link transformations to transform server. By default, tranformations from all the frames are streamed to the transform server.

### Changed
- The changelog has been migrated to the format described in https://keepachangelog.com/en/1.0.0/ .
- If the IDYNTREE_USES_YARP option is enabled, the minimum required version of YARP is 3.3 .
- The CMake config files are now installed in ${CMAKE_INSTALL_PREFIX}/lib/cmake/iDynTree also in Windows.
- Updated `iDynTree::ModelLoader` class to load by default models with normalized joint ordering (https://github.com/robotology/idyntree/issues/491).
- In `yarprobotstatepublisher` the model joint positions values are initialized to zero and the joint positions values are updadted in run time if the values are available in ROS topic given through `jointstates-topic` parameter.
- In `yarprobotstatepublisher`, joint size check between model joints and joints in ROS topic given through `jointstates-topic` parameter have been removed.

### Deprecated
- All the classes and methods that end in Semantics are deprecated, and will be removed in iDynTree 2.0, see https://github.com/robotology/idyntree/pull/622 for more info.
- The CMake option IDYNTREE_USES_KDL and all the classes available when enabling it are deprecated, and will be removed in iDynTree 2.0 .
- In `yarprobotstatepublisher`, the `robot` option is deprecated, and replaced by `name-prefix`.

### Fixed
- Fixed missing `DOF_ACCELLERATION` data in dynamic variable cache ordering
(https://github.com/robotology/idyntree/pull/587)
- Fixed compatibility of `Span` with SWIG bindings compilation (https://github.com/robotology/idyntree/pull/522)
- Fixed implementation of `Transform::log()` method (https://github.com/robotology/idyntree/pull/562)
- Fixed implementation of `SpatialMotionVector::exp()` method (https://github.com/robotology/idyntree/pull/562)

## [0.11.2] - 2019-12-12

### Added

- The getFrameAcc method that returns the acceleration of a frame was added to the KinDynComputations class.
  As this method takes in input every time the robot acceleration, it is computationally expensive and
  is not suitable to be used for multiple frames in a tight loop. If you need a computationally convenient
  method to access frame accelerations, please open an issue ( https://github.com/robotology/idyntree/pull/482 ).
- It is now possible to specify a non-zero bias base acceleration as input of the ForwardBiasAccKinematics function.
  This is convenient if the bias acceleration that is being computed is the bias acceleration obtained with the
  MIXED velocity representation ( https://github.com/robotology/idyntree/pull/482 ).


### Fixed

- Fixed cache invalidation bug in the getFrameBiasAcc method of KinDynComputations. The internal
  cache used by getBiasAcc was never updated even if the method setRobotState was called, so the
  getFrameBiasAcc method always returned the bias acceleration corresponding to the first call to setRobotState ( https://github.com/robotology/idyntree/pull/482 ).
- Fixed getBiasAcc method in KinDynComputations to take into account the effect of non-zero and non-parallel
  linear and angular base velocity, described in https://github.com/robotology/idyntree/issues/370 .
- Fixed compilation on 32-bit Windows ( https://github.com/robotology/idyntree/pull/506 )
- Fixed a URDF parser regression introduced in iDynTree 0.11 for which collision geometries were also loaded as visual geometries, and viceversa (https://github.com/robotology/idyntree/issues/497, https://github.com/robotology/idyntree/pull/559).
- Fixed a URDF parser regression introduced in iDynTree 0.11 for which geometry elements without origin tag were not correctly parsed (https://github.com/robotology/idyntree/issues/496, https://github.com/robotology/idyntree/pull/564).


## [0.11.1] - 2018-09-10

### Fixed

- Fix a locale-dependent floating point parsing in the URDF parser (https://github.com/robotology/idyntree/pull/475).
- Fix compatibility with SWIG 2 (https://github.com/robotology/idyntree/pull/476).
- Fix behavior of InverseKinematics if Add***Constraint method are called multiple times (https://github.com/robotology/idyntree/pull/479).


## [0.11.0] - 2018-08-31

### Added
- A new URDF parser was implemented. A side effect of the new parser is that the serialization of the links and joints of models
  parsed from URDF may change. In your code, please use name string (in place of indices) to identify joints and links, or use the
  `iDynTree::ModelLoader` class to load a Model with the specified joint serialization.
- Added library `idyntree-modelio-xml` to parse generic XML files. Support for XSD validation (when parsing from file). This library requires [Gnome libxml2](http://xmlsoft.org).
- Added `toEigen` methods for `Span` and added typedef for `Eigen` maps of vectors.
- Added some typedefs to `VectorDynsize` and `VectorFixSize` classes to enable the use of `make_span` with these objects.
- Added copy operator in `VectorDynSize` and `VectorFixSize` for `Span<double>`.
- Added method to obtain relative Jacobians sparsity pattern.
- Added method to obtain free floating Jacobians sparsity pattern.

### Changed
- iDynTree now official supports the following compilers: Microsoft Visual Studio 2015/2017, GCC >= 5.3 and clang >= 3.8 .
- The C++14 standard language is now used in the project, including in the public headers.
- [libxml2](http://xmlsoft.org) is now a required dependency. Check the docs to see how to install it.
- CMake 3.5 is now required to build iDynTree.
- Improve SpatialInertia documentation ( https://github.com/robotology/idyntree/pull/435 ).
- Changed URDF parser to use `libxml2` instead of TinyXML.

### Deprecated
- The `iDynTree/Sensors/SixAxisFTSensor.h` header has been deprecated in favor of the `iDynTree/Sensors/SixAxisForceTorqueSensor.h`.
- Constraints Jacobian now exploit sparsity pattern


## [0.10.0] - 2018-06-20

## Added

- Added the `iDynTree::Span` class (https://github.com/robotology/idyntree/pull/434), modeled after
  the C++20's `std::span` ( http://en.cppreference.com/w/cpp/container/span ). This class can be used to write
  methods and functions that access a contiguous sequence of objects in memory with a known length.
  This is extremly useful to make sure that `iDynTree` classes are easy to use regardless of which
  vector type the downstream code is using, for example if it is one of `std::vector<double>`,
  `Eigen::VectorXd` or `yarp::sig::Vector`
- In the InverseKinematics library, the Frame Constraints can now be enabled and disabled dynamically ( https://github.com/robotology/idyntree/pull/389 ).
- Addition of iDynTree::SchmittTrigger, iDynTree::ContactStateMachine and iDynTree::BipedFootContactClassifier classes for performing contact state detection using Schmitt trigger based thresholding and biped foot contact classification based on an alternate contact switching pattern reasoning over contact makes used for getting primary foot in contact
  (https://github.com/robotology/idyntree/pull/410 ,   https://github.com/robotology/idyntree/pull/411 ).
- Addition of iDynTree::GravityCompensationHelpers class for computing gravity compensation torques using accelerometer measurements (https://github.com/robotology/idyntree/pull/438)
- Initial improvement of the optimal control library ( https://github.com/robotology/idyntree/pull/442 ). See the inline documentation of the classes for more details, or open an issue
  ( https://github.com/robotology/idyntree/issues/new ) requesting documentation on some specific aspects of the optimal control library.


## Changed
- Since 0.10 release, iDynTree uses C++14 in its headers, and requires GCC >= 5 and Visual Studio >= 2015
  to compile.
- Similar to the YARP policy, any new version of iDynTree will have a consecutive minor version number.
  Development version (the one contained in the `devel` branch before release will be denoted with a
  patch version number greater than 100. The next minor release of iDynTree will be 0.11 .


## [0.8.2] - 2018-06-20

### Fixed

- In the classes devoted to the external force-torque estimation, since https://github.com/robotology/idyntree/pull/343 it is possible to have external forces that are completly estimated from external sensors such as skin sensors. If in a given submodels there are no unknown due to this, the pseudoinverse should be skipped ( https://github.com/robotology/idyntree/pull/443 ) .
- Fix compatibility with YARP 3.


## [0.8.1] - 2017-09-29

### Fixed
- The `toEigen(const SpatialMotionVector & vec)` and `toEigen(const SpatialForceVector & vec)`  inline helpers functions in the `iDynTree/Core/EigenHelpers.h` have been modified to return a **`const`** copy of their content.
While this is technically an API change, it was critical because most of the other `toEigen` methods return an `Eigen::Map` object, and users
expect to be able to use `Eigen` modifiers methods such as `toEigen(...).setZero()`. Enforcing a compilation error in this case will help to prevent subtle bugs.
As this is an `inline` function, this modification does not affect `iDynTree`'s `ABI` ( https://github.com/robotology/idyntree/pull/378 ) .
- The CMake configuration files of the release `0.8.0` were generated with the wrong version `0.7.2`.

## [0.8.0] - 2017-09-25

### Added

- This is the first version of iDynTree for which a changelog was introduced.
- The iDynTree::Model class now supports prismatic joints, using the iDynTree::PrismaticJoint class. Support for prismatic joints was added also to the URDF parser ( https://github.com/robotology/idyntree/pull/269 ).
- Classes and function to convert between chains rappresented by the Denavit Hartnberg convention and iDynTree::Model object have been implemented ( https://github.com/robotology/idyntree/pull/350 ).

### Changed

- The methods and constructors of the iDynTree::RevoluteJoint and iDynTreee::PrismaticJoint classes handling joints have been cleaned up ( https://github.com/robotology/idyntree/pull/339 ).
- The logic to enable/disable dependencies has changed. In particular, now all the dependencies (excluding the legacy dependency on KDL) that are found on the system are enabled. Users can still select manually the dependency that they want to compile using the `IDYNTREE_USES_<dep>` variables ( https://github.com/robotology/idyntree/pull/323 ).
- IPOPT has been added as an optional dependency for the Inverse Kinematics component.
- The Octave bindings have been migrated to use the exact same mex code used for the Matlab bindings ( https://github.com/robotology/idyntree/pull/305 ).

## [0.4.0] - 2017-03-10

### Changed

- The `IVector`, `IRawVector`, `IMatrix` and `IRawMatrix` interfaces have been removed for performance reasons, 
  see https://github.com/robotology/idyntree/issues/98#issuecomment-158823148 . If you want to write generic 
  code in C++ you can rely on templates, and on Matlab and Python you can rely on the native dynamic type system. 
   
- All the core classes that have a fixed size (`Position`, `Rotation`, `Transform`, `SpatialMotionVector`, etc, etc) are 
  not initialized by their empty constructor for performance reasons, see https://github.com/robotology/idyntree/issues/98#issuecomment-158795881 .
  From now on, make sure that initialize them before any use. Most of those classes should have a `zero()` method to
  zero its content, or a `Zero()` static method that return a instance with its content set to zero. 
  For ensuring that no regression happened on the iDynTree codebase, a CMake advanced option `IDYNTREE_RUN_VALGRIND_TESTS`
  has been added to make that no use of initialized memory occurs. <|MERGE_RESOLUTION|>--- conflicted
+++ resolved
@@ -12,11 +12,8 @@
 - Added pybind11 python bindings for adding and reading joint limits.
 
 ### Fixed 
-<<<<<<< HEAD
 - In the URDF exporter, export only frames attached to the exported traversal [#914](https://github.com/robotology/idyntree/pull/914).
-=======
 - Fixed handling of the AMENT_PREFIX_PATH environment variable (https://github.com/robotology/idyntree/pull/915).
->>>>>>> db3b26a2
 
 ## [4.2.0] - 2021-07-23
 
