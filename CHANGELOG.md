--- conflicted
+++ resolved
@@ -15,14 +15,10 @@
 
 ### Changed
 
-<<<<<<< HEAD
 - Use iDynTree::InverseKinematicsRotationParametrizationRollPitchYaw as default parametrization in iDynTree::InverseKinematics (https://github.com/robotology/idyntree/pull/1058).
 
-#### XML parser API change
-
-=======
 #### URDF XML parser change 
->>>>>>> 820faad5
+
 The XML parser API has changed. Now an additional `XMLParserState` context object is propagated while parsing.
 To catch logic errors (which are not pure XML errors that are currently caught by the parser itself) the `XMLParserState` contains a `bool` variable. Further logic can be added to the context state.
 
