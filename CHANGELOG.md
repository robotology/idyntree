--- conflicted
+++ resolved
@@ -9,11 +9,8 @@
 
 ### Added
 - Add the possibility to plot and update frames in the Matlab visualizer.
-<<<<<<< HEAD
 - Added ``getFileLocationOnLocalFileSystem`` method in ``ExternalMesh`` that attempts to find the mesh location in the local file system. This is now used by the ``Visualizer`` when loading the robot model (https://github.com/robotology/idyntree/pull/798)
-=======
 - Add the possibility to extract submatrix with MatrixView (https://github.com/robotology/idyntree/pull/800)
->>>>>>> 64cbaf7e
 
 ## [2.0.2] - 2020-12-04
 
