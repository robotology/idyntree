--- conflicted
+++ resolved
@@ -7,17 +7,13 @@
 
 ## [Unreleased]
 
-<<<<<<< HEAD
 ### Added
 - Added `bindings` for `InverseKinematics` (https://github.com/robotology/idyntree/pull/633)
 - Implement `cbegin()` / `cend()` and `begin()` / `end()` methods for `VectorDynSize` and `VectorFixSize` (https://github.com/robotology/idyntree/pull/646)
 
-### Fixed
-=======
 ## [1.0.2] - 2020-02-21
 
 ### Fixed 
->>>>>>> d57bdfe4
 - Remove spurious inclusion of Eigen headers in ExtendedKalmanFilter.h public header, that could create probles when using that header in a downstream project that does not use Eigen (https://github.com/robotology/idyntree/pull/639).
 - Added find_dependency(OsqpEigen) and find_dependency(LibXml2) when iDynTree is compiled as a static library, fixing the use of iDynTree on Windows (https://github.com/robotology/idyntree/pull/642).
 
