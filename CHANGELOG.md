--- conflicted
+++ resolved
@@ -4,10 +4,9 @@
 The format is based on [Keep a Changelog](https://keepachangelog.com/en/1.0.0/). 
 and this project adheres to [Semantic Versioning](https://semver.org/spec/v2.0.0.html).
 
-## [Unreleased]
-
-### Added
-<<<<<<< HEAD
+## [Unreleased Major]
+
+### Added
 - Added the possibility to draw in different portions of the visualizer window and textures at the same time. Allow disabling the drawing on textures (https://github.com/robotology/idyntree/pull/903).
 
 ### Deprecated
@@ -16,7 +15,10 @@
 ### Fixed
 - Fixed the conversion from irrlicht pixels to iDynTree pixels. Fixed a typo in the environment method of the visualizer. Fixed the running of two visualizer instances in the same process (https://github.com/robotology/idyntree/pull/903).
 - Fixed the update of the vectors in the visualization that caused the FPS to drop (https://github.com/robotology/idyntree/pull/921).
-=======
+
+## [Unreleased]
+
+### Added 
 - Added support for exporting joint position limits to URDF for 1-DoF joints
   (prismatic and revolute).
 - Added pybind11 python bindings for adding and reading joint limits.
@@ -31,8 +33,8 @@
 
 ## [4.2.0] - 2021-07-23
 
+### Added
 - Add the possibility to pass the zmq url to the meshcat visualizer, to simplify its use in [Google Colab](https://colab.research.google.com) (https://github.com/robotology/idyntree/pull/905).
->>>>>>> 845f53aa
 
 ## [4.1.0] - 2021-07-22
 
