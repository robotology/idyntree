--- conflicted
+++ resolved
@@ -7,19 +7,18 @@
 
 ## [Unreleased]
 
-<<<<<<< HEAD
 ### Added
 - Add the possibility to plot and update frames in the Matlab visualizer.
-=======
+
 ## [2.0.2] - 2020-12-04
 
+### Fixed 
 - Fixed compilation of MATLAB bindings on macOS and Windows (https://github.com/robotology/idyntree/pull/789, https://github.com/robotology/idyntree/pull/790).
 
 ## [2.0.1] - 2020-11-24
 
 ### Fixed
 - Fixed problem in pybind11-based Python bindings (https://github.com/robotology/idyntree/pull/781). 
->>>>>>> c00c27b2
 
 ## [2.0.0] - 2020-11-22
 
