--- conflicted
+++ resolved
@@ -9,13 +9,12 @@
 
 ## [Unreleased]
 
-<<<<<<< HEAD
+### Added
+- Added creation of sub model object starting from the full model and a sub traversal (https://github.com/robotology/idyntree/pull/1011).
+
 ### Fixed
 - Fix bug of `InverseKinematics::updateRotationTarget`  that did not actually changed the RotationWeight, but changed the PositionWeight instead (https://github.com/robotology/idyntree/pull/1012).
-=======
-### Added
-- Added creation of sub model object starting from the full model and a sub traversal (https://github.com/robotology/idyntree/pull/1011#pullrequestreview-1061418689)
->>>>>>> 99360a04
+
 
 ## [6.0.0] - 2022-07-19
 
