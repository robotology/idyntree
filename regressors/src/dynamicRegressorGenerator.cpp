--- conflicted
+++ resolved
@@ -10,8 +10,6 @@
 
 #include <cmath>
 #include <cfloat>
-
-#include "iDynTree/Regressors
 
 #include "dynamicRegressorGenerator.hpp"
 #include "dirl_utils.hpp"
@@ -202,101 +200,7 @@
 #endif
     std::stringstream ss;
 
-<<<<<<< HEAD
     ss << parameters_desc.getDescriptionOfParameter(parameter_index);
-=======
-    if( parameter_index >= NrOfParameters ) {
-        ss << "DynamicRegressorGenerator::getDescriptionOfParameter error: parameter_index " << parameter_index << " is greater the number of parameters " << NrOfParameters;
-        if( verbose ) { std::cerr << ss.str() << std::endl; }
-        return ss.str();
-    }
-
-    //The first 10*NrOfLinks parameters are always the inertial ones
-    if( parameter_index < 10*NrOfRealLinks_gen ) {
-        std::string inertial_parameter_type;
-        switch( parameter_index % 10 ) {
-            case 0:
-            inertial_parameter_type = "mass";
-            break;
-            case 1:
-            inertial_parameter_type = "x component of first moment of mass";
-            break;
-            case 2:
-            inertial_parameter_type = "y component of first moment of mass";
-            break;
-            case 3:
-            inertial_parameter_type = "z component of first moment of mass";
-            break;
-            case 4:
-            inertial_parameter_type = "xx component of inertia matrix";
-            break;
-            case 5:
-            inertial_parameter_type = "xy component of inertia matrix";
-            break;
-            case 6:
-            inertial_parameter_type = "xz component of inertia matrix";
-            break;
-            case 7:
-            inertial_parameter_type = "yy component of inertia matrix";
-            break;
-            case 8:
-            inertial_parameter_type = "yz component of inertia matrix";
-            break;
-            case 9:
-            inertial_parameter_type = "zz component of inertia matrix";
-            break;
-
-        }
-        int link_index = parameter_index/10;
-        ss << "Parameter " << parameter_index << ": " << inertial_parameter_type << " of link " << undirected_tree.getLink(regrColumns2linkIndeces[link_index])->getName() << " (" << regrColumns2linkIndeces[link_index] << ")";
-
-    } else {
-    //else
-    //if the offset are present, they are the parameters right after the inertial parameters
-    int parameter_index_offset = parameter_index - 10*NrOfRealLinks_gen;
-
-    if( consider_ft_offset ) {
-        std::string ft_offset_type;
-         switch( parameter_index_offset % 6 ) {
-            case 0:
-            ft_offset_type = "x component of force offset";
-            break;
-            case 1:
-            ft_offset_type = "y component of force offset";
-            break;
-            case 2:
-            ft_offset_type = "z component of force offset";
-            break;
-            case 3:
-            ft_offset_type = "x component of torque offset";
-            break;
-            case 4:
-            ft_offset_type = "y component of torque offset";
-            break;
-            case 5:
-            ft_offset_type = "z component of torque offset";
-            break;
-        }
-        int ft_sensor_index = parameter_index_offset/6;
-
-        assert(ft_sensor_index < NrOfFTSensors);
-
-        std::string ft_sensor_name;
-
-        iDynTree::Sensor * p_sens = sensors_tree.getSensor(iDynTree::SIX_AXIS_FORCE_TORQUE,ft_sensor_index);
-
-        assert(p_sens != 0);
-
-        ft_sensor_name = p_sens->getName();
-
-        ss << "Parameter "
-           << parameter_index
-           << ": " << ft_offset_type << " of link "
-           << ft_sensor_name <<
-           " (" << ft_sensor_index << ")";
-    }
-    }
->>>>>>> 66e4a364
 
     if( with_value ) {
         ss << "\t\t" << value << std::endl;
