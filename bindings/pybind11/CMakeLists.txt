<<<<<<< HEAD
set(libraryname idyntree-pybind11)

add_library(${libraryname} INTERFACE)
target_link_libraries(${libraryname} INTERFACE idyntree-core)

# Specify include directories for both compilation and installation process.
# The $<INSTALL_PREFIX> generator expression is useful to ensure to create
# relocatable configuration files, see https://cmake.org/cmake/help/latest/manual/cmake-packages.7.html
# creating-relocatable-packages
target_include_directories(${libraryname} INTERFACE
  "$<BUILD_INTERFACE:${CMAKE_CURRENT_SOURCE_DIR}/include>"
  "$<INSTALL_INTERFACE:<INSTALL_PREFIX>/${CMAKE_INSTALL_INCLUDEDIR}>")

# Specify installation targets, typology and destination folders.
install(TARGETS        ${libraryname}
  EXPORT               ${PROJECT_NAME})

install(FILES "${CMAKE_CURRENT_SOURCE_DIR}/include/iDynTree/pybind11/VectorCasters.h"
  DESTINATION "${CMAKE_INSTALL_INCLUDEDIR}/iDynTree/pybind11")

add_library(iDynTree::${libraryname} ALIAS ${libraryname})
set_property(GLOBAL APPEND PROPERTY ${VARS_PREFIX}_TARGETS ${libraryname})

pybind11_add_module(pybind11_idyntree SYSTEM idyntree.cpp
=======
pybind11_add_module(pybind11_idyntree idyntree.cpp
>>>>>>> 624237c2
                                    error_utilities.h error_utilities.cpp
                                    idyntree_core.h idyntree_core.cpp
                                    error_utilities.h error_utilities.cpp
                                    idyntree_model.h idyntree_model.cpp
                                    idyntree_sensors.h idyntree_sensors.cpp
                                    idyntree_modelio_urdf.h idyntree_modelio_urdf.cpp
                                    )

target_link_libraries(pybind11_idyntree PUBLIC idyntree-core
                                               idyntree-model
                                               idyntree-sensors
                                               idyntree-modelio
                                               idyntree-pybind11)

# The generated Python dynamic module must have the same name as the pybind11
# module, i.e. `bindings`.
set_target_properties(pybind11_idyntree PROPERTIES
    LIBRARY_OUTPUT_DIRECTORY ${CMAKE_CURRENT_BINARY_DIR}/idyntree
    OUTPUT_NAME "pybind")

# if compile tests execute also python tests
if(IDYNTREE_COMPILE_TESTS)
    add_subdirectory(tests idyntree_pybind11_test)
endif()

# Output package is:
# idyntree
# |
# |- __init__.py (generated from main bindings CMake file).
# |
# |_ pybind.<cpython_extension>
install(
    TARGETS pybind11_idyntree
    DESTINATION ${PYTHON_INSTDIR}
    COMPONENT python)<|MERGE_RESOLUTION|>--- conflicted
+++ resolved
@@ -1,4 +1,3 @@
-<<<<<<< HEAD
 set(libraryname idyntree-pybind11)
 
 add_library(${libraryname} INTERFACE)
@@ -22,17 +21,13 @@
 add_library(iDynTree::${libraryname} ALIAS ${libraryname})
 set_property(GLOBAL APPEND PROPERTY ${VARS_PREFIX}_TARGETS ${libraryname})
 
-pybind11_add_module(pybind11_idyntree SYSTEM idyntree.cpp
-=======
 pybind11_add_module(pybind11_idyntree idyntree.cpp
->>>>>>> 624237c2
                                     error_utilities.h error_utilities.cpp
                                     idyntree_core.h idyntree_core.cpp
                                     error_utilities.h error_utilities.cpp
                                     idyntree_model.h idyntree_model.cpp
                                     idyntree_sensors.h idyntree_sensors.cpp
-                                    idyntree_modelio_urdf.h idyntree_modelio_urdf.cpp
-                                    )
+                                    idyntree_modelio_urdf.h idyntree_modelio_urdf.cpp)
 
 target_link_libraries(pybind11_idyntree PUBLIC idyntree-core
                                                idyntree-model
