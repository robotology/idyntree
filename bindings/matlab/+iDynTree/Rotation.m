classdef Rotation < iDynTree.RotationRaw
  methods
    function self = Rotation(varargin)
      self@iDynTree.RotationRaw(SwigRef.Null);
      if nargin==1 && strcmp(class(varargin{1}),'SwigRef')
        if varargin{1}~=SwigRef.Null
          self.swigPtr = varargin{1}.swigPtr;
        end
      else
<<<<<<< HEAD
        tmp = iDynTreeMEX(493, varargin{:});
=======
        tmp = iDynTreeMEX(497, varargin{:});
>>>>>>> 5fdf5aa6
        self.swigPtr = tmp.swigPtr;
        tmp.swigPtr = [];
      end
    end
    function delete(self)
      if self.swigPtr
<<<<<<< HEAD
        iDynTreeMEX(494, self);
=======
        iDynTreeMEX(498, self);
>>>>>>> 5fdf5aa6
        self.swigPtr=[];
      end
    end
    function varargout = getSemantics(self,varargin)
<<<<<<< HEAD
      [varargout{1:nargout}] = iDynTreeMEX(495, self, varargin{:});
    end
    function varargout = changeOrientFrame(self,varargin)
      [varargout{1:nargout}] = iDynTreeMEX(496, self, varargin{:});
    end
    function varargout = changeRefOrientFrame(self,varargin)
      [varargout{1:nargout}] = iDynTreeMEX(497, self, varargin{:});
    end
    function varargout = changeCoordinateFrame(self,varargin)
      [varargout{1:nargout}] = iDynTreeMEX(498, self, varargin{:});
    end
    function varargout = changeCoordFrameOf(self,varargin)
      [varargout{1:nargout}] = iDynTreeMEX(501, self, varargin{:});
    end
    function varargout = inverse(self,varargin)
      [varargout{1:nargout}] = iDynTreeMEX(502, self, varargin{:});
    end
    function varargout = mtimes(self,varargin)
      [varargout{1:nargout}] = iDynTreeMEX(503, self, varargin{:});
    end
    function varargout = log(self,varargin)
      [varargout{1:nargout}] = iDynTreeMEX(504, self, varargin{:});
    end
    function varargout = getRPY(self,varargin)
      [varargout{1:nargout}] = iDynTreeMEX(505, self, varargin{:});
    end
    function varargout = toString(self,varargin)
      [varargout{1:nargout}] = iDynTreeMEX(512, self, varargin{:});
    end
    function varargout = display(self,varargin)
      [varargout{1:nargout}] = iDynTreeMEX(513, self, varargin{:});
=======
      [varargout{1:nargout}] = iDynTreeMEX(499, self, varargin{:});
    end
    function varargout = changeOrientFrame(self,varargin)
      [varargout{1:nargout}] = iDynTreeMEX(500, self, varargin{:});
    end
    function varargout = changeRefOrientFrame(self,varargin)
      [varargout{1:nargout}] = iDynTreeMEX(501, self, varargin{:});
    end
    function varargout = changeCoordinateFrame(self,varargin)
      [varargout{1:nargout}] = iDynTreeMEX(502, self, varargin{:});
    end
    function varargout = changeCoordFrameOf(self,varargin)
      [varargout{1:nargout}] = iDynTreeMEX(505, self, varargin{:});
    end
    function varargout = inverse(self,varargin)
      [varargout{1:nargout}] = iDynTreeMEX(506, self, varargin{:});
    end
    function varargout = mtimes(self,varargin)
      [varargout{1:nargout}] = iDynTreeMEX(507, self, varargin{:});
    end
    function varargout = log(self,varargin)
      [varargout{1:nargout}] = iDynTreeMEX(508, self, varargin{:});
    end
    function varargout = getRPY(self,varargin)
      [varargout{1:nargout}] = iDynTreeMEX(509, self, varargin{:});
    end
    function varargout = toString(self,varargin)
      [varargout{1:nargout}] = iDynTreeMEX(516, self, varargin{:});
    end
    function varargout = display(self,varargin)
      [varargout{1:nargout}] = iDynTreeMEX(517, self, varargin{:});
>>>>>>> 5fdf5aa6
    end
  end
  methods(Static)
    function varargout = compose(varargin)
<<<<<<< HEAD
     [varargout{1:nargout}] = iDynTreeMEX(499, varargin{:});
    end
    function varargout = inverse2(varargin)
     [varargout{1:nargout}] = iDynTreeMEX(500, varargin{:});
    end
    function varargout = RotX(varargin)
     [varargout{1:nargout}] = iDynTreeMEX(506, varargin{:});
    end
    function varargout = RotY(varargin)
     [varargout{1:nargout}] = iDynTreeMEX(507, varargin{:});
    end
    function varargout = RotZ(varargin)
     [varargout{1:nargout}] = iDynTreeMEX(508, varargin{:});
    end
    function varargout = RotAxis(varargin)
     [varargout{1:nargout}] = iDynTreeMEX(509, varargin{:});
    end
    function varargout = RPY(varargin)
     [varargout{1:nargout}] = iDynTreeMEX(510, varargin{:});
    end
    function varargout = Identity(varargin)
     [varargout{1:nargout}] = iDynTreeMEX(511, varargin{:});
=======
     [varargout{1:nargout}] = iDynTreeMEX(503, varargin{:});
    end
    function varargout = inverse2(varargin)
     [varargout{1:nargout}] = iDynTreeMEX(504, varargin{:});
    end
    function varargout = RotX(varargin)
     [varargout{1:nargout}] = iDynTreeMEX(510, varargin{:});
    end
    function varargout = RotY(varargin)
     [varargout{1:nargout}] = iDynTreeMEX(511, varargin{:});
    end
    function varargout = RotZ(varargin)
     [varargout{1:nargout}] = iDynTreeMEX(512, varargin{:});
    end
    function varargout = RotAxis(varargin)
     [varargout{1:nargout}] = iDynTreeMEX(513, varargin{:});
    end
    function varargout = RPY(varargin)
     [varargout{1:nargout}] = iDynTreeMEX(514, varargin{:});
    end
    function varargout = Identity(varargin)
     [varargout{1:nargout}] = iDynTreeMEX(515, varargin{:});
>>>>>>> 5fdf5aa6
    end
  end
end<|MERGE_RESOLUTION|>--- conflicted
+++ resolved
@@ -7,59 +7,18 @@
           self.swigPtr = varargin{1}.swigPtr;
         end
       else
-<<<<<<< HEAD
-        tmp = iDynTreeMEX(493, varargin{:});
-=======
         tmp = iDynTreeMEX(497, varargin{:});
->>>>>>> 5fdf5aa6
         self.swigPtr = tmp.swigPtr;
         tmp.swigPtr = [];
       end
     end
     function delete(self)
       if self.swigPtr
-<<<<<<< HEAD
-        iDynTreeMEX(494, self);
-=======
         iDynTreeMEX(498, self);
->>>>>>> 5fdf5aa6
         self.swigPtr=[];
       end
     end
     function varargout = getSemantics(self,varargin)
-<<<<<<< HEAD
-      [varargout{1:nargout}] = iDynTreeMEX(495, self, varargin{:});
-    end
-    function varargout = changeOrientFrame(self,varargin)
-      [varargout{1:nargout}] = iDynTreeMEX(496, self, varargin{:});
-    end
-    function varargout = changeRefOrientFrame(self,varargin)
-      [varargout{1:nargout}] = iDynTreeMEX(497, self, varargin{:});
-    end
-    function varargout = changeCoordinateFrame(self,varargin)
-      [varargout{1:nargout}] = iDynTreeMEX(498, self, varargin{:});
-    end
-    function varargout = changeCoordFrameOf(self,varargin)
-      [varargout{1:nargout}] = iDynTreeMEX(501, self, varargin{:});
-    end
-    function varargout = inverse(self,varargin)
-      [varargout{1:nargout}] = iDynTreeMEX(502, self, varargin{:});
-    end
-    function varargout = mtimes(self,varargin)
-      [varargout{1:nargout}] = iDynTreeMEX(503, self, varargin{:});
-    end
-    function varargout = log(self,varargin)
-      [varargout{1:nargout}] = iDynTreeMEX(504, self, varargin{:});
-    end
-    function varargout = getRPY(self,varargin)
-      [varargout{1:nargout}] = iDynTreeMEX(505, self, varargin{:});
-    end
-    function varargout = toString(self,varargin)
-      [varargout{1:nargout}] = iDynTreeMEX(512, self, varargin{:});
-    end
-    function varargout = display(self,varargin)
-      [varargout{1:nargout}] = iDynTreeMEX(513, self, varargin{:});
-=======
       [varargout{1:nargout}] = iDynTreeMEX(499, self, varargin{:});
     end
     function varargout = changeOrientFrame(self,varargin)
@@ -91,35 +50,10 @@
     end
     function varargout = display(self,varargin)
       [varargout{1:nargout}] = iDynTreeMEX(517, self, varargin{:});
->>>>>>> 5fdf5aa6
     end
   end
   methods(Static)
     function varargout = compose(varargin)
-<<<<<<< HEAD
-     [varargout{1:nargout}] = iDynTreeMEX(499, varargin{:});
-    end
-    function varargout = inverse2(varargin)
-     [varargout{1:nargout}] = iDynTreeMEX(500, varargin{:});
-    end
-    function varargout = RotX(varargin)
-     [varargout{1:nargout}] = iDynTreeMEX(506, varargin{:});
-    end
-    function varargout = RotY(varargin)
-     [varargout{1:nargout}] = iDynTreeMEX(507, varargin{:});
-    end
-    function varargout = RotZ(varargin)
-     [varargout{1:nargout}] = iDynTreeMEX(508, varargin{:});
-    end
-    function varargout = RotAxis(varargin)
-     [varargout{1:nargout}] = iDynTreeMEX(509, varargin{:});
-    end
-    function varargout = RPY(varargin)
-     [varargout{1:nargout}] = iDynTreeMEX(510, varargin{:});
-    end
-    function varargout = Identity(varargin)
-     [varargout{1:nargout}] = iDynTreeMEX(511, varargin{:});
-=======
      [varargout{1:nargout}] = iDynTreeMEX(503, varargin{:});
     end
     function varargout = inverse2(varargin)
@@ -142,7 +76,6 @@
     end
     function varargout = Identity(varargin)
      [varargout{1:nargout}] = iDynTreeMEX(515, varargin{:});
->>>>>>> 5fdf5aa6
     end
   end
 end