classdef Rotation < iDynTree.RotationRaw
  methods
    function self = Rotation(varargin)
      self@iDynTree.RotationRaw('_swigCreate');
      if nargin~=1 || ~ischar(varargin{1}) || ~strcmp(varargin{1},'_swigCreate')
        % How to get working on C side? Commented out, replaed by hack below
<<<<<<< HEAD
        %self.swigCPtr = iDynTreeMATLAB_wrap(174,'new_Rotation',varargin{:});
        %self.swigOwn = true;
        tmp = iDynTreeMATLAB_wrap(174,'new_Rotation',varargin{:}); % FIXME
=======
        %self.swigCPtr = iDynTreeMATLAB_wrap(156,'new_Rotation',varargin{:});
        %self.swigOwn = true;
        tmp = iDynTreeMATLAB_wrap(156,'new_Rotation',varargin{:}); % FIXME
>>>>>>> 8bd80ba1
        self.swigCPtr = tmp.swigCPtr;
        self.swigOwn = tmp.swigOwn;
        self.swigType = tmp.swigType;
        tmp.swigOwn = false;
      end
    end
    function delete(self)
      if self.swigOwn
<<<<<<< HEAD
        iDynTreeMATLAB_wrap(175,'delete_Rotation',self);
=======
        iDynTreeMATLAB_wrap(157,'delete_Rotation',self);
>>>>>>> 8bd80ba1
        self.swigOwn=false;
      end
    end
    function varargout = getSemantics(self,varargin)
<<<<<<< HEAD
      [varargout{1:max(1,nargout)}] = iDynTreeMATLAB_wrap(176,'Rotation_getSemantics',self,varargin{:});
    end
    function varargout = changeOrientFrame(self,varargin)
      [varargout{1:max(1,nargout)}] = iDynTreeMATLAB_wrap(177,'Rotation_changeOrientFrame',self,varargin{:});
    end
    function varargout = changeRefOrientFrame(self,varargin)
      [varargout{1:max(1,nargout)}] = iDynTreeMATLAB_wrap(178,'Rotation_changeRefOrientFrame',self,varargin{:});
    end
    function varargout = inverse(self,varargin)
      [varargout{1:max(1,nargout)}] = iDynTreeMATLAB_wrap(182,'Rotation_inverse',self,varargin{:});
    end
    function varargout = mtimes(self,varargin)
      [varargout{1:max(1,nargout)}] = iDynTreeMATLAB_wrap(183,'Rotation_mtimes',self,varargin{:});
    end
    function varargout = toString(self,varargin)
      [varargout{1:max(1,nargout)}] = iDynTreeMATLAB_wrap(184,'Rotation_toString',self,varargin{:});
    end
    function varargout = display(self,varargin)
      [varargout{1:max(1,nargout)}] = iDynTreeMATLAB_wrap(185,'Rotation_display',self,varargin{:});
=======
      [varargout{1:max(1,nargout)}] = iDynTreeMATLAB_wrap(158,'Rotation_getSemantics',self,varargin{:});
    end
    function varargout = changeOrientFrame(self,varargin)
      [varargout{1:max(1,nargout)}] = iDynTreeMATLAB_wrap(159,'Rotation_changeOrientFrame',self,varargin{:});
    end
    function varargout = changeRefOrientFrame(self,varargin)
      [varargout{1:max(1,nargout)}] = iDynTreeMATLAB_wrap(160,'Rotation_changeRefOrientFrame',self,varargin{:});
    end
    function varargout = convertToNewCoordFrame(self,varargin)
      [varargout{1:max(1,nargout)}] = iDynTreeMATLAB_wrap(163,'Rotation_convertToNewCoordFrame',self,varargin{:});
    end
    function varargout = inverse(self,varargin)
      [varargout{1:max(1,nargout)}] = iDynTreeMATLAB_wrap(164,'Rotation_inverse',self,varargin{:});
    end
    function varargout = mtimes(self,varargin)
      [varargout{1:max(1,nargout)}] = iDynTreeMATLAB_wrap(165,'Rotation_mtimes',self,varargin{:});
    end
    function varargout = toString(self,varargin)
      [varargout{1:max(1,nargout)}] = iDynTreeMATLAB_wrap(166,'Rotation_toString',self,varargin{:});
    end
    function varargout = display(self,varargin)
      [varargout{1:max(1,nargout)}] = iDynTreeMATLAB_wrap(167,'Rotation_display',self,varargin{:});
>>>>>>> 8bd80ba1
    end
    function [v,ok] = swig_fieldsref(self,i)
      v = [];
      ok = false;
      switch i
      end
      [v,ok] = swig_fieldsref@iDynTree.RotationRaw(self,i);
      if ok
        return
      end
    end
    function [self,ok] = swig_fieldasgn(self,i,v)
      switch i
      end
      [self,ok] = swig_fieldasgn@iDynTree.RotationRaw(self,i,v);
      if ok
        return
      end
    end
  end
  methods(Static)
    function varargout = compose(varargin)
<<<<<<< HEAD
      [varargout{1:max(1,nargout)}] = iDynTreeMATLAB_wrap(179,'Rotation_compose',varargin{:});
    end
    function varargout = inverse2(varargin)
      [varargout{1:max(1,nargout)}] = iDynTreeMATLAB_wrap(180,'Rotation_inverse2',varargin{:});
    end
    function varargout = transform(varargin)
      [varargout{1:max(1,nargout)}] = iDynTreeMATLAB_wrap(181,'Rotation_transform',varargin{:});
=======
      [varargout{1:max(1,nargout)}] = iDynTreeMATLAB_wrap(161,'Rotation_compose',varargin{:});
    end
    function varargout = inverse2(varargin)
      [varargout{1:max(1,nargout)}] = iDynTreeMATLAB_wrap(162,'Rotation_inverse2',varargin{:});
>>>>>>> 8bd80ba1
    end
  end
end<|MERGE_RESOLUTION|>--- conflicted
+++ resolved
@@ -4,15 +4,9 @@
       self@iDynTree.RotationRaw('_swigCreate');
       if nargin~=1 || ~ischar(varargin{1}) || ~strcmp(varargin{1},'_swigCreate')
         % How to get working on C side? Commented out, replaed by hack below
-<<<<<<< HEAD
-        %self.swigCPtr = iDynTreeMATLAB_wrap(174,'new_Rotation',varargin{:});
-        %self.swigOwn = true;
-        tmp = iDynTreeMATLAB_wrap(174,'new_Rotation',varargin{:}); % FIXME
-=======
         %self.swigCPtr = iDynTreeMATLAB_wrap(156,'new_Rotation',varargin{:});
         %self.swigOwn = true;
         tmp = iDynTreeMATLAB_wrap(156,'new_Rotation',varargin{:}); % FIXME
->>>>>>> 8bd80ba1
         self.swigCPtr = tmp.swigCPtr;
         self.swigOwn = tmp.swigOwn;
         self.swigType = tmp.swigType;
@@ -21,36 +15,11 @@
     end
     function delete(self)
       if self.swigOwn
-<<<<<<< HEAD
-        iDynTreeMATLAB_wrap(175,'delete_Rotation',self);
-=======
         iDynTreeMATLAB_wrap(157,'delete_Rotation',self);
->>>>>>> 8bd80ba1
         self.swigOwn=false;
       end
     end
     function varargout = getSemantics(self,varargin)
-<<<<<<< HEAD
-      [varargout{1:max(1,nargout)}] = iDynTreeMATLAB_wrap(176,'Rotation_getSemantics',self,varargin{:});
-    end
-    function varargout = changeOrientFrame(self,varargin)
-      [varargout{1:max(1,nargout)}] = iDynTreeMATLAB_wrap(177,'Rotation_changeOrientFrame',self,varargin{:});
-    end
-    function varargout = changeRefOrientFrame(self,varargin)
-      [varargout{1:max(1,nargout)}] = iDynTreeMATLAB_wrap(178,'Rotation_changeRefOrientFrame',self,varargin{:});
-    end
-    function varargout = inverse(self,varargin)
-      [varargout{1:max(1,nargout)}] = iDynTreeMATLAB_wrap(182,'Rotation_inverse',self,varargin{:});
-    end
-    function varargout = mtimes(self,varargin)
-      [varargout{1:max(1,nargout)}] = iDynTreeMATLAB_wrap(183,'Rotation_mtimes',self,varargin{:});
-    end
-    function varargout = toString(self,varargin)
-      [varargout{1:max(1,nargout)}] = iDynTreeMATLAB_wrap(184,'Rotation_toString',self,varargin{:});
-    end
-    function varargout = display(self,varargin)
-      [varargout{1:max(1,nargout)}] = iDynTreeMATLAB_wrap(185,'Rotation_display',self,varargin{:});
-=======
       [varargout{1:max(1,nargout)}] = iDynTreeMATLAB_wrap(158,'Rotation_getSemantics',self,varargin{:});
     end
     function varargout = changeOrientFrame(self,varargin)
@@ -73,7 +42,6 @@
     end
     function varargout = display(self,varargin)
       [varargout{1:max(1,nargout)}] = iDynTreeMATLAB_wrap(167,'Rotation_display',self,varargin{:});
->>>>>>> 8bd80ba1
     end
     function [v,ok] = swig_fieldsref(self,i)
       v = [];
@@ -96,20 +64,10 @@
   end
   methods(Static)
     function varargout = compose(varargin)
-<<<<<<< HEAD
-      [varargout{1:max(1,nargout)}] = iDynTreeMATLAB_wrap(179,'Rotation_compose',varargin{:});
-    end
-    function varargout = inverse2(varargin)
-      [varargout{1:max(1,nargout)}] = iDynTreeMATLAB_wrap(180,'Rotation_inverse2',varargin{:});
-    end
-    function varargout = transform(varargin)
-      [varargout{1:max(1,nargout)}] = iDynTreeMATLAB_wrap(181,'Rotation_transform',varargin{:});
-=======
       [varargout{1:max(1,nargout)}] = iDynTreeMATLAB_wrap(161,'Rotation_compose',varargin{:});
     end
     function varargout = inverse2(varargin)
       [varargout{1:max(1,nargout)}] = iDynTreeMATLAB_wrap(162,'Rotation_inverse2',varargin{:});
->>>>>>> 8bd80ba1
     end
   end
 end