--- conflicted
+++ resolved
@@ -42,22 +42,11 @@
     function varargout = changeRefPoint(self,varargin)
       [varargout{1:max(1,nargout)}] = iDynTreeMATLAB_wrap(140,'PositionSemantics_changeRefPoint',self,varargin{:});
     end
-<<<<<<< HEAD
-    function varargout = changeCoordinateFrame(self,varargin)
-      [varargout{1:max(1,nargout)}] = iDynTreeMATLAB_wrap(141,'PositionSemantics_changeCoordinateFrame',self,varargin{:});
-    end
     function varargout = toString(self,varargin)
-      [varargout{1:max(1,nargout)}] = iDynTreeMATLAB_wrap(144,'PositionSemantics_toString',self,varargin{:});
+      [varargout{1:max(1,nargout)}] = iDynTreeMATLAB_wrap(143,'PositionSemantics_toString',self,varargin{:});
     end
     function varargout = display(self,varargin)
-      [varargout{1:max(1,nargout)}] = iDynTreeMATLAB_wrap(145,'PositionSemantics_display',self,varargin{:});
-=======
-    function varargout = toString(self,varargin)
-      [varargout{1:max(1,nargout)}] = iDynTreeMATLAB_wrap(77,'PositionSemantics_toString',self,varargin{:});
-    end
-    function varargout = display(self,varargin)
-      [varargout{1:max(1,nargout)}] = iDynTreeMATLAB_wrap(78,'PositionSemantics_display',self,varargin{:});
->>>>>>> 01c73334
+      [varargout{1:max(1,nargout)}] = iDynTreeMATLAB_wrap(144,'PositionSemantics_display',self,varargin{:});
     end
     function [v,ok] = swig_fieldsref(self,i)
       v = [];
@@ -72,17 +61,10 @@
   end
   methods(Static)
     function varargout = compose(varargin)
-<<<<<<< HEAD
-      [varargout{1:max(1,nargout)}] = iDynTreeMATLAB_wrap(142,'PositionSemantics_compose',varargin{:});
+      [varargout{1:max(1,nargout)}] = iDynTreeMATLAB_wrap(141,'PositionSemantics_compose',varargin{:});
     end
     function varargout = inverse(varargin)
-      [varargout{1:max(1,nargout)}] = iDynTreeMATLAB_wrap(143,'PositionSemantics_inverse',varargin{:});
-=======
-      [varargout{1:max(1,nargout)}] = iDynTreeMATLAB_wrap(75,'PositionSemantics_compose',varargin{:});
-    end
-    function varargout = inverse(varargin)
-      [varargout{1:max(1,nargout)}] = iDynTreeMATLAB_wrap(76,'PositionSemantics_inverse',varargin{:});
->>>>>>> 01c73334
+      [varargout{1:max(1,nargout)}] = iDynTreeMATLAB_wrap(142,'PositionSemantics_inverse',varargin{:});
     end
   end
 end