--- conflicted
+++ resolved
@@ -9,38 +9,18 @@
           self.swigPtr = varargin{1}.swigPtr;
         end
       else
-<<<<<<< HEAD
-        tmp = iDynTreeMEX(577, varargin{:});
-=======
         tmp = iDynTreeMEX(581, varargin{:});
->>>>>>> 5fdf5aa6
         self.swigPtr = tmp.swigPtr;
         tmp.swigPtr = [];
       end
     end
     function delete(self)
       if self.swigPtr
-<<<<<<< HEAD
-        iDynTreeMEX(578, self);
-=======
         iDynTreeMEX(582, self);
->>>>>>> 5fdf5aa6
         self.swigPtr=[];
       end
     end
     function varargout = setInertia(self,varargin)
-<<<<<<< HEAD
-      [varargout{1:nargout}] = iDynTreeMEX(579, self, varargin{:});
-    end
-    function varargout = getInertia(self,varargin)
-      [varargout{1:nargout}] = iDynTreeMEX(580, self, varargin{:});
-    end
-    function varargout = setIndex(self,varargin)
-      [varargout{1:nargout}] = iDynTreeMEX(581, self, varargin{:});
-    end
-    function varargout = getIndex(self,varargin)
-      [varargout{1:nargout}] = iDynTreeMEX(582, self, varargin{:});
-=======
       [varargout{1:nargout}] = iDynTreeMEX(583, self, varargin{:});
     end
     function varargout = getInertia(self,varargin)
@@ -51,7 +31,6 @@
     end
     function varargout = getIndex(self,varargin)
       [varargout{1:nargout}] = iDynTreeMEX(586, self, varargin{:});
->>>>>>> 5fdf5aa6
     end
   end
   methods(Static)
