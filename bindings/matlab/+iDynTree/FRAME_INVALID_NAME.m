function varargout = FRAME_INVALID_NAME(varargin)
  narginchk(0,1)
  if nargin==0
    nargoutchk(0,1)
<<<<<<< HEAD
    varargout{1} = iDynTreeMEX(550);
  else
    nargoutchk(0,0)
    iDynTreeMEX(551,varargin{1});
=======
    varargout{1} = iDynTreeMEX(554);
  else
    nargoutchk(0,0)
    iDynTreeMEX(555,varargin{1});
>>>>>>> 5fdf5aa6
  end
end<|MERGE_RESOLUTION|>--- conflicted
+++ resolved
@@ -2,16 +2,9 @@
   narginchk(0,1)
   if nargin==0
     nargoutchk(0,1)
-<<<<<<< HEAD
-    varargout{1} = iDynTreeMEX(550);
-  else
-    nargoutchk(0,0)
-    iDynTreeMEX(551,varargin{1});
-=======
     varargout{1} = iDynTreeMEX(554);
   else
     nargoutchk(0,0)
     iDynTreeMEX(555,varargin{1});
->>>>>>> 5fdf5aa6
   end
 end