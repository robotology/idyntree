--- conflicted
+++ resolved
@@ -1,7 +1,3 @@
 function varargout = sensorsListFromURDF(varargin)
-<<<<<<< HEAD
-  [varargout{1:nargout}] = iDynTreeMEX(786, varargin{:});
-=======
   [varargout{1:nargout}] = iDynTreeMEX(821, varargin{:});
->>>>>>> ec66c41f
 end