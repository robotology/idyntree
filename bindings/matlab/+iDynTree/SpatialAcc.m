--- conflicted
+++ resolved
@@ -4,15 +4,9 @@
       self@iDynTree.SpatialMotionVectorRaw('_swigCreate');
       if nargin~=1 || ~ischar(varargin{1}) || ~strcmp(varargin{1},'_swigCreate')
         % How to get working on C side? Commented out, replaed by hack below
-<<<<<<< HEAD
-        %self.swigCPtr = iDynTreeMATLAB_wrap(192,'new_SpatialAcc',varargin{:});
+        %self.swigCPtr = iDynTreeMATLAB_wrap(193,'new_SpatialAcc',varargin{:});
         %self.swigOwn = true;
-        tmp = iDynTreeMATLAB_wrap(192,'new_SpatialAcc',varargin{:}); % FIXME
-=======
-        %self.swigCPtr = iDynTreeMATLAB_wrap(127,'new_SpatialAcc',varargin{:});
-        %self.swigOwn = true;
-        tmp = iDynTreeMATLAB_wrap(127,'new_SpatialAcc',varargin{:}); % FIXME
->>>>>>> 01c73334
+        tmp = iDynTreeMATLAB_wrap(193,'new_SpatialAcc',varargin{:}); % FIXME
         self.swigCPtr = tmp.swigCPtr;
         self.swigOwn = tmp.swigOwn;
         self.swigType = tmp.swigType;
@@ -21,32 +15,18 @@
     end
     function delete(self)
       if self.swigOwn
-<<<<<<< HEAD
-        iDynTreeMATLAB_wrap(193,'delete_SpatialAcc',self);
-=======
-        iDynTreeMATLAB_wrap(128,'delete_SpatialAcc',self);
->>>>>>> 01c73334
+        iDynTreeMATLAB_wrap(194,'delete_SpatialAcc',self);
         self.swigOwn=false;
       end
     end
     function varargout = plus(self,varargin)
-<<<<<<< HEAD
-      [varargout{1:max(1,nargout)}] = iDynTreeMATLAB_wrap(194,'SpatialAcc_plus',self,varargin{:});
+      [varargout{1:max(1,nargout)}] = iDynTreeMATLAB_wrap(195,'SpatialAcc_plus',self,varargin{:});
     end
     function varargout = minus(self,varargin)
-      [varargout{1:max(1,nargout)}] = iDynTreeMATLAB_wrap(195,'SpatialAcc_minus',self,varargin{:});
+      [varargout{1:max(1,nargout)}] = iDynTreeMATLAB_wrap(196,'SpatialAcc_minus',self,varargin{:});
     end
     function varargout = uminus(self,varargin)
-      [varargout{1:max(1,nargout)}] = iDynTreeMATLAB_wrap(196,'SpatialAcc_uminus',self,varargin{:});
-=======
-      [varargout{1:max(1,nargout)}] = iDynTreeMATLAB_wrap(129,'SpatialAcc_plus',self,varargin{:});
-    end
-    function varargout = minus(self,varargin)
-      [varargout{1:max(1,nargout)}] = iDynTreeMATLAB_wrap(130,'SpatialAcc_minus',self,varargin{:});
-    end
-    function varargout = uminus(self,varargin)
-      [varargout{1:max(1,nargout)}] = iDynTreeMATLAB_wrap(131,'SpatialAcc_uminus',self,varargin{:});
->>>>>>> 01c73334
+      [varargout{1:max(1,nargout)}] = iDynTreeMATLAB_wrap(197,'SpatialAcc_uminus',self,varargin{:});
     end
     function [v,ok] = swig_fieldsref(self,i)
       v = [];
