--- conflicted
+++ resolved
@@ -7,35 +7,18 @@
           self.swigPtr = varargin{1}.swigPtr;
         end
       else
-<<<<<<< HEAD
-        tmp = iDynTreeMEX(405, varargin{:});
-=======
         tmp = iDynTreeMEX(406, varargin{:});
->>>>>>> 5fdf5aa6
         self.swigPtr = tmp.swigPtr;
         tmp.swigPtr = [];
       end
     end
     function delete(self)
       if self.swigPtr
-<<<<<<< HEAD
-        iDynTreeMEX(406, self);
-=======
         iDynTreeMEX(407, self);
->>>>>>> 5fdf5aa6
         self.swigPtr=[];
       end
     end
     function varargout = plus(self,varargin)
-<<<<<<< HEAD
-      [varargout{1:nargout}] = iDynTreeMEX(407, self, varargin{:});
-    end
-    function varargout = minus(self,varargin)
-      [varargout{1:nargout}] = iDynTreeMEX(408, self, varargin{:});
-    end
-    function varargout = uminus(self,varargin)
-      [varargout{1:nargout}] = iDynTreeMEX(409, self, varargin{:});
-=======
       [varargout{1:nargout}] = iDynTreeMEX(408, self, varargin{:});
     end
     function varargout = minus(self,varargin)
@@ -43,7 +26,6 @@
     end
     function varargout = uminus(self,varargin)
       [varargout{1:nargout}] = iDynTreeMEX(410, self, varargin{:});
->>>>>>> 5fdf5aa6
     end
   end
   methods(Static)
