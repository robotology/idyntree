classdef GeomVector3__LinearForceVector3 < iDynTree.Vector3
  methods
    function varargout = semantics(self, varargin)
      narginchk(1, 2)
      if nargin==1
        nargoutchk(0, 1)
<<<<<<< HEAD
        varargout{1} = iDynTreeMEX(254, self);
      else
        nargoutchk(0, 0)
        iDynTreeMEX(255, self, varargin{1});
=======
        varargout{1} = iDynTreeMEX(255, self);
      else
        nargoutchk(0, 0)
        iDynTreeMEX(256, self, varargin{1});
>>>>>>> 5fdf5aa6
      end
    end
    function self = GeomVector3__LinearForceVector3(varargin)
      self@iDynTree.Vector3(SwigRef.Null);
      if nargin==1 && strcmp(class(varargin{1}),'SwigRef')
        if varargin{1}~=SwigRef.Null
          self.swigPtr = varargin{1}.swigPtr;
        end
      else
<<<<<<< HEAD
        tmp = iDynTreeMEX(256, varargin{:});
=======
        tmp = iDynTreeMEX(257, varargin{:});
>>>>>>> 5fdf5aa6
        self.swigPtr = tmp.swigPtr;
        tmp.swigPtr = [];
      end
    end
    function delete(self)
      if self.swigPtr
<<<<<<< HEAD
        iDynTreeMEX(257, self);
=======
        iDynTreeMEX(258, self);
>>>>>>> 5fdf5aa6
        self.swigPtr=[];
      end
    end
    function varargout = setSemantics(self,varargin)
<<<<<<< HEAD
      [varargout{1:nargout}] = iDynTreeMEX(258, self, varargin{:});
    end
    function varargout = changeCoordFrame(self,varargin)
      [varargout{1:nargout}] = iDynTreeMEX(259, self, varargin{:});
    end
    function varargout = dot(self,varargin)
      [varargout{1:nargout}] = iDynTreeMEX(262, self, varargin{:});
    end
    function varargout = plus(self,varargin)
      [varargout{1:nargout}] = iDynTreeMEX(263, self, varargin{:});
    end
    function varargout = minus(self,varargin)
      [varargout{1:nargout}] = iDynTreeMEX(264, self, varargin{:});
    end
    function varargout = uminus(self,varargin)
      [varargout{1:nargout}] = iDynTreeMEX(265, self, varargin{:});
=======
      [varargout{1:nargout}] = iDynTreeMEX(259, self, varargin{:});
    end
    function varargout = changeCoordFrame(self,varargin)
      [varargout{1:nargout}] = iDynTreeMEX(260, self, varargin{:});
    end
    function varargout = dot(self,varargin)
      [varargout{1:nargout}] = iDynTreeMEX(263, self, varargin{:});
    end
    function varargout = plus(self,varargin)
      [varargout{1:nargout}] = iDynTreeMEX(264, self, varargin{:});
    end
    function varargout = minus(self,varargin)
      [varargout{1:nargout}] = iDynTreeMEX(265, self, varargin{:});
    end
    function varargout = uminus(self,varargin)
      [varargout{1:nargout}] = iDynTreeMEX(266, self, varargin{:});
>>>>>>> 5fdf5aa6
    end
  end
  methods(Static)
    function varargout = compose(varargin)
<<<<<<< HEAD
     [varargout{1:nargout}] = iDynTreeMEX(260, varargin{:});
    end
    function varargout = inverse(varargin)
     [varargout{1:nargout}] = iDynTreeMEX(261, varargin{:});
=======
     [varargout{1:nargout}] = iDynTreeMEX(261, varargin{:});
    end
    function varargout = inverse(varargin)
     [varargout{1:nargout}] = iDynTreeMEX(262, varargin{:});
>>>>>>> 5fdf5aa6
    end
  end
end<|MERGE_RESOLUTION|>--- conflicted
+++ resolved
@@ -4,17 +4,10 @@
       narginchk(1, 2)
       if nargin==1
         nargoutchk(0, 1)
-<<<<<<< HEAD
-        varargout{1} = iDynTreeMEX(254, self);
-      else
-        nargoutchk(0, 0)
-        iDynTreeMEX(255, self, varargin{1});
-=======
         varargout{1} = iDynTreeMEX(255, self);
       else
         nargoutchk(0, 0)
         iDynTreeMEX(256, self, varargin{1});
->>>>>>> 5fdf5aa6
       end
     end
     function self = GeomVector3__LinearForceVector3(varargin)
@@ -24,44 +17,18 @@
           self.swigPtr = varargin{1}.swigPtr;
         end
       else
-<<<<<<< HEAD
-        tmp = iDynTreeMEX(256, varargin{:});
-=======
         tmp = iDynTreeMEX(257, varargin{:});
->>>>>>> 5fdf5aa6
         self.swigPtr = tmp.swigPtr;
         tmp.swigPtr = [];
       end
     end
     function delete(self)
       if self.swigPtr
-<<<<<<< HEAD
-        iDynTreeMEX(257, self);
-=======
         iDynTreeMEX(258, self);
->>>>>>> 5fdf5aa6
         self.swigPtr=[];
       end
     end
     function varargout = setSemantics(self,varargin)
-<<<<<<< HEAD
-      [varargout{1:nargout}] = iDynTreeMEX(258, self, varargin{:});
-    end
-    function varargout = changeCoordFrame(self,varargin)
-      [varargout{1:nargout}] = iDynTreeMEX(259, self, varargin{:});
-    end
-    function varargout = dot(self,varargin)
-      [varargout{1:nargout}] = iDynTreeMEX(262, self, varargin{:});
-    end
-    function varargout = plus(self,varargin)
-      [varargout{1:nargout}] = iDynTreeMEX(263, self, varargin{:});
-    end
-    function varargout = minus(self,varargin)
-      [varargout{1:nargout}] = iDynTreeMEX(264, self, varargin{:});
-    end
-    function varargout = uminus(self,varargin)
-      [varargout{1:nargout}] = iDynTreeMEX(265, self, varargin{:});
-=======
       [varargout{1:nargout}] = iDynTreeMEX(259, self, varargin{:});
     end
     function varargout = changeCoordFrame(self,varargin)
@@ -78,22 +45,14 @@
     end
     function varargout = uminus(self,varargin)
       [varargout{1:nargout}] = iDynTreeMEX(266, self, varargin{:});
->>>>>>> 5fdf5aa6
     end
   end
   methods(Static)
     function varargout = compose(varargin)
-<<<<<<< HEAD
-     [varargout{1:nargout}] = iDynTreeMEX(260, varargin{:});
-    end
-    function varargout = inverse(varargin)
-     [varargout{1:nargout}] = iDynTreeMEX(261, varargin{:});
-=======
      [varargout{1:nargout}] = iDynTreeMEX(261, varargin{:});
     end
     function varargout = inverse(varargin)
      [varargout{1:nargout}] = iDynTreeMEX(262, varargin{:});
->>>>>>> 5fdf5aa6
     end
   end
 end