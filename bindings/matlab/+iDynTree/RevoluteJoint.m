--- conflicted
+++ resolved
@@ -7,65 +7,18 @@
           self.swigPtr = varargin{1}.swigPtr;
         end
       else
-<<<<<<< HEAD
-        tmp = iDynTreeMEX(678, varargin{:});
-=======
         tmp = iDynTreeMEX(682, varargin{:});
->>>>>>> 5fdf5aa6
         self.swigPtr = tmp.swigPtr;
         tmp.swigPtr = [];
       end
     end
     function delete(self)
       if self.swigPtr
-<<<<<<< HEAD
-        iDynTreeMEX(679, self);
-=======
         iDynTreeMEX(683, self);
->>>>>>> 5fdf5aa6
         self.swigPtr=[];
       end
     end
     function varargout = clone(self,varargin)
-<<<<<<< HEAD
-      [varargout{1:nargout}] = iDynTreeMEX(680, self, varargin{:});
-    end
-    function varargout = setAttachedLinks(self,varargin)
-      [varargout{1:nargout}] = iDynTreeMEX(681, self, varargin{:});
-    end
-    function varargout = setRestTransform(self,varargin)
-      [varargout{1:nargout}] = iDynTreeMEX(682, self, varargin{:});
-    end
-    function varargout = setAxis(self,varargin)
-      [varargout{1:nargout}] = iDynTreeMEX(683, self, varargin{:});
-    end
-    function varargout = getFirstAttachedLink(self,varargin)
-      [varargout{1:nargout}] = iDynTreeMEX(684, self, varargin{:});
-    end
-    function varargout = getSecondAttachedLink(self,varargin)
-      [varargout{1:nargout}] = iDynTreeMEX(685, self, varargin{:});
-    end
-    function varargout = getAxis(self,varargin)
-      [varargout{1:nargout}] = iDynTreeMEX(686, self, varargin{:});
-    end
-    function varargout = getRestTransform(self,varargin)
-      [varargout{1:nargout}] = iDynTreeMEX(687, self, varargin{:});
-    end
-    function varargout = getTransform(self,varargin)
-      [varargout{1:nargout}] = iDynTreeMEX(688, self, varargin{:});
-    end
-    function varargout = getMotionSubspaceVector(self,varargin)
-      [varargout{1:nargout}] = iDynTreeMEX(689, self, varargin{:});
-    end
-    function varargout = computeChildPosVelAcc(self,varargin)
-      [varargout{1:nargout}] = iDynTreeMEX(690, self, varargin{:});
-    end
-    function varargout = computeChildVelAcc(self,varargin)
-      [varargout{1:nargout}] = iDynTreeMEX(691, self, varargin{:});
-    end
-    function varargout = computeJointTorque(self,varargin)
-      [varargout{1:nargout}] = iDynTreeMEX(692, self, varargin{:});
-=======
       [varargout{1:nargout}] = iDynTreeMEX(684, self, varargin{:});
     end
     function varargout = setAttachedLinks(self,varargin)
@@ -103,7 +56,6 @@
     end
     function varargout = computeJointTorque(self,varargin)
       [varargout{1:nargout}] = iDynTreeMEX(696, self, varargin{:});
->>>>>>> 5fdf5aa6
     end
   end
   methods(Static)
