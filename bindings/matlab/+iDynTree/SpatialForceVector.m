classdef SpatialForceVector < iDynTree.SpatialForceVectorBase
  methods
    function self = SpatialForceVector(varargin)
      self@iDynTree.SpatialForceVectorBase(SwigRef.Null);
      if nargin==1 && strcmp(class(varargin{1}),'SwigRef')
        if varargin{1}~=SwigRef.Null
          self.swigPtr = varargin{1}.swigPtr;
        end
      else
        tmp = iDynTreeMEX(387, varargin{:});
        self.swigPtr = tmp.swigPtr;
        tmp.swigPtr = [];
      end
    end
    function varargout = mtimes(self,varargin)
      [varargout{1:nargout}] = iDynTreeMEX(388, self, varargin{:});
    end
    function delete(self)
      if self.swigPtr
<<<<<<< HEAD
        iDynTreeMEX(388, self);
        self.swigPtr=[];
      end
    end
    function varargout = mtimes(self,varargin)
      [varargout{1:nargout}] = iDynTreeMEX(389, self, varargin{:});
    end
=======
        iDynTreeMEX(389, self);
        self.swigPtr=[];
      end
    end
>>>>>>> ec66c41f
  end
  methods(Static)
  end
end<|MERGE_RESOLUTION|>--- conflicted
+++ resolved
@@ -17,20 +17,10 @@
     end
     function delete(self)
       if self.swigPtr
-<<<<<<< HEAD
-        iDynTreeMEX(388, self);
-        self.swigPtr=[];
-      end
-    end
-    function varargout = mtimes(self,varargin)
-      [varargout{1:nargout}] = iDynTreeMEX(389, self, varargin{:});
-    end
-=======
         iDynTreeMEX(389, self);
         self.swigPtr=[];
       end
     end
->>>>>>> ec66c41f
   end
   methods(Static)
   end
