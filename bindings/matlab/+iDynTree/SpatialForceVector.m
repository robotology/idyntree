--- conflicted
+++ resolved
@@ -7,11 +7,7 @@
           self.swigPtr = varargin{1}.swigPtr;
         end
       else
-<<<<<<< HEAD
-        tmp = iDynTreeMEX(386, varargin{:});
-=======
         tmp = iDynTreeMEX(387, varargin{:});
->>>>>>> 5fdf5aa6
         self.swigPtr = tmp.swigPtr;
         tmp.swigPtr = [];
       end
@@ -21,20 +17,10 @@
     end
     function delete(self)
       if self.swigPtr
-<<<<<<< HEAD
-        iDynTreeMEX(387, self);
-        self.swigPtr=[];
-      end
-    end
-    function varargout = mtimes(self,varargin)
-      [varargout{1:nargout}] = iDynTreeMEX(388, self, varargin{:});
-    end
-=======
         iDynTreeMEX(389, self);
         self.swigPtr=[];
       end
     end
->>>>>>> 5fdf5aa6
   end
   methods(Static)
   end
