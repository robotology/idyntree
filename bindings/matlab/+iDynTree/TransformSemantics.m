classdef TransformSemantics < SwigRef
  methods
    function this = swig_this(self)
      this = iDynTreeMEX(3, self);
    end
    function self = TransformSemantics(varargin)
      if nargin==1 && strcmp(class(varargin{1}),'SwigRef')
        if varargin{1}~=SwigRef.Null
          self.swigPtr = varargin{1}.swigPtr;
        end
      else
<<<<<<< HEAD
        tmp = iDynTreeMEX(514, varargin{:});
=======
        tmp = iDynTreeMEX(518, varargin{:});
>>>>>>> 5fdf5aa6
        self.swigPtr = tmp.swigPtr;
        tmp.swigPtr = [];
      end
    end
    function delete(self)
      if self.swigPtr
<<<<<<< HEAD
        iDynTreeMEX(515, self);
=======
        iDynTreeMEX(519, self);
>>>>>>> 5fdf5aa6
        self.swigPtr=[];
      end
    end
    function varargout = getRotationSemantics(self,varargin)
<<<<<<< HEAD
      [varargout{1:nargout}] = iDynTreeMEX(516, self, varargin{:});
    end
    function varargout = getPositionSemantics(self,varargin)
      [varargout{1:nargout}] = iDynTreeMEX(517, self, varargin{:});
    end
    function varargout = setRotationSemantics(self,varargin)
      [varargout{1:nargout}] = iDynTreeMEX(518, self, varargin{:});
    end
    function varargout = setPositionSemantics(self,varargin)
      [varargout{1:nargout}] = iDynTreeMEX(519, self, varargin{:});
    end
    function varargout = toString(self,varargin)
      [varargout{1:nargout}] = iDynTreeMEX(520, self, varargin{:});
    end
    function varargout = display(self,varargin)
      [varargout{1:nargout}] = iDynTreeMEX(521, self, varargin{:});
=======
      [varargout{1:nargout}] = iDynTreeMEX(520, self, varargin{:});
    end
    function varargout = getPositionSemantics(self,varargin)
      [varargout{1:nargout}] = iDynTreeMEX(521, self, varargin{:});
    end
    function varargout = setRotationSemantics(self,varargin)
      [varargout{1:nargout}] = iDynTreeMEX(522, self, varargin{:});
    end
    function varargout = setPositionSemantics(self,varargin)
      [varargout{1:nargout}] = iDynTreeMEX(523, self, varargin{:});
    end
    function varargout = toString(self,varargin)
      [varargout{1:nargout}] = iDynTreeMEX(524, self, varargin{:});
    end
    function varargout = display(self,varargin)
      [varargout{1:nargout}] = iDynTreeMEX(525, self, varargin{:});
>>>>>>> 5fdf5aa6
    end
  end
  methods(Static)
  end
end<|MERGE_RESOLUTION|>--- conflicted
+++ resolved
@@ -9,44 +9,18 @@
           self.swigPtr = varargin{1}.swigPtr;
         end
       else
-<<<<<<< HEAD
-        tmp = iDynTreeMEX(514, varargin{:});
-=======
         tmp = iDynTreeMEX(518, varargin{:});
->>>>>>> 5fdf5aa6
         self.swigPtr = tmp.swigPtr;
         tmp.swigPtr = [];
       end
     end
     function delete(self)
       if self.swigPtr
-<<<<<<< HEAD
-        iDynTreeMEX(515, self);
-=======
         iDynTreeMEX(519, self);
->>>>>>> 5fdf5aa6
         self.swigPtr=[];
       end
     end
     function varargout = getRotationSemantics(self,varargin)
-<<<<<<< HEAD
-      [varargout{1:nargout}] = iDynTreeMEX(516, self, varargin{:});
-    end
-    function varargout = getPositionSemantics(self,varargin)
-      [varargout{1:nargout}] = iDynTreeMEX(517, self, varargin{:});
-    end
-    function varargout = setRotationSemantics(self,varargin)
-      [varargout{1:nargout}] = iDynTreeMEX(518, self, varargin{:});
-    end
-    function varargout = setPositionSemantics(self,varargin)
-      [varargout{1:nargout}] = iDynTreeMEX(519, self, varargin{:});
-    end
-    function varargout = toString(self,varargin)
-      [varargout{1:nargout}] = iDynTreeMEX(520, self, varargin{:});
-    end
-    function varargout = display(self,varargin)
-      [varargout{1:nargout}] = iDynTreeMEX(521, self, varargin{:});
-=======
       [varargout{1:nargout}] = iDynTreeMEX(520, self, varargin{:});
     end
     function varargout = getPositionSemantics(self,varargin)
@@ -63,7 +37,6 @@
     end
     function varargout = display(self,varargin)
       [varargout{1:nargout}] = iDynTreeMEX(525, self, varargin{:});
->>>>>>> 5fdf5aa6
     end
   end
   methods(Static)
