--- conflicted
+++ resolved
@@ -3,15 +3,9 @@
     function self = TransformSemantics(varargin)
       if nargin~=1 || ~ischar(varargin{1}) || ~strcmp(varargin{1},'_swigCreate')
         % How to get working on C side? Commented out, replaed by hack below
-<<<<<<< HEAD
-        %self.swigCPtr = iDynTreeMATLAB_wrap(179,'new_TransformSemantics',varargin{:});
+        %self.swigCPtr = iDynTreeMATLAB_wrap(209,'new_TransformSemantics',varargin{:});
         %self.swigOwn = true;
-        tmp = iDynTreeMATLAB_wrap(179,'new_TransformSemantics',varargin{:}); % FIXME
-=======
-        %self.swigCPtr = iDynTreeMATLAB_wrap(208,'new_TransformSemantics',varargin{:});
-        %self.swigOwn = true;
-        tmp = iDynTreeMATLAB_wrap(208,'new_TransformSemantics',varargin{:}); % FIXME
->>>>>>> 9053ea8e
+        tmp = iDynTreeMATLAB_wrap(209,'new_TransformSemantics',varargin{:}); % FIXME
         self.swigCPtr = tmp.swigCPtr;
         self.swigOwn = tmp.swigOwn;
         self.swigType = tmp.swigType;
@@ -20,83 +14,27 @@
     end
     function delete(self)
       if self.swigOwn
-<<<<<<< HEAD
-        iDynTreeMATLAB_wrap(180,'delete_TransformSemantics',self);
-=======
-        iDynTreeMATLAB_wrap(209,'delete_TransformSemantics',self);
->>>>>>> 9053ea8e
+        iDynTreeMATLAB_wrap(210,'delete_TransformSemantics',self);
         self.swigOwn=false;
       end
     end
     function varargout = getRotationSemantics(self,varargin)
-<<<<<<< HEAD
-      [varargout{1:max(1,nargout)}] = iDynTreeMATLAB_wrap(181,'TransformSemantics_getRotationSemantics',self,varargin{:});
+      [varargout{1:max(1,nargout)}] = iDynTreeMATLAB_wrap(211,'TransformSemantics_getRotationSemantics',self,varargin{:});
     end
     function varargout = getPositionSemantics(self,varargin)
-      [varargout{1:max(1,nargout)}] = iDynTreeMATLAB_wrap(182,'TransformSemantics_getPositionSemantics',self,varargin{:});
+      [varargout{1:max(1,nargout)}] = iDynTreeMATLAB_wrap(212,'TransformSemantics_getPositionSemantics',self,varargin{:});
     end
     function varargout = setRotationSemantics(self,varargin)
-      [varargout{1:max(1,nargout)}] = iDynTreeMATLAB_wrap(183,'TransformSemantics_setRotationSemantics',self,varargin{:});
+      [varargout{1:max(1,nargout)}] = iDynTreeMATLAB_wrap(213,'TransformSemantics_setRotationSemantics',self,varargin{:});
     end
     function varargout = setPositionSemantics(self,varargin)
-      [varargout{1:max(1,nargout)}] = iDynTreeMATLAB_wrap(184,'TransformSemantics_setPositionSemantics',self,varargin{:});
+      [varargout{1:max(1,nargout)}] = iDynTreeMATLAB_wrap(214,'TransformSemantics_setPositionSemantics',self,varargin{:});
     end
     function varargout = toString(self,varargin)
-      [varargout{1:max(1,nargout)}] = iDynTreeMATLAB_wrap(185,'TransformSemantics_toString',self,varargin{:});
+      [varargout{1:max(1,nargout)}] = iDynTreeMATLAB_wrap(215,'TransformSemantics_toString',self,varargin{:});
     end
     function varargout = display(self,varargin)
-      [varargout{1:max(1,nargout)}] = iDynTreeMATLAB_wrap(186,'TransformSemantics_display',self,varargin{:});
-=======
-      [varargout{1:max(1,nargout)}] = iDynTreeMATLAB_wrap(210,'TransformSemantics_getRotationSemantics',self,varargin{:});
-    end
-    function varargout = getPositionSemantics(self,varargin)
-      [varargout{1:max(1,nargout)}] = iDynTreeMATLAB_wrap(211,'TransformSemantics_getPositionSemantics',self,varargin{:});
-    end
-    function varargout = setRotationSemantics(self,varargin)
-      [varargout{1:max(1,nargout)}] = iDynTreeMATLAB_wrap(212,'TransformSemantics_setRotationSemantics',self,varargin{:});
-    end
-    function varargout = setPositionSemantics(self,varargin)
-      [varargout{1:max(1,nargout)}] = iDynTreeMATLAB_wrap(213,'TransformSemantics_setPositionSemantics',self,varargin{:});
-    end
-    function varargout = getPoint(self,varargin)
-      [varargout{1:max(1,nargout)}] = iDynTreeMATLAB_wrap(214,'TransformSemantics_getPoint',self,varargin{:});
-    end
-    function varargout = getOrientationFrame(self,varargin)
-      [varargout{1:max(1,nargout)}] = iDynTreeMATLAB_wrap(215,'TransformSemantics_getOrientationFrame',self,varargin{:});
-    end
-    function varargout = getReferencePoint(self,varargin)
-      [varargout{1:max(1,nargout)}] = iDynTreeMATLAB_wrap(216,'TransformSemantics_getReferencePoint',self,varargin{:});
-    end
-    function varargout = getReferenceOrientationFrame(self,varargin)
-      [varargout{1:max(1,nargout)}] = iDynTreeMATLAB_wrap(217,'TransformSemantics_getReferenceOrientationFrame',self,varargin{:});
-    end
-    function varargout = getCoordinateFrame(self,varargin)
-      [varargout{1:max(1,nargout)}] = iDynTreeMATLAB_wrap(218,'TransformSemantics_getCoordinateFrame',self,varargin{:});
-    end
-    function varargout = setPoint(self,varargin)
-      [varargout{1:nargout}] = iDynTreeMATLAB_wrap(219,'TransformSemantics_setPoint',self,varargin{:});
-    end
-    function varargout = setOrientationFrame(self,varargin)
-      [varargout{1:nargout}] = iDynTreeMATLAB_wrap(220,'TransformSemantics_setOrientationFrame',self,varargin{:});
-    end
-    function varargout = setReferencePoint(self,varargin)
-      [varargout{1:nargout}] = iDynTreeMATLAB_wrap(221,'TransformSemantics_setReferencePoint',self,varargin{:});
-    end
-    function varargout = setReferenceOrientationFrame(self,varargin)
-      [varargout{1:nargout}] = iDynTreeMATLAB_wrap(222,'TransformSemantics_setReferenceOrientationFrame',self,varargin{:});
-    end
-    function varargout = inverse(self,varargin)
-      [varargout{1:max(1,nargout)}] = iDynTreeMATLAB_wrap(229,'TransformSemantics_inverse',self,varargin{:});
-    end
-    function varargout = mtimes(self,varargin)
-      [varargout{1:max(1,nargout)}] = iDynTreeMATLAB_wrap(230,'TransformSemantics_mtimes',self,varargin{:});
-    end
-    function varargout = toString(self,varargin)
-      [varargout{1:max(1,nargout)}] = iDynTreeMATLAB_wrap(231,'TransformSemantics_toString',self,varargin{:});
-    end
-    function varargout = display(self,varargin)
-      [varargout{1:max(1,nargout)}] = iDynTreeMATLAB_wrap(232,'TransformSemantics_display',self,varargin{:});
->>>>>>> 9053ea8e
+      [varargout{1:max(1,nargout)}] = iDynTreeMATLAB_wrap(216,'TransformSemantics_display',self,varargin{:});
     end
     function [v,ok] = swig_fieldsref(self,i)
       v = [];
@@ -110,26 +48,5 @@
     end
   end
   methods(Static)
-<<<<<<< HEAD
-=======
-    function varargout = check_compose(varargin)
-      [varargout{1:max(1,nargout)}] = iDynTreeMATLAB_wrap(223,'TransformSemantics_check_compose',varargin{:});
-    end
-    function varargout = check_inverse2(varargin)
-      [varargout{1:max(1,nargout)}] = iDynTreeMATLAB_wrap(224,'TransformSemantics_check_inverse2',varargin{:});
-    end
-    function varargout = check_transform(varargin)
-      [varargout{1:max(1,nargout)}] = iDynTreeMATLAB_wrap(225,'TransformSemantics_check_transform',varargin{:});
-    end
-    function varargout = compose(varargin)
-      [varargout{1:nargout}] = iDynTreeMATLAB_wrap(226,'TransformSemantics_compose',varargin{:});
-    end
-    function varargout = inverse2(varargin)
-      [varargout{1:nargout}] = iDynTreeMATLAB_wrap(227,'TransformSemantics_inverse2',varargin{:});
-    end
-    function varargout = transform(varargin)
-      [varargout{1:nargout}] = iDynTreeMATLAB_wrap(228,'TransformSemantics_transform',varargin{:});
-    end
->>>>>>> 9053ea8e
   end
 end