--- conflicted
+++ resolved
@@ -3,15 +3,9 @@
     function self = TransformSemantics(varargin)
       if nargin~=1 || ~ischar(varargin{1}) || ~strcmp(varargin{1},'_swigCreate')
         % How to get working on C side? Commented out, replaed by hack below
-<<<<<<< HEAD
-        %self.swigCPtr = iDynTreeMATLAB_wrap(196,'new_TransformSemantics',varargin{:});
-        %self.swigOwn = true;
-        tmp = iDynTreeMATLAB_wrap(196,'new_TransformSemantics',varargin{:}); % FIXME
-=======
         %self.swigCPtr = iDynTreeMATLAB_wrap(178,'new_TransformSemantics',varargin{:});
         %self.swigOwn = true;
         tmp = iDynTreeMATLAB_wrap(178,'new_TransformSemantics',varargin{:}); % FIXME
->>>>>>> 8bd80ba1
         self.swigCPtr = tmp.swigCPtr;
         self.swigOwn = tmp.swigOwn;
         self.swigType = tmp.swigType;
@@ -20,63 +14,11 @@
     end
     function delete(self)
       if self.swigOwn
-<<<<<<< HEAD
-        iDynTreeMATLAB_wrap(197,'delete_TransformSemantics',self);
-=======
         iDynTreeMATLAB_wrap(179,'delete_TransformSemantics',self);
->>>>>>> 8bd80ba1
         self.swigOwn=false;
       end
     end
     function varargout = getRotationSemantics(self,varargin)
-<<<<<<< HEAD
-      [varargout{1:max(1,nargout)}] = iDynTreeMATLAB_wrap(198,'TransformSemantics_getRotationSemantics',self,varargin{:});
-    end
-    function varargout = getPositionSemantics(self,varargin)
-      [varargout{1:max(1,nargout)}] = iDynTreeMATLAB_wrap(199,'TransformSemantics_getPositionSemantics',self,varargin{:});
-    end
-    function varargout = setRotationSemantics(self,varargin)
-      [varargout{1:max(1,nargout)}] = iDynTreeMATLAB_wrap(200,'TransformSemantics_setRotationSemantics',self,varargin{:});
-    end
-    function varargout = setPositionSemantics(self,varargin)
-      [varargout{1:max(1,nargout)}] = iDynTreeMATLAB_wrap(201,'TransformSemantics_setPositionSemantics',self,varargin{:});
-    end
-    function varargout = getPoint(self,varargin)
-      [varargout{1:max(1,nargout)}] = iDynTreeMATLAB_wrap(202,'TransformSemantics_getPoint',self,varargin{:});
-    end
-    function varargout = getOrientationFrame(self,varargin)
-      [varargout{1:max(1,nargout)}] = iDynTreeMATLAB_wrap(203,'TransformSemantics_getOrientationFrame',self,varargin{:});
-    end
-    function varargout = getReferencePoint(self,varargin)
-      [varargout{1:max(1,nargout)}] = iDynTreeMATLAB_wrap(204,'TransformSemantics_getReferencePoint',self,varargin{:});
-    end
-    function varargout = getReferenceOrientationFrame(self,varargin)
-      [varargout{1:max(1,nargout)}] = iDynTreeMATLAB_wrap(205,'TransformSemantics_getReferenceOrientationFrame',self,varargin{:});
-    end
-    function varargout = setPoint(self,varargin)
-      [varargout{1:nargout}] = iDynTreeMATLAB_wrap(206,'TransformSemantics_setPoint',self,varargin{:});
-    end
-    function varargout = setOrientationFrame(self,varargin)
-      [varargout{1:nargout}] = iDynTreeMATLAB_wrap(207,'TransformSemantics_setOrientationFrame',self,varargin{:});
-    end
-    function varargout = setReferencePoint(self,varargin)
-      [varargout{1:nargout}] = iDynTreeMATLAB_wrap(208,'TransformSemantics_setReferencePoint',self,varargin{:});
-    end
-    function varargout = setReferenceOrientationFrame(self,varargin)
-      [varargout{1:nargout}] = iDynTreeMATLAB_wrap(209,'TransformSemantics_setReferenceOrientationFrame',self,varargin{:});
-    end
-    function varargout = inverse(self,varargin)
-      [varargout{1:max(1,nargout)}] = iDynTreeMATLAB_wrap(216,'TransformSemantics_inverse',self,varargin{:});
-    end
-    function varargout = mtimes(self,varargin)
-      [varargout{1:max(1,nargout)}] = iDynTreeMATLAB_wrap(217,'TransformSemantics_mtimes',self,varargin{:});
-    end
-    function varargout = toString(self,varargin)
-      [varargout{1:max(1,nargout)}] = iDynTreeMATLAB_wrap(218,'TransformSemantics_toString',self,varargin{:});
-    end
-    function varargout = display(self,varargin)
-      [varargout{1:max(1,nargout)}] = iDynTreeMATLAB_wrap(219,'TransformSemantics_display',self,varargin{:});
-=======
       [varargout{1:max(1,nargout)}] = iDynTreeMATLAB_wrap(180,'TransformSemantics_getRotationSemantics',self,varargin{:});
     end
     function varargout = getPositionSemantics(self,varargin)
@@ -126,7 +68,6 @@
     end
     function varargout = display(self,varargin)
       [varargout{1:max(1,nargout)}] = iDynTreeMATLAB_wrap(202,'TransformSemantics_display',self,varargin{:});
->>>>>>> 8bd80ba1
     end
     function [v,ok] = swig_fieldsref(self,i)
       v = [];
@@ -141,24 +82,6 @@
   end
   methods(Static)
     function varargout = check_compose(varargin)
-<<<<<<< HEAD
-      [varargout{1:max(1,nargout)}] = iDynTreeMATLAB_wrap(210,'TransformSemantics_check_compose',varargin{:});
-    end
-    function varargout = check_inverse2(varargin)
-      [varargout{1:max(1,nargout)}] = iDynTreeMATLAB_wrap(211,'TransformSemantics_check_inverse2',varargin{:});
-    end
-    function varargout = check_transform(varargin)
-      [varargout{1:max(1,nargout)}] = iDynTreeMATLAB_wrap(212,'TransformSemantics_check_transform',varargin{:});
-    end
-    function varargout = compose(varargin)
-      [varargout{1:nargout}] = iDynTreeMATLAB_wrap(213,'TransformSemantics_compose',varargin{:});
-    end
-    function varargout = inverse2(varargin)
-      [varargout{1:nargout}] = iDynTreeMATLAB_wrap(214,'TransformSemantics_inverse2',varargin{:});
-    end
-    function varargout = transform(varargin)
-      [varargout{1:nargout}] = iDynTreeMATLAB_wrap(215,'TransformSemantics_transform',varargin{:});
-=======
       [varargout{1:max(1,nargout)}] = iDynTreeMATLAB_wrap(193,'TransformSemantics_check_compose',varargin{:});
     end
     function varargout = check_inverse2(varargin)
@@ -175,7 +98,6 @@
     end
     function varargout = transform(varargin)
       [varargout{1:nargout}] = iDynTreeMATLAB_wrap(198,'TransformSemantics_transform',varargin{:});
->>>>>>> 8bd80ba1
     end
   end
 end