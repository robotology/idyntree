--- conflicted
+++ resolved
@@ -4,17 +4,10 @@
       narginchk(1, 2)
       if nargin==1
         nargoutchk(0, 1)
-<<<<<<< HEAD
-        varargout{1} = iDynTreeMEX(266, self);
-      else
-        nargoutchk(0, 0)
-        iDynTreeMEX(267, self, varargin{1});
-=======
         varargout{1} = iDynTreeMEX(267, self);
       else
         nargoutchk(0, 0)
         iDynTreeMEX(268, self, varargin{1});
->>>>>>> 5fdf5aa6
       end
     end
     function self = GeomVector3__AngularForceVector3(varargin)
@@ -24,44 +17,18 @@
           self.swigPtr = varargin{1}.swigPtr;
         end
       else
-<<<<<<< HEAD
-        tmp = iDynTreeMEX(268, varargin{:});
-=======
         tmp = iDynTreeMEX(269, varargin{:});
->>>>>>> 5fdf5aa6
         self.swigPtr = tmp.swigPtr;
         tmp.swigPtr = [];
       end
     end
     function delete(self)
       if self.swigPtr
-<<<<<<< HEAD
-        iDynTreeMEX(269, self);
-=======
         iDynTreeMEX(270, self);
->>>>>>> 5fdf5aa6
         self.swigPtr=[];
       end
     end
     function varargout = setSemantics(self,varargin)
-<<<<<<< HEAD
-      [varargout{1:nargout}] = iDynTreeMEX(270, self, varargin{:});
-    end
-    function varargout = changeCoordFrame(self,varargin)
-      [varargout{1:nargout}] = iDynTreeMEX(271, self, varargin{:});
-    end
-    function varargout = dot(self,varargin)
-      [varargout{1:nargout}] = iDynTreeMEX(274, self, varargin{:});
-    end
-    function varargout = plus(self,varargin)
-      [varargout{1:nargout}] = iDynTreeMEX(275, self, varargin{:});
-    end
-    function varargout = minus(self,varargin)
-      [varargout{1:nargout}] = iDynTreeMEX(276, self, varargin{:});
-    end
-    function varargout = uminus(self,varargin)
-      [varargout{1:nargout}] = iDynTreeMEX(277, self, varargin{:});
-=======
       [varargout{1:nargout}] = iDynTreeMEX(271, self, varargin{:});
     end
     function varargout = changeCoordFrame(self,varargin)
@@ -78,22 +45,14 @@
     end
     function varargout = uminus(self,varargin)
       [varargout{1:nargout}] = iDynTreeMEX(278, self, varargin{:});
->>>>>>> 5fdf5aa6
     end
   end
   methods(Static)
     function varargout = compose(varargin)
-<<<<<<< HEAD
-     [varargout{1:nargout}] = iDynTreeMEX(272, varargin{:});
-    end
-    function varargout = inverse(varargin)
-     [varargout{1:nargout}] = iDynTreeMEX(273, varargin{:});
-=======
      [varargout{1:nargout}] = iDynTreeMEX(273, varargin{:});
     end
     function varargout = inverse(varargin)
      [varargout{1:nargout}] = iDynTreeMEX(274, varargin{:});
->>>>>>> 5fdf5aa6
     end
   end
 end