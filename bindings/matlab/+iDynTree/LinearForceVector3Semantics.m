classdef LinearForceVector3Semantics < iDynTree.ForceVector3Semantics__LinearForceVector3Semantics
  methods
    function self = LinearForceVector3Semantics(varargin)
      self@iDynTree.ForceVector3Semantics__LinearForceVector3Semantics(SwigRef.Null);
      if nargin==1 && strcmp(class(varargin{1}),'SwigRef')
        if varargin{1}~=SwigRef.Null
          self.swigPtr = varargin{1}.swigPtr;
        end
      else
<<<<<<< HEAD
        tmp = iDynTreeMEX(308, varargin{:});
=======
        tmp = iDynTreeMEX(309, varargin{:});
>>>>>>> 5fdf5aa6
        self.swigPtr = tmp.swigPtr;
        tmp.swigPtr = [];
      end
    end
    function delete(self)
      if self.swigPtr
<<<<<<< HEAD
        iDynTreeMEX(309, self);
=======
        iDynTreeMEX(310, self);
>>>>>>> 5fdf5aa6
        self.swigPtr=[];
      end
    end
  end
  methods(Static)
  end
end<|MERGE_RESOLUTION|>--- conflicted
+++ resolved
@@ -7,22 +7,14 @@
           self.swigPtr = varargin{1}.swigPtr;
         end
       else
-<<<<<<< HEAD
-        tmp = iDynTreeMEX(308, varargin{:});
-=======
         tmp = iDynTreeMEX(309, varargin{:});
->>>>>>> 5fdf5aa6
         self.swigPtr = tmp.swigPtr;
         tmp.swigPtr = [];
       end
     end
     function delete(self)
       if self.swigPtr
-<<<<<<< HEAD
-        iDynTreeMEX(309, self);
-=======
         iDynTreeMEX(310, self);
->>>>>>> 5fdf5aa6
         self.swigPtr=[];
       end
     end
