function varargout = FRAME_INVALID_INDEX(varargin)
  narginchk(0,1)
  if nargin==0
    nargoutchk(0,1)
<<<<<<< HEAD
    varargout{1} = iDynTreeMEX(548);
  else
    nargoutchk(0,0)
    iDynTreeMEX(549,varargin{1});
=======
    varargout{1} = iDynTreeMEX(552);
  else
    nargoutchk(0,0)
    iDynTreeMEX(553,varargin{1});
>>>>>>> 5fdf5aa6
  end
end<|MERGE_RESOLUTION|>--- conflicted
+++ resolved
@@ -2,16 +2,9 @@
   narginchk(0,1)
   if nargin==0
     nargoutchk(0,1)
-<<<<<<< HEAD
-    varargout{1} = iDynTreeMEX(548);
-  else
-    nargoutchk(0,0)
-    iDynTreeMEX(549,varargin{1});
-=======
     varargout{1} = iDynTreeMEX(552);
   else
     nargoutchk(0,0)
     iDynTreeMEX(553,varargin{1});
->>>>>>> 5fdf5aa6
   end
 end