--- conflicted
+++ resolved
@@ -58,12 +58,9 @@
     end
     function varargout = inverse(varargin)
      [varargout{1:nargout}] = iDynTreeMEX(182, varargin{:});
-<<<<<<< HEAD
-=======
     end
     function varargout = Zero(varargin)
      [varargout{1:nargout}] = iDynTreeMEX(190, varargin{:});
->>>>>>> 5fdf5aa6
     end
   end
 end