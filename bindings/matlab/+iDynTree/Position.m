classdef Position < iDynTree.PositionRaw
  methods
    function self = Position(varargin)
      self@iDynTree.PositionRaw('_swigCreate');
      if nargin~=1 || ~ischar(varargin{1}) || ~strcmp(varargin{1},'_swigCreate')
        % How to get working on C side? Commented out, replaed by hack below
<<<<<<< HEAD
        %self.swigCPtr = iDynTreeMATLAB_wrap(146,'new_Position',varargin{:});
        %self.swigOwn = true;
        tmp = iDynTreeMATLAB_wrap(146,'new_Position',varargin{:}); % FIXME
=======
        %self.swigCPtr = iDynTreeMATLAB_wrap(79,'new_Position',varargin{:});
        %self.swigOwn = true;
        tmp = iDynTreeMATLAB_wrap(79,'new_Position',varargin{:}); % FIXME
>>>>>>> 01c73334
        self.swigCPtr = tmp.swigCPtr;
        self.swigOwn = tmp.swigOwn;
        self.swigType = tmp.swigType;
        tmp.swigOwn = false;
      end
    end
    function delete(self)
      if self.swigOwn
<<<<<<< HEAD
        iDynTreeMATLAB_wrap(147,'delete_Position',self);
=======
        iDynTreeMATLAB_wrap(80,'delete_Position',self);
>>>>>>> 01c73334
        self.swigOwn=false;
      end
    end
    function varargout = getSemantics(self,varargin)
<<<<<<< HEAD
      [varargout{1:max(1,nargout)}] = iDynTreeMATLAB_wrap(148,'Position_getSemantics',self,varargin{:});
    end
    function varargout = changePoint(self,varargin)
      [varargout{1:max(1,nargout)}] = iDynTreeMATLAB_wrap(149,'Position_changePoint',self,varargin{:});
    end
    function varargout = changeRefPoint(self,varargin)
      [varargout{1:max(1,nargout)}] = iDynTreeMATLAB_wrap(150,'Position_changeRefPoint',self,varargin{:});
    end
    function varargout = changeCoordinateFrame(self,varargin)
      [varargout{1:max(1,nargout)}] = iDynTreeMATLAB_wrap(151,'Position_changeCoordinateFrame',self,varargin{:});
=======
      [varargout{1:max(1,nargout)}] = iDynTreeMATLAB_wrap(81,'Position_getSemantics',self,varargin{:});
    end
    function varargout = changePoint(self,varargin)
      [varargout{1:max(1,nargout)}] = iDynTreeMATLAB_wrap(82,'Position_changePoint',self,varargin{:});
    end
    function varargout = changeRefPoint(self,varargin)
      [varargout{1:max(1,nargout)}] = iDynTreeMATLAB_wrap(83,'Position_changeRefPoint',self,varargin{:});
    end
    function varargout = changeCoordinateFrame(self,varargin)
      [varargout{1:max(1,nargout)}] = iDynTreeMATLAB_wrap(84,'Position_changeCoordinateFrame',self,varargin{:});
    end
    function varargout = changePointOf(self,varargin)
      [varargout{1:max(1,nargout)}] = iDynTreeMATLAB_wrap(87,'Position_changePointOf',self,varargin{:});
>>>>>>> 01c73334
    end
    function varargout = plus(self,varargin)
      [varargout{1:max(1,nargout)}] = iDynTreeMATLAB_wrap(154,'Position_plus',self,varargin{:});
    end
    function varargout = minus(self,varargin)
      [varargout{1:max(1,nargout)}] = iDynTreeMATLAB_wrap(155,'Position_minus',self,varargin{:});
    end
    function varargout = uminus(self,varargin)
      [varargout{1:max(1,nargout)}] = iDynTreeMATLAB_wrap(156,'Position_uminus',self,varargin{:});
    end
    function varargout = mtimes(self,varargin)
      [varargout{1:max(1,nargout)}] = iDynTreeMATLAB_wrap(91,'Position_mtimes',self,varargin{:});
    end
    function varargout = toString(self,varargin)
<<<<<<< HEAD
      [varargout{1:max(1,nargout)}] = iDynTreeMATLAB_wrap(157,'Position_toString',self,varargin{:});
    end
    function varargout = display(self,varargin)
      [varargout{1:max(1,nargout)}] = iDynTreeMATLAB_wrap(158,'Position_display',self,varargin{:});
=======
      [varargout{1:max(1,nargout)}] = iDynTreeMATLAB_wrap(92,'Position_toString',self,varargin{:});
    end
    function varargout = display(self,varargin)
      [varargout{1:max(1,nargout)}] = iDynTreeMATLAB_wrap(93,'Position_display',self,varargin{:});
>>>>>>> 01c73334
    end
    function [v,ok] = swig_fieldsref(self,i)
      v = [];
      ok = false;
      switch i
      end
      [v,ok] = swig_fieldsref@iDynTree.PositionRaw(self,i);
      if ok
        return
      end
    end
    function [self,ok] = swig_fieldasgn(self,i,v)
      switch i
      end
      [self,ok] = swig_fieldasgn@iDynTree.PositionRaw(self,i,v);
      if ok
        return
      end
    end
  end
  methods(Static)
    function varargout = compose(varargin)
<<<<<<< HEAD
      [varargout{1:max(1,nargout)}] = iDynTreeMATLAB_wrap(152,'Position_compose',varargin{:});
    end
    function varargout = inverse(varargin)
      [varargout{1:max(1,nargout)}] = iDynTreeMATLAB_wrap(153,'Position_inverse',varargin{:});
=======
      [varargout{1:max(1,nargout)}] = iDynTreeMATLAB_wrap(85,'Position_compose',varargin{:});
    end
    function varargout = inverse(varargin)
      [varargout{1:max(1,nargout)}] = iDynTreeMATLAB_wrap(86,'Position_inverse',varargin{:});
>>>>>>> 01c73334
    end
  end
end<|MERGE_RESOLUTION|>--- conflicted
+++ resolved
@@ -4,15 +4,9 @@
       self@iDynTree.PositionRaw('_swigCreate');
       if nargin~=1 || ~ischar(varargin{1}) || ~strcmp(varargin{1},'_swigCreate')
         % How to get working on C side? Commented out, replaed by hack below
-<<<<<<< HEAD
-        %self.swigCPtr = iDynTreeMATLAB_wrap(146,'new_Position',varargin{:});
+        %self.swigCPtr = iDynTreeMATLAB_wrap(145,'new_Position',varargin{:});
         %self.swigOwn = true;
-        tmp = iDynTreeMATLAB_wrap(146,'new_Position',varargin{:}); % FIXME
-=======
-        %self.swigCPtr = iDynTreeMATLAB_wrap(79,'new_Position',varargin{:});
-        %self.swigOwn = true;
-        tmp = iDynTreeMATLAB_wrap(79,'new_Position',varargin{:}); % FIXME
->>>>>>> 01c73334
+        tmp = iDynTreeMATLAB_wrap(145,'new_Position',varargin{:}); % FIXME
         self.swigCPtr = tmp.swigCPtr;
         self.swigOwn = tmp.swigOwn;
         self.swigType = tmp.swigType;
@@ -21,41 +15,24 @@
     end
     function delete(self)
       if self.swigOwn
-<<<<<<< HEAD
-        iDynTreeMATLAB_wrap(147,'delete_Position',self);
-=======
-        iDynTreeMATLAB_wrap(80,'delete_Position',self);
->>>>>>> 01c73334
+        iDynTreeMATLAB_wrap(146,'delete_Position',self);
         self.swigOwn=false;
       end
     end
     function varargout = getSemantics(self,varargin)
-<<<<<<< HEAD
-      [varargout{1:max(1,nargout)}] = iDynTreeMATLAB_wrap(148,'Position_getSemantics',self,varargin{:});
+      [varargout{1:max(1,nargout)}] = iDynTreeMATLAB_wrap(147,'Position_getSemantics',self,varargin{:});
     end
     function varargout = changePoint(self,varargin)
-      [varargout{1:max(1,nargout)}] = iDynTreeMATLAB_wrap(149,'Position_changePoint',self,varargin{:});
+      [varargout{1:max(1,nargout)}] = iDynTreeMATLAB_wrap(148,'Position_changePoint',self,varargin{:});
     end
     function varargout = changeRefPoint(self,varargin)
-      [varargout{1:max(1,nargout)}] = iDynTreeMATLAB_wrap(150,'Position_changeRefPoint',self,varargin{:});
+      [varargout{1:max(1,nargout)}] = iDynTreeMATLAB_wrap(149,'Position_changeRefPoint',self,varargin{:});
     end
     function varargout = changeCoordinateFrame(self,varargin)
-      [varargout{1:max(1,nargout)}] = iDynTreeMATLAB_wrap(151,'Position_changeCoordinateFrame',self,varargin{:});
-=======
-      [varargout{1:max(1,nargout)}] = iDynTreeMATLAB_wrap(81,'Position_getSemantics',self,varargin{:});
-    end
-    function varargout = changePoint(self,varargin)
-      [varargout{1:max(1,nargout)}] = iDynTreeMATLAB_wrap(82,'Position_changePoint',self,varargin{:});
-    end
-    function varargout = changeRefPoint(self,varargin)
-      [varargout{1:max(1,nargout)}] = iDynTreeMATLAB_wrap(83,'Position_changeRefPoint',self,varargin{:});
-    end
-    function varargout = changeCoordinateFrame(self,varargin)
-      [varargout{1:max(1,nargout)}] = iDynTreeMATLAB_wrap(84,'Position_changeCoordinateFrame',self,varargin{:});
+      [varargout{1:max(1,nargout)}] = iDynTreeMATLAB_wrap(150,'Position_changeCoordinateFrame',self,varargin{:});
     end
     function varargout = changePointOf(self,varargin)
-      [varargout{1:max(1,nargout)}] = iDynTreeMATLAB_wrap(87,'Position_changePointOf',self,varargin{:});
->>>>>>> 01c73334
+      [varargout{1:max(1,nargout)}] = iDynTreeMATLAB_wrap(153,'Position_changePointOf',self,varargin{:});
     end
     function varargout = plus(self,varargin)
       [varargout{1:max(1,nargout)}] = iDynTreeMATLAB_wrap(154,'Position_plus',self,varargin{:});
@@ -67,20 +44,13 @@
       [varargout{1:max(1,nargout)}] = iDynTreeMATLAB_wrap(156,'Position_uminus',self,varargin{:});
     end
     function varargout = mtimes(self,varargin)
-      [varargout{1:max(1,nargout)}] = iDynTreeMATLAB_wrap(91,'Position_mtimes',self,varargin{:});
+      [varargout{1:max(1,nargout)}] = iDynTreeMATLAB_wrap(157,'Position_mtimes',self,varargin{:});
     end
     function varargout = toString(self,varargin)
-<<<<<<< HEAD
-      [varargout{1:max(1,nargout)}] = iDynTreeMATLAB_wrap(157,'Position_toString',self,varargin{:});
+      [varargout{1:max(1,nargout)}] = iDynTreeMATLAB_wrap(158,'Position_toString',self,varargin{:});
     end
     function varargout = display(self,varargin)
-      [varargout{1:max(1,nargout)}] = iDynTreeMATLAB_wrap(158,'Position_display',self,varargin{:});
-=======
-      [varargout{1:max(1,nargout)}] = iDynTreeMATLAB_wrap(92,'Position_toString',self,varargin{:});
-    end
-    function varargout = display(self,varargin)
-      [varargout{1:max(1,nargout)}] = iDynTreeMATLAB_wrap(93,'Position_display',self,varargin{:});
->>>>>>> 01c73334
+      [varargout{1:max(1,nargout)}] = iDynTreeMATLAB_wrap(159,'Position_display',self,varargin{:});
     end
     function [v,ok] = swig_fieldsref(self,i)
       v = [];
@@ -103,17 +73,10 @@
   end
   methods(Static)
     function varargout = compose(varargin)
-<<<<<<< HEAD
-      [varargout{1:max(1,nargout)}] = iDynTreeMATLAB_wrap(152,'Position_compose',varargin{:});
+      [varargout{1:max(1,nargout)}] = iDynTreeMATLAB_wrap(151,'Position_compose',varargin{:});
     end
     function varargout = inverse(varargin)
-      [varargout{1:max(1,nargout)}] = iDynTreeMATLAB_wrap(153,'Position_inverse',varargin{:});
-=======
-      [varargout{1:max(1,nargout)}] = iDynTreeMATLAB_wrap(85,'Position_compose',varargin{:});
-    end
-    function varargout = inverse(varargin)
-      [varargout{1:max(1,nargout)}] = iDynTreeMATLAB_wrap(86,'Position_inverse',varargin{:});
->>>>>>> 01c73334
+      [varargout{1:max(1,nargout)}] = iDynTreeMATLAB_wrap(152,'Position_inverse',varargin{:});
     end
   end
 end