classdef Dummy < SwigRef
  methods
    function this = swig_this(self)
      this = iDynTreeMEX(3, self);
    end
    function self = Dummy(varargin)
      if nargin==1 && strcmp(class(varargin{1}),'SwigRef')
        if varargin{1}~=SwigRef.Null
          self.swigPtr = varargin{1}.swigPtr;
        end
      else
<<<<<<< HEAD
        tmp = iDynTreeMEX(379, varargin{:});
=======
        tmp = iDynTreeMEX(380, varargin{:});
>>>>>>> 5fdf5aa6
        self.swigPtr = tmp.swigPtr;
        tmp.swigPtr = [];
      end
    end
    function delete(self)
      if self.swigPtr
<<<<<<< HEAD
        iDynTreeMEX(380, self);
=======
        iDynTreeMEX(381, self);
>>>>>>> 5fdf5aa6
        self.swigPtr=[];
      end
    end
  end
  methods(Static)
  end
end<|MERGE_RESOLUTION|>--- conflicted
+++ resolved
@@ -9,22 +9,14 @@
           self.swigPtr = varargin{1}.swigPtr;
         end
       else
-<<<<<<< HEAD
-        tmp = iDynTreeMEX(379, varargin{:});
-=======
         tmp = iDynTreeMEX(380, varargin{:});
->>>>>>> 5fdf5aa6
         self.swigPtr = tmp.swigPtr;
         tmp.swigPtr = [];
       end
     end
     function delete(self)
       if self.swigPtr
-<<<<<<< HEAD
-        iDynTreeMEX(380, self);
-=======
         iDynTreeMEX(381, self);
->>>>>>> 5fdf5aa6
         self.swigPtr=[];
       end
     end
