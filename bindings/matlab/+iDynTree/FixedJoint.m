--- conflicted
+++ resolved
@@ -7,83 +7,18 @@
           self.swigPtr = varargin{1}.swigPtr;
         end
       else
-<<<<<<< HEAD
-        tmp = iDynTreeMEX(603, varargin{:});
-=======
         tmp = iDynTreeMEX(607, varargin{:});
->>>>>>> 5fdf5aa6
         self.swigPtr = tmp.swigPtr;
         tmp.swigPtr = [];
       end
     end
     function delete(self)
       if self.swigPtr
-<<<<<<< HEAD
-        iDynTreeMEX(604, self);
-=======
         iDynTreeMEX(608, self);
->>>>>>> 5fdf5aa6
         self.swigPtr=[];
       end
     end
     function varargout = clone(self,varargin)
-<<<<<<< HEAD
-      [varargout{1:nargout}] = iDynTreeMEX(605, self, varargin{:});
-    end
-    function varargout = getNrOfPosCoords(self,varargin)
-      [varargout{1:nargout}] = iDynTreeMEX(606, self, varargin{:});
-    end
-    function varargout = getNrOfDOFs(self,varargin)
-      [varargout{1:nargout}] = iDynTreeMEX(607, self, varargin{:});
-    end
-    function varargout = setAttachedLinks(self,varargin)
-      [varargout{1:nargout}] = iDynTreeMEX(608, self, varargin{:});
-    end
-    function varargout = setRestTransform(self,varargin)
-      [varargout{1:nargout}] = iDynTreeMEX(609, self, varargin{:});
-    end
-    function varargout = getFirstAttachedLink(self,varargin)
-      [varargout{1:nargout}] = iDynTreeMEX(610, self, varargin{:});
-    end
-    function varargout = getSecondAttachedLink(self,varargin)
-      [varargout{1:nargout}] = iDynTreeMEX(611, self, varargin{:});
-    end
-    function varargout = getRestTransform(self,varargin)
-      [varargout{1:nargout}] = iDynTreeMEX(612, self, varargin{:});
-    end
-    function varargout = getTransform(self,varargin)
-      [varargout{1:nargout}] = iDynTreeMEX(613, self, varargin{:});
-    end
-    function varargout = getMotionSubspaceVector(self,varargin)
-      [varargout{1:nargout}] = iDynTreeMEX(614, self, varargin{:});
-    end
-    function varargout = computeChildPosVelAcc(self,varargin)
-      [varargout{1:nargout}] = iDynTreeMEX(615, self, varargin{:});
-    end
-    function varargout = computeChildVelAcc(self,varargin)
-      [varargout{1:nargout}] = iDynTreeMEX(616, self, varargin{:});
-    end
-    function varargout = computeJointTorque(self,varargin)
-      [varargout{1:nargout}] = iDynTreeMEX(617, self, varargin{:});
-    end
-    function varargout = setIndex(self,varargin)
-      [varargout{1:nargout}] = iDynTreeMEX(618, self, varargin{:});
-    end
-    function varargout = getIndex(self,varargin)
-      [varargout{1:nargout}] = iDynTreeMEX(619, self, varargin{:});
-    end
-    function varargout = setPosCoordsOffset(self,varargin)
-      [varargout{1:nargout}] = iDynTreeMEX(620, self, varargin{:});
-    end
-    function varargout = getPosCoordsOffset(self,varargin)
-      [varargout{1:nargout}] = iDynTreeMEX(621, self, varargin{:});
-    end
-    function varargout = setDOFsOffset(self,varargin)
-      [varargout{1:nargout}] = iDynTreeMEX(622, self, varargin{:});
-    end
-    function varargout = getDOFsOffset(self,varargin)
-      [varargout{1:nargout}] = iDynTreeMEX(623, self, varargin{:});
-=======
       [varargout{1:nargout}] = iDynTreeMEX(609, self, varargin{:});
     end
     function varargout = getNrOfPosCoords(self,varargin)
@@ -139,7 +74,6 @@
     end
     function varargout = getDOFsOffset(self,varargin)
       [varargout{1:nargout}] = iDynTreeMEX(627, self, varargin{:});
->>>>>>> 5fdf5aa6
     end
   end
   methods(Static)
