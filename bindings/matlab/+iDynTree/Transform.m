classdef Transform < iDynTree.TransformRaw
  methods
    function self = Transform(varargin)
      self@iDynTree.TransformRaw('_swigCreate');
      if nargin~=1 || ~ischar(varargin{1}) || ~strcmp(varargin{1},'_swigCreate')
        % How to get working on C side? Commented out, replaed by hack below
<<<<<<< HEAD
        %self.swigCPtr = iDynTreeMATLAB_wrap(220,'new_Transform',varargin{:});
        %self.swigOwn = true;
        tmp = iDynTreeMATLAB_wrap(220,'new_Transform',varargin{:}); % FIXME
=======
        %self.swigCPtr = iDynTreeMATLAB_wrap(203,'new_Transform',varargin{:});
        %self.swigOwn = true;
        tmp = iDynTreeMATLAB_wrap(203,'new_Transform',varargin{:}); % FIXME
>>>>>>> 8bd80ba1
        self.swigCPtr = tmp.swigCPtr;
        self.swigOwn = tmp.swigOwn;
        self.swigType = tmp.swigType;
        tmp.swigOwn = false;
      end
    end
    function delete(self)
      if self.swigOwn
<<<<<<< HEAD
        iDynTreeMATLAB_wrap(221,'delete_Transform',self);
=======
        iDynTreeMATLAB_wrap(204,'delete_Transform',self);
>>>>>>> 8bd80ba1
        self.swigOwn=false;
      end
    end
    function varargout = getSemantics(self,varargin)
<<<<<<< HEAD
      [varargout{1:max(1,nargout)}] = iDynTreeMATLAB_wrap(222,'Transform_getSemantics',self,varargin{:});
    end
    function varargout = getRotation(self,varargin)
      [varargout{1:max(1,nargout)}] = iDynTreeMATLAB_wrap(223,'Transform_getRotation',self,varargin{:});
    end
    function varargout = getPosition(self,varargin)
      [varargout{1:max(1,nargout)}] = iDynTreeMATLAB_wrap(224,'Transform_getPosition',self,varargin{:});
    end
    function varargout = setRotation(self,varargin)
      [varargout{1:max(1,nargout)}] = iDynTreeMATLAB_wrap(225,'Transform_setRotation',self,varargin{:});
    end
    function varargout = setPosition(self,varargin)
      [varargout{1:max(1,nargout)}] = iDynTreeMATLAB_wrap(226,'Transform_setPosition',self,varargin{:});
    end
    function varargout = inverse(self,varargin)
      [varargout{1:max(1,nargout)}] = iDynTreeMATLAB_wrap(230,'Transform_inverse',self,varargin{:});
    end
    function varargout = mtimes(self,varargin)
      [varargout{1:max(1,nargout)}] = iDynTreeMATLAB_wrap(231,'Transform_mtimes',self,varargin{:});
    end
    function varargout = toString(self,varargin)
      [varargout{1:max(1,nargout)}] = iDynTreeMATLAB_wrap(232,'Transform_toString',self,varargin{:});
    end
    function varargout = display(self,varargin)
      [varargout{1:max(1,nargout)}] = iDynTreeMATLAB_wrap(233,'Transform_display',self,varargin{:});
=======
      [varargout{1:max(1,nargout)}] = iDynTreeMATLAB_wrap(205,'Transform_getSemantics',self,varargin{:});
    end
    function varargout = getRotation(self,varargin)
      [varargout{1:max(1,nargout)}] = iDynTreeMATLAB_wrap(206,'Transform_getRotation',self,varargin{:});
    end
    function varargout = getPosition(self,varargin)
      [varargout{1:max(1,nargout)}] = iDynTreeMATLAB_wrap(207,'Transform_getPosition',self,varargin{:});
    end
    function varargout = setRotation(self,varargin)
      [varargout{1:max(1,nargout)}] = iDynTreeMATLAB_wrap(208,'Transform_setRotation',self,varargin{:});
    end
    function varargout = setPosition(self,varargin)
      [varargout{1:max(1,nargout)}] = iDynTreeMATLAB_wrap(209,'Transform_setPosition',self,varargin{:});
    end
    function varargout = inverse(self,varargin)
      [varargout{1:max(1,nargout)}] = iDynTreeMATLAB_wrap(213,'Transform_inverse',self,varargin{:});
    end
    function varargout = mtimes(self,varargin)
      [varargout{1:max(1,nargout)}] = iDynTreeMATLAB_wrap(214,'Transform_mtimes',self,varargin{:});
    end
    function varargout = toString(self,varargin)
      [varargout{1:max(1,nargout)}] = iDynTreeMATLAB_wrap(215,'Transform_toString',self,varargin{:});
    end
    function varargout = display(self,varargin)
      [varargout{1:max(1,nargout)}] = iDynTreeMATLAB_wrap(216,'Transform_display',self,varargin{:});
>>>>>>> 8bd80ba1
    end
    function [v,ok] = swig_fieldsref(self,i)
      v = [];
      ok = false;
      switch i
      end
      [v,ok] = swig_fieldsref@iDynTree.TransformRaw(self,i);
      if ok
        return
      end
    end
    function [self,ok] = swig_fieldasgn(self,i,v)
      switch i
      end
      [self,ok] = swig_fieldasgn@iDynTree.TransformRaw(self,i,v);
      if ok
        return
      end
    end
  end
  methods(Static)
    function varargout = compose(varargin)
<<<<<<< HEAD
      [varargout{1:max(1,nargout)}] = iDynTreeMATLAB_wrap(227,'Transform_compose',varargin{:});
    end
    function varargout = inverse2(varargin)
      [varargout{1:max(1,nargout)}] = iDynTreeMATLAB_wrap(228,'Transform_inverse2',varargin{:});
    end
    function varargout = transform(varargin)
      [varargout{1:max(1,nargout)}] = iDynTreeMATLAB_wrap(229,'Transform_transform',varargin{:});
=======
      [varargout{1:max(1,nargout)}] = iDynTreeMATLAB_wrap(210,'Transform_compose',varargin{:});
    end
    function varargout = inverse2(varargin)
      [varargout{1:max(1,nargout)}] = iDynTreeMATLAB_wrap(211,'Transform_inverse2',varargin{:});
    end
    function varargout = transform(varargin)
      [varargout{1:max(1,nargout)}] = iDynTreeMATLAB_wrap(212,'Transform_transform',varargin{:});
>>>>>>> 8bd80ba1
    end
  end
end<|MERGE_RESOLUTION|>--- conflicted
+++ resolved
@@ -4,15 +4,9 @@
       self@iDynTree.TransformRaw('_swigCreate');
       if nargin~=1 || ~ischar(varargin{1}) || ~strcmp(varargin{1},'_swigCreate')
         % How to get working on C side? Commented out, replaed by hack below
-<<<<<<< HEAD
-        %self.swigCPtr = iDynTreeMATLAB_wrap(220,'new_Transform',varargin{:});
-        %self.swigOwn = true;
-        tmp = iDynTreeMATLAB_wrap(220,'new_Transform',varargin{:}); % FIXME
-=======
         %self.swigCPtr = iDynTreeMATLAB_wrap(203,'new_Transform',varargin{:});
         %self.swigOwn = true;
         tmp = iDynTreeMATLAB_wrap(203,'new_Transform',varargin{:}); % FIXME
->>>>>>> 8bd80ba1
         self.swigCPtr = tmp.swigCPtr;
         self.swigOwn = tmp.swigOwn;
         self.swigType = tmp.swigType;
@@ -21,42 +15,11 @@
     end
     function delete(self)
       if self.swigOwn
-<<<<<<< HEAD
-        iDynTreeMATLAB_wrap(221,'delete_Transform',self);
-=======
         iDynTreeMATLAB_wrap(204,'delete_Transform',self);
->>>>>>> 8bd80ba1
         self.swigOwn=false;
       end
     end
     function varargout = getSemantics(self,varargin)
-<<<<<<< HEAD
-      [varargout{1:max(1,nargout)}] = iDynTreeMATLAB_wrap(222,'Transform_getSemantics',self,varargin{:});
-    end
-    function varargout = getRotation(self,varargin)
-      [varargout{1:max(1,nargout)}] = iDynTreeMATLAB_wrap(223,'Transform_getRotation',self,varargin{:});
-    end
-    function varargout = getPosition(self,varargin)
-      [varargout{1:max(1,nargout)}] = iDynTreeMATLAB_wrap(224,'Transform_getPosition',self,varargin{:});
-    end
-    function varargout = setRotation(self,varargin)
-      [varargout{1:max(1,nargout)}] = iDynTreeMATLAB_wrap(225,'Transform_setRotation',self,varargin{:});
-    end
-    function varargout = setPosition(self,varargin)
-      [varargout{1:max(1,nargout)}] = iDynTreeMATLAB_wrap(226,'Transform_setPosition',self,varargin{:});
-    end
-    function varargout = inverse(self,varargin)
-      [varargout{1:max(1,nargout)}] = iDynTreeMATLAB_wrap(230,'Transform_inverse',self,varargin{:});
-    end
-    function varargout = mtimes(self,varargin)
-      [varargout{1:max(1,nargout)}] = iDynTreeMATLAB_wrap(231,'Transform_mtimes',self,varargin{:});
-    end
-    function varargout = toString(self,varargin)
-      [varargout{1:max(1,nargout)}] = iDynTreeMATLAB_wrap(232,'Transform_toString',self,varargin{:});
-    end
-    function varargout = display(self,varargin)
-      [varargout{1:max(1,nargout)}] = iDynTreeMATLAB_wrap(233,'Transform_display',self,varargin{:});
-=======
       [varargout{1:max(1,nargout)}] = iDynTreeMATLAB_wrap(205,'Transform_getSemantics',self,varargin{:});
     end
     function varargout = getRotation(self,varargin)
@@ -82,7 +45,6 @@
     end
     function varargout = display(self,varargin)
       [varargout{1:max(1,nargout)}] = iDynTreeMATLAB_wrap(216,'Transform_display',self,varargin{:});
->>>>>>> 8bd80ba1
     end
     function [v,ok] = swig_fieldsref(self,i)
       v = [];
@@ -105,15 +67,6 @@
   end
   methods(Static)
     function varargout = compose(varargin)
-<<<<<<< HEAD
-      [varargout{1:max(1,nargout)}] = iDynTreeMATLAB_wrap(227,'Transform_compose',varargin{:});
-    end
-    function varargout = inverse2(varargin)
-      [varargout{1:max(1,nargout)}] = iDynTreeMATLAB_wrap(228,'Transform_inverse2',varargin{:});
-    end
-    function varargout = transform(varargin)
-      [varargout{1:max(1,nargout)}] = iDynTreeMATLAB_wrap(229,'Transform_transform',varargin{:});
-=======
       [varargout{1:max(1,nargout)}] = iDynTreeMATLAB_wrap(210,'Transform_compose',varargin{:});
     end
     function varargout = inverse2(varargin)
@@ -121,7 +74,6 @@
     end
     function varargout = transform(varargin)
       [varargout{1:max(1,nargout)}] = iDynTreeMATLAB_wrap(212,'Transform_transform',varargin{:});
->>>>>>> 8bd80ba1
     end
   end
 end