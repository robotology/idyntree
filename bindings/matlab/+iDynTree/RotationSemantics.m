classdef RotationSemantics < SwigRef
  methods
    function self = RotationSemantics(varargin)
      if nargin~=1 || ~ischar(varargin{1}) || ~strcmp(varargin{1},'_swigCreate')
        % How to get working on C side? Commented out, replaed by hack below
<<<<<<< HEAD
        %self.swigCPtr = iDynTreeMATLAB_wrap(239,'new_RotationSemantics',varargin{:});
        %self.swigOwn = true;
        tmp = iDynTreeMATLAB_wrap(239,'new_RotationSemantics',varargin{:}); % FIXME
=======
        %self.swigCPtr = iDynTreeMATLAB_wrap(172,'new_RotationSemantics',varargin{:});
        %self.swigOwn = true;
        tmp = iDynTreeMATLAB_wrap(172,'new_RotationSemantics',varargin{:}); % FIXME
>>>>>>> 01c73334
        self.swigCPtr = tmp.swigCPtr;
        self.swigOwn = tmp.swigOwn;
        self.swigType = tmp.swigType;
        tmp.swigOwn = false;
      end
    end
    function delete(self)
      if self.swigOwn
<<<<<<< HEAD
        iDynTreeMATLAB_wrap(240,'delete_RotationSemantics',self);
=======
        iDynTreeMATLAB_wrap(173,'delete_RotationSemantics',self);
>>>>>>> 01c73334
        self.swigOwn=false;
      end
    end
    function varargout = getOrientationFrame(self,varargin)
<<<<<<< HEAD
      [varargout{1:max(1,nargout)}] = iDynTreeMATLAB_wrap(241,'RotationSemantics_getOrientationFrame',self,varargin{:});
    end
    function varargout = getReferenceOrientationFrame(self,varargin)
      [varargout{1:max(1,nargout)}] = iDynTreeMATLAB_wrap(242,'RotationSemantics_getReferenceOrientationFrame',self,varargin{:});
    end
    function varargout = getCoordinateFrame(self,varargin)
      [varargout{1:max(1,nargout)}] = iDynTreeMATLAB_wrap(243,'RotationSemantics_getCoordinateFrame',self,varargin{:});
    end
    function varargout = setOrientationFrame(self,varargin)
      [varargout{1:nargout}] = iDynTreeMATLAB_wrap(244,'RotationSemantics_setOrientationFrame',self,varargin{:});
    end
    function varargout = setReferenceOrientationFrame(self,varargin)
      [varargout{1:nargout}] = iDynTreeMATLAB_wrap(245,'RotationSemantics_setReferenceOrientationFrame',self,varargin{:});
    end
    function varargout = setCoordinateFrame(self,varargin)
      [varargout{1:nargout}] = iDynTreeMATLAB_wrap(246,'RotationSemantics_setCoordinateFrame',self,varargin{:});
    end
    function varargout = changeOrientFrame(self,varargin)
      [varargout{1:max(1,nargout)}] = iDynTreeMATLAB_wrap(247,'RotationSemantics_changeOrientFrame',self,varargin{:});
    end
    function varargout = changeRefOrientFrame(self,varargin)
      [varargout{1:max(1,nargout)}] = iDynTreeMATLAB_wrap(248,'RotationSemantics_changeRefOrientFrame',self,varargin{:});
    end
    function varargout = convertToNewCoordFrame(self,varargin)
      [varargout{1:max(1,nargout)}] = iDynTreeMATLAB_wrap(249,'RotationSemantics_convertToNewCoordFrame',self,varargin{:});
    end
    function varargout = toString(self,varargin)
      [varargout{1:max(1,nargout)}] = iDynTreeMATLAB_wrap(252,'RotationSemantics_toString',self,varargin{:});
    end
    function varargout = display(self,varargin)
      [varargout{1:max(1,nargout)}] = iDynTreeMATLAB_wrap(253,'RotationSemantics_display',self,varargin{:});
=======
      [varargout{1:max(1,nargout)}] = iDynTreeMATLAB_wrap(174,'RotationSemantics_getOrientationFrame',self,varargin{:});
    end
    function varargout = getReferenceOrientationFrame(self,varargin)
      [varargout{1:max(1,nargout)}] = iDynTreeMATLAB_wrap(175,'RotationSemantics_getReferenceOrientationFrame',self,varargin{:});
    end
    function varargout = getCoordinateFrame(self,varargin)
      [varargout{1:max(1,nargout)}] = iDynTreeMATLAB_wrap(176,'RotationSemantics_getCoordinateFrame',self,varargin{:});
    end
    function varargout = setOrientationFrame(self,varargin)
      [varargout{1:nargout}] = iDynTreeMATLAB_wrap(177,'RotationSemantics_setOrientationFrame',self,varargin{:});
    end
    function varargout = setReferenceOrientationFrame(self,varargin)
      [varargout{1:nargout}] = iDynTreeMATLAB_wrap(178,'RotationSemantics_setReferenceOrientationFrame',self,varargin{:});
    end
    function varargout = setCoordinateFrame(self,varargin)
      [varargout{1:nargout}] = iDynTreeMATLAB_wrap(179,'RotationSemantics_setCoordinateFrame',self,varargin{:});
    end
    function varargout = changeOrientFrame(self,varargin)
      [varargout{1:max(1,nargout)}] = iDynTreeMATLAB_wrap(180,'RotationSemantics_changeOrientFrame',self,varargin{:});
    end
    function varargout = changeRefOrientFrame(self,varargin)
      [varargout{1:max(1,nargout)}] = iDynTreeMATLAB_wrap(181,'RotationSemantics_changeRefOrientFrame',self,varargin{:});
    end
    function varargout = changeCoordFrameOf(self,varargin)
      [varargout{1:max(1,nargout)}] = iDynTreeMATLAB_wrap(182,'RotationSemantics_changeCoordFrameOf',self,varargin{:});
    end
    function varargout = toString(self,varargin)
      [varargout{1:max(1,nargout)}] = iDynTreeMATLAB_wrap(185,'RotationSemantics_toString',self,varargin{:});
    end
    function varargout = display(self,varargin)
      [varargout{1:max(1,nargout)}] = iDynTreeMATLAB_wrap(186,'RotationSemantics_display',self,varargin{:});
>>>>>>> 01c73334
    end
    function [v,ok] = swig_fieldsref(self,i)
      v = [];
      ok = false;
      switch i
      end
    end
    function [self,ok] = swig_fieldasgn(self,i,v)
      switch i
      end
    end
  end
  methods(Static)
    function varargout = compose(varargin)
<<<<<<< HEAD
      [varargout{1:max(1,nargout)}] = iDynTreeMATLAB_wrap(250,'RotationSemantics_compose',varargin{:});
    end
    function varargout = inverse2(varargin)
      [varargout{1:max(1,nargout)}] = iDynTreeMATLAB_wrap(251,'RotationSemantics_inverse2',varargin{:});
=======
      [varargout{1:max(1,nargout)}] = iDynTreeMATLAB_wrap(183,'RotationSemantics_compose',varargin{:});
    end
    function varargout = inverse2(varargin)
      [varargout{1:max(1,nargout)}] = iDynTreeMATLAB_wrap(184,'RotationSemantics_inverse2',varargin{:});
>>>>>>> 01c73334
    end
  end
end<|MERGE_RESOLUTION|>--- conflicted
+++ resolved
@@ -3,15 +3,9 @@
     function self = RotationSemantics(varargin)
       if nargin~=1 || ~ischar(varargin{1}) || ~strcmp(varargin{1},'_swigCreate')
         % How to get working on C side? Commented out, replaed by hack below
-<<<<<<< HEAD
-        %self.swigCPtr = iDynTreeMATLAB_wrap(239,'new_RotationSemantics',varargin{:});
+        %self.swigCPtr = iDynTreeMATLAB_wrap(225,'new_RotationSemantics',varargin{:});
         %self.swigOwn = true;
-        tmp = iDynTreeMATLAB_wrap(239,'new_RotationSemantics',varargin{:}); % FIXME
-=======
-        %self.swigCPtr = iDynTreeMATLAB_wrap(172,'new_RotationSemantics',varargin{:});
-        %self.swigOwn = true;
-        tmp = iDynTreeMATLAB_wrap(172,'new_RotationSemantics',varargin{:}); % FIXME
->>>>>>> 01c73334
+        tmp = iDynTreeMATLAB_wrap(225,'new_RotationSemantics',varargin{:}); % FIXME
         self.swigCPtr = tmp.swigCPtr;
         self.swigOwn = tmp.swigOwn;
         self.swigType = tmp.swigType;
@@ -20,80 +14,42 @@
     end
     function delete(self)
       if self.swigOwn
-<<<<<<< HEAD
-        iDynTreeMATLAB_wrap(240,'delete_RotationSemantics',self);
-=======
-        iDynTreeMATLAB_wrap(173,'delete_RotationSemantics',self);
->>>>>>> 01c73334
+        iDynTreeMATLAB_wrap(226,'delete_RotationSemantics',self);
         self.swigOwn=false;
       end
     end
     function varargout = getOrientationFrame(self,varargin)
-<<<<<<< HEAD
-      [varargout{1:max(1,nargout)}] = iDynTreeMATLAB_wrap(241,'RotationSemantics_getOrientationFrame',self,varargin{:});
+      [varargout{1:max(1,nargout)}] = iDynTreeMATLAB_wrap(227,'RotationSemantics_getOrientationFrame',self,varargin{:});
     end
     function varargout = getReferenceOrientationFrame(self,varargin)
-      [varargout{1:max(1,nargout)}] = iDynTreeMATLAB_wrap(242,'RotationSemantics_getReferenceOrientationFrame',self,varargin{:});
+      [varargout{1:max(1,nargout)}] = iDynTreeMATLAB_wrap(228,'RotationSemantics_getReferenceOrientationFrame',self,varargin{:});
     end
     function varargout = getCoordinateFrame(self,varargin)
-      [varargout{1:max(1,nargout)}] = iDynTreeMATLAB_wrap(243,'RotationSemantics_getCoordinateFrame',self,varargin{:});
+      [varargout{1:max(1,nargout)}] = iDynTreeMATLAB_wrap(229,'RotationSemantics_getCoordinateFrame',self,varargin{:});
     end
     function varargout = setOrientationFrame(self,varargin)
-      [varargout{1:nargout}] = iDynTreeMATLAB_wrap(244,'RotationSemantics_setOrientationFrame',self,varargin{:});
+      [varargout{1:nargout}] = iDynTreeMATLAB_wrap(230,'RotationSemantics_setOrientationFrame',self,varargin{:});
     end
     function varargout = setReferenceOrientationFrame(self,varargin)
-      [varargout{1:nargout}] = iDynTreeMATLAB_wrap(245,'RotationSemantics_setReferenceOrientationFrame',self,varargin{:});
+      [varargout{1:nargout}] = iDynTreeMATLAB_wrap(231,'RotationSemantics_setReferenceOrientationFrame',self,varargin{:});
     end
     function varargout = setCoordinateFrame(self,varargin)
-      [varargout{1:nargout}] = iDynTreeMATLAB_wrap(246,'RotationSemantics_setCoordinateFrame',self,varargin{:});
+      [varargout{1:nargout}] = iDynTreeMATLAB_wrap(232,'RotationSemantics_setCoordinateFrame',self,varargin{:});
     end
     function varargout = changeOrientFrame(self,varargin)
-      [varargout{1:max(1,nargout)}] = iDynTreeMATLAB_wrap(247,'RotationSemantics_changeOrientFrame',self,varargin{:});
+      [varargout{1:max(1,nargout)}] = iDynTreeMATLAB_wrap(233,'RotationSemantics_changeOrientFrame',self,varargin{:});
     end
     function varargout = changeRefOrientFrame(self,varargin)
-      [varargout{1:max(1,nargout)}] = iDynTreeMATLAB_wrap(248,'RotationSemantics_changeRefOrientFrame',self,varargin{:});
+      [varargout{1:max(1,nargout)}] = iDynTreeMATLAB_wrap(234,'RotationSemantics_changeRefOrientFrame',self,varargin{:});
     end
-    function varargout = convertToNewCoordFrame(self,varargin)
-      [varargout{1:max(1,nargout)}] = iDynTreeMATLAB_wrap(249,'RotationSemantics_convertToNewCoordFrame',self,varargin{:});
+    function varargout = changeCoordFrameOf(self,varargin)
+      [varargout{1:max(1,nargout)}] = iDynTreeMATLAB_wrap(235,'RotationSemantics_changeCoordFrameOf',self,varargin{:});
     end
     function varargout = toString(self,varargin)
-      [varargout{1:max(1,nargout)}] = iDynTreeMATLAB_wrap(252,'RotationSemantics_toString',self,varargin{:});
+      [varargout{1:max(1,nargout)}] = iDynTreeMATLAB_wrap(238,'RotationSemantics_toString',self,varargin{:});
     end
     function varargout = display(self,varargin)
-      [varargout{1:max(1,nargout)}] = iDynTreeMATLAB_wrap(253,'RotationSemantics_display',self,varargin{:});
-=======
-      [varargout{1:max(1,nargout)}] = iDynTreeMATLAB_wrap(174,'RotationSemantics_getOrientationFrame',self,varargin{:});
-    end
-    function varargout = getReferenceOrientationFrame(self,varargin)
-      [varargout{1:max(1,nargout)}] = iDynTreeMATLAB_wrap(175,'RotationSemantics_getReferenceOrientationFrame',self,varargin{:});
-    end
-    function varargout = getCoordinateFrame(self,varargin)
-      [varargout{1:max(1,nargout)}] = iDynTreeMATLAB_wrap(176,'RotationSemantics_getCoordinateFrame',self,varargin{:});
-    end
-    function varargout = setOrientationFrame(self,varargin)
-      [varargout{1:nargout}] = iDynTreeMATLAB_wrap(177,'RotationSemantics_setOrientationFrame',self,varargin{:});
-    end
-    function varargout = setReferenceOrientationFrame(self,varargin)
-      [varargout{1:nargout}] = iDynTreeMATLAB_wrap(178,'RotationSemantics_setReferenceOrientationFrame',self,varargin{:});
-    end
-    function varargout = setCoordinateFrame(self,varargin)
-      [varargout{1:nargout}] = iDynTreeMATLAB_wrap(179,'RotationSemantics_setCoordinateFrame',self,varargin{:});
-    end
-    function varargout = changeOrientFrame(self,varargin)
-      [varargout{1:max(1,nargout)}] = iDynTreeMATLAB_wrap(180,'RotationSemantics_changeOrientFrame',self,varargin{:});
-    end
-    function varargout = changeRefOrientFrame(self,varargin)
-      [varargout{1:max(1,nargout)}] = iDynTreeMATLAB_wrap(181,'RotationSemantics_changeRefOrientFrame',self,varargin{:});
-    end
-    function varargout = changeCoordFrameOf(self,varargin)
-      [varargout{1:max(1,nargout)}] = iDynTreeMATLAB_wrap(182,'RotationSemantics_changeCoordFrameOf',self,varargin{:});
-    end
-    function varargout = toString(self,varargin)
-      [varargout{1:max(1,nargout)}] = iDynTreeMATLAB_wrap(185,'RotationSemantics_toString',self,varargin{:});
-    end
-    function varargout = display(self,varargin)
-      [varargout{1:max(1,nargout)}] = iDynTreeMATLAB_wrap(186,'RotationSemantics_display',self,varargin{:});
->>>>>>> 01c73334
+      [varargout{1:max(1,nargout)}] = iDynTreeMATLAB_wrap(239,'RotationSemantics_display',self,varargin{:});
     end
     function [v,ok] = swig_fieldsref(self,i)
       v = [];
@@ -108,17 +64,10 @@
   end
   methods(Static)
     function varargout = compose(varargin)
-<<<<<<< HEAD
-      [varargout{1:max(1,nargout)}] = iDynTreeMATLAB_wrap(250,'RotationSemantics_compose',varargin{:});
+      [varargout{1:max(1,nargout)}] = iDynTreeMATLAB_wrap(236,'RotationSemantics_compose',varargin{:});
     end
     function varargout = inverse2(varargin)
-      [varargout{1:max(1,nargout)}] = iDynTreeMATLAB_wrap(251,'RotationSemantics_inverse2',varargin{:});
-=======
-      [varargout{1:max(1,nargout)}] = iDynTreeMATLAB_wrap(183,'RotationSemantics_compose',varargin{:});
-    end
-    function varargout = inverse2(varargin)
-      [varargout{1:max(1,nargout)}] = iDynTreeMATLAB_wrap(184,'RotationSemantics_inverse2',varargin{:});
->>>>>>> 01c73334
+      [varargout{1:max(1,nargout)}] = iDynTreeMATLAB_wrap(237,'RotationSemantics_inverse2',varargin{:});
     end
   end
 end