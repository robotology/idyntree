classdef RotationSemantics < SwigRef
  methods
    function self = RotationSemantics(varargin)
      if nargin~=1 || ~ischar(varargin{1}) || ~strcmp(varargin{1},'_swigCreate')
        % How to get working on C side? Commented out, replaed by hack below
<<<<<<< HEAD
        %self.swigCPtr = iDynTreeMATLAB_wrap(156,'new_RotationSemantics',varargin{:});
        %self.swigOwn = true;
        tmp = iDynTreeMATLAB_wrap(156,'new_RotationSemantics',varargin{:}); % FIXME
=======
        %self.swigCPtr = iDynTreeMATLAB_wrap(141,'new_RotationSemantics',varargin{:});
        %self.swigOwn = true;
        tmp = iDynTreeMATLAB_wrap(141,'new_RotationSemantics',varargin{:}); % FIXME
>>>>>>> 8bd80ba1
        self.swigCPtr = tmp.swigCPtr;
        self.swigOwn = tmp.swigOwn;
        self.swigType = tmp.swigType;
        tmp.swigOwn = false;
      end
    end
    function delete(self)
      if self.swigOwn
<<<<<<< HEAD
        iDynTreeMATLAB_wrap(157,'delete_RotationSemantics',self);
=======
        iDynTreeMATLAB_wrap(142,'delete_RotationSemantics',self);
>>>>>>> 8bd80ba1
        self.swigOwn=false;
      end
    end
    function varargout = getOrientationFrame(self,varargin)
<<<<<<< HEAD
      [varargout{1:max(1,nargout)}] = iDynTreeMATLAB_wrap(158,'RotationSemantics_getOrientationFrame',self,varargin{:});
    end
    function varargout = getReferenceOrientationFrame(self,varargin)
      [varargout{1:max(1,nargout)}] = iDynTreeMATLAB_wrap(159,'RotationSemantics_getReferenceOrientationFrame',self,varargin{:});
    end
    function varargout = setOrientationFrame(self,varargin)
      [varargout{1:nargout}] = iDynTreeMATLAB_wrap(160,'RotationSemantics_setOrientationFrame',self,varargin{:});
    end
    function varargout = setReferenceOrientationFrame(self,varargin)
      [varargout{1:nargout}] = iDynTreeMATLAB_wrap(161,'RotationSemantics_setReferenceOrientationFrame',self,varargin{:});
    end
    function varargout = check_changeOrientFrame(self,varargin)
      [varargout{1:max(1,nargout)}] = iDynTreeMATLAB_wrap(162,'RotationSemantics_check_changeOrientFrame',self,varargin{:});
    end
    function varargout = check_changeRefOrientFrame(self,varargin)
      [varargout{1:max(1,nargout)}] = iDynTreeMATLAB_wrap(163,'RotationSemantics_check_changeRefOrientFrame',self,varargin{:});
    end
    function varargout = changeOrientFrame(self,varargin)
      [varargout{1:max(1,nargout)}] = iDynTreeMATLAB_wrap(167,'RotationSemantics_changeOrientFrame',self,varargin{:});
    end
    function varargout = changeRefOrientFrame(self,varargin)
      [varargout{1:max(1,nargout)}] = iDynTreeMATLAB_wrap(168,'RotationSemantics_changeRefOrientFrame',self,varargin{:});
    end
    function varargout = toString(self,varargin)
      [varargout{1:max(1,nargout)}] = iDynTreeMATLAB_wrap(172,'RotationSemantics_toString',self,varargin{:});
    end
    function varargout = display(self,varargin)
      [varargout{1:max(1,nargout)}] = iDynTreeMATLAB_wrap(173,'RotationSemantics_display',self,varargin{:});
=======
      [varargout{1:max(1,nargout)}] = iDynTreeMATLAB_wrap(143,'RotationSemantics_getOrientationFrame',self,varargin{:});
    end
    function varargout = getReferenceOrientationFrame(self,varargin)
      [varargout{1:max(1,nargout)}] = iDynTreeMATLAB_wrap(144,'RotationSemantics_getReferenceOrientationFrame',self,varargin{:});
    end
    function varargout = getCoordinateFrame(self,varargin)
      [varargout{1:max(1,nargout)}] = iDynTreeMATLAB_wrap(145,'RotationSemantics_getCoordinateFrame',self,varargin{:});
    end
    function varargout = setOrientationFrame(self,varargin)
      [varargout{1:nargout}] = iDynTreeMATLAB_wrap(146,'RotationSemantics_setOrientationFrame',self,varargin{:});
    end
    function varargout = setReferenceOrientationFrame(self,varargin)
      [varargout{1:nargout}] = iDynTreeMATLAB_wrap(147,'RotationSemantics_setReferenceOrientationFrame',self,varargin{:});
    end
    function varargout = setCoordinateFrame(self,varargin)
      [varargout{1:nargout}] = iDynTreeMATLAB_wrap(148,'RotationSemantics_setCoordinateFrame',self,varargin{:});
    end
    function varargout = changeOrientFrame(self,varargin)
      [varargout{1:max(1,nargout)}] = iDynTreeMATLAB_wrap(149,'RotationSemantics_changeOrientFrame',self,varargin{:});
    end
    function varargout = changeRefOrientFrame(self,varargin)
      [varargout{1:max(1,nargout)}] = iDynTreeMATLAB_wrap(150,'RotationSemantics_changeRefOrientFrame',self,varargin{:});
    end
    function varargout = convertToNewCoordFrame(self,varargin)
      [varargout{1:max(1,nargout)}] = iDynTreeMATLAB_wrap(151,'RotationSemantics_convertToNewCoordFrame',self,varargin{:});
    end
    function varargout = toString(self,varargin)
      [varargout{1:max(1,nargout)}] = iDynTreeMATLAB_wrap(154,'RotationSemantics_toString',self,varargin{:});
    end
    function varargout = display(self,varargin)
      [varargout{1:max(1,nargout)}] = iDynTreeMATLAB_wrap(155,'RotationSemantics_display',self,varargin{:});
>>>>>>> 8bd80ba1
    end
    function [v,ok] = swig_fieldsref(self,i)
      v = [];
      ok = false;
      switch i
      end
    end
    function [self,ok] = swig_fieldasgn(self,i,v)
      switch i
      end
    end
  end
  methods(Static)
<<<<<<< HEAD
    function varargout = check_compose(varargin)
      [varargout{1:max(1,nargout)}] = iDynTreeMATLAB_wrap(164,'RotationSemantics_check_compose',varargin{:});
    end
    function varargout = check_inverse2(varargin)
      [varargout{1:max(1,nargout)}] = iDynTreeMATLAB_wrap(165,'RotationSemantics_check_inverse2',varargin{:});
    end
    function varargout = check_transform(varargin)
      [varargout{1:max(1,nargout)}] = iDynTreeMATLAB_wrap(166,'RotationSemantics_check_transform',varargin{:});
    end
    function varargout = compose(varargin)
      [varargout{1:nargout}] = iDynTreeMATLAB_wrap(169,'RotationSemantics_compose',varargin{:});
    end
    function varargout = inverse2(varargin)
      [varargout{1:nargout}] = iDynTreeMATLAB_wrap(170,'RotationSemantics_inverse2',varargin{:});
    end
    function varargout = transform(varargin)
      [varargout{1:nargout}] = iDynTreeMATLAB_wrap(171,'RotationSemantics_transform',varargin{:});
=======
    function varargout = compose(varargin)
      [varargout{1:max(1,nargout)}] = iDynTreeMATLAB_wrap(152,'RotationSemantics_compose',varargin{:});
    end
    function varargout = inverse2(varargin)
      [varargout{1:max(1,nargout)}] = iDynTreeMATLAB_wrap(153,'RotationSemantics_inverse2',varargin{:});
>>>>>>> 8bd80ba1
    end
  end
end<|MERGE_RESOLUTION|>--- conflicted
+++ resolved
@@ -3,15 +3,9 @@
     function self = RotationSemantics(varargin)
       if nargin~=1 || ~ischar(varargin{1}) || ~strcmp(varargin{1},'_swigCreate')
         % How to get working on C side? Commented out, replaed by hack below
-<<<<<<< HEAD
-        %self.swigCPtr = iDynTreeMATLAB_wrap(156,'new_RotationSemantics',varargin{:});
-        %self.swigOwn = true;
-        tmp = iDynTreeMATLAB_wrap(156,'new_RotationSemantics',varargin{:}); % FIXME
-=======
         %self.swigCPtr = iDynTreeMATLAB_wrap(141,'new_RotationSemantics',varargin{:});
         %self.swigOwn = true;
         tmp = iDynTreeMATLAB_wrap(141,'new_RotationSemantics',varargin{:}); % FIXME
->>>>>>> 8bd80ba1
         self.swigCPtr = tmp.swigCPtr;
         self.swigOwn = tmp.swigOwn;
         self.swigType = tmp.swigType;
@@ -20,45 +14,11 @@
     end
     function delete(self)
       if self.swigOwn
-<<<<<<< HEAD
-        iDynTreeMATLAB_wrap(157,'delete_RotationSemantics',self);
-=======
         iDynTreeMATLAB_wrap(142,'delete_RotationSemantics',self);
->>>>>>> 8bd80ba1
         self.swigOwn=false;
       end
     end
     function varargout = getOrientationFrame(self,varargin)
-<<<<<<< HEAD
-      [varargout{1:max(1,nargout)}] = iDynTreeMATLAB_wrap(158,'RotationSemantics_getOrientationFrame',self,varargin{:});
-    end
-    function varargout = getReferenceOrientationFrame(self,varargin)
-      [varargout{1:max(1,nargout)}] = iDynTreeMATLAB_wrap(159,'RotationSemantics_getReferenceOrientationFrame',self,varargin{:});
-    end
-    function varargout = setOrientationFrame(self,varargin)
-      [varargout{1:nargout}] = iDynTreeMATLAB_wrap(160,'RotationSemantics_setOrientationFrame',self,varargin{:});
-    end
-    function varargout = setReferenceOrientationFrame(self,varargin)
-      [varargout{1:nargout}] = iDynTreeMATLAB_wrap(161,'RotationSemantics_setReferenceOrientationFrame',self,varargin{:});
-    end
-    function varargout = check_changeOrientFrame(self,varargin)
-      [varargout{1:max(1,nargout)}] = iDynTreeMATLAB_wrap(162,'RotationSemantics_check_changeOrientFrame',self,varargin{:});
-    end
-    function varargout = check_changeRefOrientFrame(self,varargin)
-      [varargout{1:max(1,nargout)}] = iDynTreeMATLAB_wrap(163,'RotationSemantics_check_changeRefOrientFrame',self,varargin{:});
-    end
-    function varargout = changeOrientFrame(self,varargin)
-      [varargout{1:max(1,nargout)}] = iDynTreeMATLAB_wrap(167,'RotationSemantics_changeOrientFrame',self,varargin{:});
-    end
-    function varargout = changeRefOrientFrame(self,varargin)
-      [varargout{1:max(1,nargout)}] = iDynTreeMATLAB_wrap(168,'RotationSemantics_changeRefOrientFrame',self,varargin{:});
-    end
-    function varargout = toString(self,varargin)
-      [varargout{1:max(1,nargout)}] = iDynTreeMATLAB_wrap(172,'RotationSemantics_toString',self,varargin{:});
-    end
-    function varargout = display(self,varargin)
-      [varargout{1:max(1,nargout)}] = iDynTreeMATLAB_wrap(173,'RotationSemantics_display',self,varargin{:});
-=======
       [varargout{1:max(1,nargout)}] = iDynTreeMATLAB_wrap(143,'RotationSemantics_getOrientationFrame',self,varargin{:});
     end
     function varargout = getReferenceOrientationFrame(self,varargin)
@@ -90,7 +50,6 @@
     end
     function varargout = display(self,varargin)
       [varargout{1:max(1,nargout)}] = iDynTreeMATLAB_wrap(155,'RotationSemantics_display',self,varargin{:});
->>>>>>> 8bd80ba1
     end
     function [v,ok] = swig_fieldsref(self,i)
       v = [];
@@ -104,31 +63,11 @@
     end
   end
   methods(Static)
-<<<<<<< HEAD
-    function varargout = check_compose(varargin)
-      [varargout{1:max(1,nargout)}] = iDynTreeMATLAB_wrap(164,'RotationSemantics_check_compose',varargin{:});
-    end
-    function varargout = check_inverse2(varargin)
-      [varargout{1:max(1,nargout)}] = iDynTreeMATLAB_wrap(165,'RotationSemantics_check_inverse2',varargin{:});
-    end
-    function varargout = check_transform(varargin)
-      [varargout{1:max(1,nargout)}] = iDynTreeMATLAB_wrap(166,'RotationSemantics_check_transform',varargin{:});
-    end
-    function varargout = compose(varargin)
-      [varargout{1:nargout}] = iDynTreeMATLAB_wrap(169,'RotationSemantics_compose',varargin{:});
-    end
-    function varargout = inverse2(varargin)
-      [varargout{1:nargout}] = iDynTreeMATLAB_wrap(170,'RotationSemantics_inverse2',varargin{:});
-    end
-    function varargout = transform(varargin)
-      [varargout{1:nargout}] = iDynTreeMATLAB_wrap(171,'RotationSemantics_transform',varargin{:});
-=======
     function varargout = compose(varargin)
       [varargout{1:max(1,nargout)}] = iDynTreeMATLAB_wrap(152,'RotationSemantics_compose',varargin{:});
     end
     function varargout = inverse2(varargin)
       [varargout{1:max(1,nargout)}] = iDynTreeMATLAB_wrap(153,'RotationSemantics_inverse2',varargin{:});
->>>>>>> 8bd80ba1
     end
   end
 end