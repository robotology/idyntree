classdef SpatialForceVectorBase < iDynTree.IVector
  methods
    function self = SpatialForceVectorBase(varargin)
      self@iDynTree.IVector(SwigRef.Null);
      if nargin==1 && strcmp(class(varargin{1}),'SwigRef')
        if varargin{1}~=SwigRef.Null
          self.swigPtr = varargin{1}.swigPtr;
        end
      else
<<<<<<< HEAD
        tmp = iDynTreeMEX(354, varargin{:});
=======
        tmp = iDynTreeMEX(355, varargin{:});
>>>>>>> 5fdf5aa6
        self.swigPtr = tmp.swigPtr;
        tmp.swigPtr = [];
      end
    end
    function delete(self)
      if self.swigPtr
<<<<<<< HEAD
        iDynTreeMEX(355, self);
=======
        iDynTreeMEX(356, self);
>>>>>>> 5fdf5aa6
        self.swigPtr=[];
      end
    end
    function varargout = getLinearVec3(self,varargin)
<<<<<<< HEAD
      [varargout{1:nargout}] = iDynTreeMEX(356, self, varargin{:});
    end
    function varargout = getAngularVec3(self,varargin)
      [varargout{1:nargout}] = iDynTreeMEX(357, self, varargin{:});
    end
    function varargout = setLinearVec3(self,varargin)
      [varargout{1:nargout}] = iDynTreeMEX(358, self, varargin{:});
    end
    function varargout = setAngularVec3(self,varargin)
      [varargout{1:nargout}] = iDynTreeMEX(359, self, varargin{:});
    end
    function varargout = paren(self,varargin)
      [varargout{1:nargout}] = iDynTreeMEX(360, self, varargin{:});
    end
    function varargout = getVal(self,varargin)
      [varargout{1:nargout}] = iDynTreeMEX(361, self, varargin{:});
    end
    function varargout = setVal(self,varargin)
      [varargout{1:nargout}] = iDynTreeMEX(362, self, varargin{:});
    end
    function varargout = size(self,varargin)
      [varargout{1:nargout}] = iDynTreeMEX(363, self, varargin{:});
    end
    function varargout = zero(self,varargin)
      [varargout{1:nargout}] = iDynTreeMEX(364, self, varargin{:});
    end
    function varargout = changePoint(self,varargin)
      [varargout{1:nargout}] = iDynTreeMEX(365, self, varargin{:});
    end
    function varargout = changeCoordFrame(self,varargin)
      [varargout{1:nargout}] = iDynTreeMEX(366, self, varargin{:});
    end
    function varargout = dot(self,varargin)
      [varargout{1:nargout}] = iDynTreeMEX(369, self, varargin{:});
    end
    function varargout = plus(self,varargin)
      [varargout{1:nargout}] = iDynTreeMEX(370, self, varargin{:});
    end
    function varargout = minus(self,varargin)
      [varargout{1:nargout}] = iDynTreeMEX(371, self, varargin{:});
    end
    function varargout = uminus(self,varargin)
      [varargout{1:nargout}] = iDynTreeMEX(372, self, varargin{:});
    end
    function varargout = asVector(self,varargin)
      [varargout{1:nargout}] = iDynTreeMEX(374, self, varargin{:});
    end
    function varargout = toString(self,varargin)
      [varargout{1:nargout}] = iDynTreeMEX(375, self, varargin{:});
    end
    function varargout = display(self,varargin)
      [varargout{1:nargout}] = iDynTreeMEX(376, self, varargin{:});
    end
    function varargout = toMatlab(self,varargin)
      [varargout{1:nargout}] = iDynTreeMEX(377, self, varargin{:});
    end
    function varargout = fromMatlab(self,varargin)
      [varargout{1:nargout}] = iDynTreeMEX(378, self, varargin{:});
=======
      [varargout{1:nargout}] = iDynTreeMEX(357, self, varargin{:});
    end
    function varargout = getAngularVec3(self,varargin)
      [varargout{1:nargout}] = iDynTreeMEX(358, self, varargin{:});
    end
    function varargout = setLinearVec3(self,varargin)
      [varargout{1:nargout}] = iDynTreeMEX(359, self, varargin{:});
    end
    function varargout = setAngularVec3(self,varargin)
      [varargout{1:nargout}] = iDynTreeMEX(360, self, varargin{:});
    end
    function varargout = paren(self,varargin)
      [varargout{1:nargout}] = iDynTreeMEX(361, self, varargin{:});
    end
    function varargout = getVal(self,varargin)
      [varargout{1:nargout}] = iDynTreeMEX(362, self, varargin{:});
    end
    function varargout = setVal(self,varargin)
      [varargout{1:nargout}] = iDynTreeMEX(363, self, varargin{:});
    end
    function varargout = size(self,varargin)
      [varargout{1:nargout}] = iDynTreeMEX(364, self, varargin{:});
    end
    function varargout = zero(self,varargin)
      [varargout{1:nargout}] = iDynTreeMEX(365, self, varargin{:});
    end
    function varargout = changePoint(self,varargin)
      [varargout{1:nargout}] = iDynTreeMEX(366, self, varargin{:});
    end
    function varargout = changeCoordFrame(self,varargin)
      [varargout{1:nargout}] = iDynTreeMEX(367, self, varargin{:});
    end
    function varargout = dot(self,varargin)
      [varargout{1:nargout}] = iDynTreeMEX(370, self, varargin{:});
    end
    function varargout = plus(self,varargin)
      [varargout{1:nargout}] = iDynTreeMEX(371, self, varargin{:});
    end
    function varargout = minus(self,varargin)
      [varargout{1:nargout}] = iDynTreeMEX(372, self, varargin{:});
    end
    function varargout = uminus(self,varargin)
      [varargout{1:nargout}] = iDynTreeMEX(373, self, varargin{:});
    end
    function varargout = asVector(self,varargin)
      [varargout{1:nargout}] = iDynTreeMEX(375, self, varargin{:});
    end
    function varargout = toString(self,varargin)
      [varargout{1:nargout}] = iDynTreeMEX(376, self, varargin{:});
    end
    function varargout = display(self,varargin)
      [varargout{1:nargout}] = iDynTreeMEX(377, self, varargin{:});
    end
    function varargout = toMatlab(self,varargin)
      [varargout{1:nargout}] = iDynTreeMEX(378, self, varargin{:});
    end
    function varargout = fromMatlab(self,varargin)
      [varargout{1:nargout}] = iDynTreeMEX(379, self, varargin{:});
>>>>>>> 5fdf5aa6
    end
  end
  methods(Static)
    function varargout = compose(varargin)
<<<<<<< HEAD
     [varargout{1:nargout}] = iDynTreeMEX(367, varargin{:});
    end
    function varargout = inverse(varargin)
     [varargout{1:nargout}] = iDynTreeMEX(368, varargin{:});
    end
    function varargout = Zero(varargin)
     [varargout{1:nargout}] = iDynTreeMEX(373, varargin{:});
=======
     [varargout{1:nargout}] = iDynTreeMEX(368, varargin{:});
    end
    function varargout = inverse(varargin)
     [varargout{1:nargout}] = iDynTreeMEX(369, varargin{:});
    end
    function varargout = Zero(varargin)
     [varargout{1:nargout}] = iDynTreeMEX(374, varargin{:});
>>>>>>> 5fdf5aa6
    end
  end
end<|MERGE_RESOLUTION|>--- conflicted
+++ resolved
@@ -7,86 +7,18 @@
           self.swigPtr = varargin{1}.swigPtr;
         end
       else
-<<<<<<< HEAD
-        tmp = iDynTreeMEX(354, varargin{:});
-=======
         tmp = iDynTreeMEX(355, varargin{:});
->>>>>>> 5fdf5aa6
         self.swigPtr = tmp.swigPtr;
         tmp.swigPtr = [];
       end
     end
     function delete(self)
       if self.swigPtr
-<<<<<<< HEAD
-        iDynTreeMEX(355, self);
-=======
         iDynTreeMEX(356, self);
->>>>>>> 5fdf5aa6
         self.swigPtr=[];
       end
     end
     function varargout = getLinearVec3(self,varargin)
-<<<<<<< HEAD
-      [varargout{1:nargout}] = iDynTreeMEX(356, self, varargin{:});
-    end
-    function varargout = getAngularVec3(self,varargin)
-      [varargout{1:nargout}] = iDynTreeMEX(357, self, varargin{:});
-    end
-    function varargout = setLinearVec3(self,varargin)
-      [varargout{1:nargout}] = iDynTreeMEX(358, self, varargin{:});
-    end
-    function varargout = setAngularVec3(self,varargin)
-      [varargout{1:nargout}] = iDynTreeMEX(359, self, varargin{:});
-    end
-    function varargout = paren(self,varargin)
-      [varargout{1:nargout}] = iDynTreeMEX(360, self, varargin{:});
-    end
-    function varargout = getVal(self,varargin)
-      [varargout{1:nargout}] = iDynTreeMEX(361, self, varargin{:});
-    end
-    function varargout = setVal(self,varargin)
-      [varargout{1:nargout}] = iDynTreeMEX(362, self, varargin{:});
-    end
-    function varargout = size(self,varargin)
-      [varargout{1:nargout}] = iDynTreeMEX(363, self, varargin{:});
-    end
-    function varargout = zero(self,varargin)
-      [varargout{1:nargout}] = iDynTreeMEX(364, self, varargin{:});
-    end
-    function varargout = changePoint(self,varargin)
-      [varargout{1:nargout}] = iDynTreeMEX(365, self, varargin{:});
-    end
-    function varargout = changeCoordFrame(self,varargin)
-      [varargout{1:nargout}] = iDynTreeMEX(366, self, varargin{:});
-    end
-    function varargout = dot(self,varargin)
-      [varargout{1:nargout}] = iDynTreeMEX(369, self, varargin{:});
-    end
-    function varargout = plus(self,varargin)
-      [varargout{1:nargout}] = iDynTreeMEX(370, self, varargin{:});
-    end
-    function varargout = minus(self,varargin)
-      [varargout{1:nargout}] = iDynTreeMEX(371, self, varargin{:});
-    end
-    function varargout = uminus(self,varargin)
-      [varargout{1:nargout}] = iDynTreeMEX(372, self, varargin{:});
-    end
-    function varargout = asVector(self,varargin)
-      [varargout{1:nargout}] = iDynTreeMEX(374, self, varargin{:});
-    end
-    function varargout = toString(self,varargin)
-      [varargout{1:nargout}] = iDynTreeMEX(375, self, varargin{:});
-    end
-    function varargout = display(self,varargin)
-      [varargout{1:nargout}] = iDynTreeMEX(376, self, varargin{:});
-    end
-    function varargout = toMatlab(self,varargin)
-      [varargout{1:nargout}] = iDynTreeMEX(377, self, varargin{:});
-    end
-    function varargout = fromMatlab(self,varargin)
-      [varargout{1:nargout}] = iDynTreeMEX(378, self, varargin{:});
-=======
       [varargout{1:nargout}] = iDynTreeMEX(357, self, varargin{:});
     end
     function varargout = getAngularVec3(self,varargin)
@@ -145,20 +77,10 @@
     end
     function varargout = fromMatlab(self,varargin)
       [varargout{1:nargout}] = iDynTreeMEX(379, self, varargin{:});
->>>>>>> 5fdf5aa6
     end
   end
   methods(Static)
     function varargout = compose(varargin)
-<<<<<<< HEAD
-     [varargout{1:nargout}] = iDynTreeMEX(367, varargin{:});
-    end
-    function varargout = inverse(varargin)
-     [varargout{1:nargout}] = iDynTreeMEX(368, varargin{:});
-    end
-    function varargout = Zero(varargin)
-     [varargout{1:nargout}] = iDynTreeMEX(373, varargin{:});
-=======
      [varargout{1:nargout}] = iDynTreeMEX(368, varargin{:});
     end
     function varargout = inverse(varargin)
@@ -166,7 +88,6 @@
     end
     function varargout = Zero(varargin)
      [varargout{1:nargout}] = iDynTreeMEX(374, varargin{:});
->>>>>>> 5fdf5aa6
     end
   end
 end