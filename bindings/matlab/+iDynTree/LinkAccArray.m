--- conflicted
+++ resolved
@@ -9,29 +9,12 @@
           self.swigPtr = varargin{1}.swigPtr;
         end
       else
-<<<<<<< HEAD
-        tmp = iDynTreeMEX(572, varargin{:});
-=======
         tmp = iDynTreeMEX(576, varargin{:});
->>>>>>> 5fdf5aa6
         self.swigPtr = tmp.swigPtr;
         tmp.swigPtr = [];
       end
     end
     function varargout = resize(self,varargin)
-<<<<<<< HEAD
-      [varargout{1:nargout}] = iDynTreeMEX(573, self, varargin{:});
-    end
-    function varargout = paren(self,varargin)
-      [varargout{1:nargout}] = iDynTreeMEX(574, self, varargin{:});
-    end
-    function varargout = getNrOfLinks(self,varargin)
-      [varargout{1:nargout}] = iDynTreeMEX(575, self, varargin{:});
-    end
-    function delete(self)
-      if self.swigPtr
-        iDynTreeMEX(576, self);
-=======
       [varargout{1:nargout}] = iDynTreeMEX(577, self, varargin{:});
     end
     function varargout = paren(self,varargin)
@@ -43,7 +26,6 @@
     function delete(self)
       if self.swigPtr
         iDynTreeMEX(580, self);
->>>>>>> 5fdf5aa6
         self.swigPtr=[];
       end
     end
