classdef RotationRaw < iDynTree.Matrix3x3
  methods
    function self = RotationRaw(varargin)
      self@iDynTree.Matrix3x3(SwigRef.Null);
      if nargin==1 && strcmp(class(varargin{1}),'SwigRef')
        if varargin{1}~=SwigRef.Null
          self.swigPtr = varargin{1}.swigPtr;
        end
      else
<<<<<<< HEAD
        tmp = iDynTreeMEX(460, varargin{:});
=======
        tmp = iDynTreeMEX(464, varargin{:});
>>>>>>> 5fdf5aa6
        self.swigPtr = tmp.swigPtr;
        tmp.swigPtr = [];
      end
    end
    function delete(self)
      if self.swigPtr
<<<<<<< HEAD
        iDynTreeMEX(461, self);
=======
        iDynTreeMEX(465, self);
>>>>>>> 5fdf5aa6
        self.swigPtr=[];
      end
    end
    function varargout = changeOrientFrame(self,varargin)
<<<<<<< HEAD
      [varargout{1:nargout}] = iDynTreeMEX(462, self, varargin{:});
    end
    function varargout = changeRefOrientFrame(self,varargin)
      [varargout{1:nargout}] = iDynTreeMEX(463, self, varargin{:});
    end
    function varargout = changeCoordFrameOf(self,varargin)
      [varargout{1:nargout}] = iDynTreeMEX(466, self, varargin{:});
    end
    function varargout = toString(self,varargin)
      [varargout{1:nargout}] = iDynTreeMEX(472, self, varargin{:});
    end
    function varargout = display(self,varargin)
      [varargout{1:nargout}] = iDynTreeMEX(473, self, varargin{:});
=======
      [varargout{1:nargout}] = iDynTreeMEX(466, self, varargin{:});
    end
    function varargout = changeRefOrientFrame(self,varargin)
      [varargout{1:nargout}] = iDynTreeMEX(467, self, varargin{:});
    end
    function varargout = changeCoordFrameOf(self,varargin)
      [varargout{1:nargout}] = iDynTreeMEX(470, self, varargin{:});
    end
    function varargout = toString(self,varargin)
      [varargout{1:nargout}] = iDynTreeMEX(476, self, varargin{:});
    end
    function varargout = display(self,varargin)
      [varargout{1:nargout}] = iDynTreeMEX(477, self, varargin{:});
>>>>>>> 5fdf5aa6
    end
  end
  methods(Static)
    function varargout = compose(varargin)
<<<<<<< HEAD
     [varargout{1:nargout}] = iDynTreeMEX(464, varargin{:});
    end
    function varargout = inverse2(varargin)
     [varargout{1:nargout}] = iDynTreeMEX(465, varargin{:});
    end
    function varargout = RotX(varargin)
     [varargout{1:nargout}] = iDynTreeMEX(467, varargin{:});
    end
    function varargout = RotY(varargin)
     [varargout{1:nargout}] = iDynTreeMEX(468, varargin{:});
    end
    function varargout = RotZ(varargin)
     [varargout{1:nargout}] = iDynTreeMEX(469, varargin{:});
    end
    function varargout = RPY(varargin)
     [varargout{1:nargout}] = iDynTreeMEX(470, varargin{:});
    end
    function varargout = Identity(varargin)
     [varargout{1:nargout}] = iDynTreeMEX(471, varargin{:});
=======
     [varargout{1:nargout}] = iDynTreeMEX(468, varargin{:});
    end
    function varargout = inverse2(varargin)
     [varargout{1:nargout}] = iDynTreeMEX(469, varargin{:});
    end
    function varargout = RotX(varargin)
     [varargout{1:nargout}] = iDynTreeMEX(471, varargin{:});
    end
    function varargout = RotY(varargin)
     [varargout{1:nargout}] = iDynTreeMEX(472, varargin{:});
    end
    function varargout = RotZ(varargin)
     [varargout{1:nargout}] = iDynTreeMEX(473, varargin{:});
    end
    function varargout = RPY(varargin)
     [varargout{1:nargout}] = iDynTreeMEX(474, varargin{:});
    end
    function varargout = Identity(varargin)
     [varargout{1:nargout}] = iDynTreeMEX(475, varargin{:});
>>>>>>> 5fdf5aa6
    end
  end
end<|MERGE_RESOLUTION|>--- conflicted
+++ resolved
@@ -7,41 +7,18 @@
           self.swigPtr = varargin{1}.swigPtr;
         end
       else
-<<<<<<< HEAD
-        tmp = iDynTreeMEX(460, varargin{:});
-=======
         tmp = iDynTreeMEX(464, varargin{:});
->>>>>>> 5fdf5aa6
         self.swigPtr = tmp.swigPtr;
         tmp.swigPtr = [];
       end
     end
     function delete(self)
       if self.swigPtr
-<<<<<<< HEAD
-        iDynTreeMEX(461, self);
-=======
         iDynTreeMEX(465, self);
->>>>>>> 5fdf5aa6
         self.swigPtr=[];
       end
     end
     function varargout = changeOrientFrame(self,varargin)
-<<<<<<< HEAD
-      [varargout{1:nargout}] = iDynTreeMEX(462, self, varargin{:});
-    end
-    function varargout = changeRefOrientFrame(self,varargin)
-      [varargout{1:nargout}] = iDynTreeMEX(463, self, varargin{:});
-    end
-    function varargout = changeCoordFrameOf(self,varargin)
-      [varargout{1:nargout}] = iDynTreeMEX(466, self, varargin{:});
-    end
-    function varargout = toString(self,varargin)
-      [varargout{1:nargout}] = iDynTreeMEX(472, self, varargin{:});
-    end
-    function varargout = display(self,varargin)
-      [varargout{1:nargout}] = iDynTreeMEX(473, self, varargin{:});
-=======
       [varargout{1:nargout}] = iDynTreeMEX(466, self, varargin{:});
     end
     function varargout = changeRefOrientFrame(self,varargin)
@@ -55,32 +32,10 @@
     end
     function varargout = display(self,varargin)
       [varargout{1:nargout}] = iDynTreeMEX(477, self, varargin{:});
->>>>>>> 5fdf5aa6
     end
   end
   methods(Static)
     function varargout = compose(varargin)
-<<<<<<< HEAD
-     [varargout{1:nargout}] = iDynTreeMEX(464, varargin{:});
-    end
-    function varargout = inverse2(varargin)
-     [varargout{1:nargout}] = iDynTreeMEX(465, varargin{:});
-    end
-    function varargout = RotX(varargin)
-     [varargout{1:nargout}] = iDynTreeMEX(467, varargin{:});
-    end
-    function varargout = RotY(varargin)
-     [varargout{1:nargout}] = iDynTreeMEX(468, varargin{:});
-    end
-    function varargout = RotZ(varargin)
-     [varargout{1:nargout}] = iDynTreeMEX(469, varargin{:});
-    end
-    function varargout = RPY(varargin)
-     [varargout{1:nargout}] = iDynTreeMEX(470, varargin{:});
-    end
-    function varargout = Identity(varargin)
-     [varargout{1:nargout}] = iDynTreeMEX(471, varargin{:});
-=======
      [varargout{1:nargout}] = iDynTreeMEX(468, varargin{:});
     end
     function varargout = inverse2(varargin)
@@ -100,7 +55,6 @@
     end
     function varargout = Identity(varargin)
      [varargout{1:nargout}] = iDynTreeMEX(475, varargin{:});
->>>>>>> 5fdf5aa6
     end
   end
 end