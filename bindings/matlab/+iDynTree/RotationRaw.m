classdef RotationRaw < iDynTree.IMatrix
  methods
    function self = RotationRaw(varargin)
      self@iDynTree.IMatrix('_swigCreate');
      if nargin~=1 || ~ischar(varargin{1}) || ~strcmp(varargin{1},'_swigCreate')
        % How to get working on C side? Commented out, replaed by hack below
<<<<<<< HEAD
        %self.swigCPtr = iDynTreeMATLAB_wrap(134,'new_RotationRaw',varargin{:});
        %self.swigOwn = true;
        tmp = iDynTreeMATLAB_wrap(134,'new_RotationRaw',varargin{:}); % FIXME
=======
        %self.swigCPtr = iDynTreeMATLAB_wrap(119,'new_RotationRaw',varargin{:});
        %self.swigOwn = true;
        tmp = iDynTreeMATLAB_wrap(119,'new_RotationRaw',varargin{:}); % FIXME
>>>>>>> 8bd80ba1
        self.swigCPtr = tmp.swigCPtr;
        self.swigOwn = tmp.swigOwn;
        self.swigType = tmp.swigType;
        tmp.swigOwn = false;
      end
    end
    function delete(self)
      if self.swigOwn
<<<<<<< HEAD
        iDynTreeMATLAB_wrap(135,'delete_RotationRaw',self);
=======
        iDynTreeMATLAB_wrap(120,'delete_RotationRaw',self);
>>>>>>> 8bd80ba1
        self.swigOwn=false;
      end
    end
    function varargout = TODOparen(self,varargin)
<<<<<<< HEAD
      [varargout{1:max(1,nargout)}] = iDynTreeMATLAB_wrap(136,'RotationRaw_TODOparen',self,varargin{:});
    end
    function varargout = getVal(self,varargin)
      [varargout{1:max(1,nargout)}] = iDynTreeMATLAB_wrap(137,'RotationRaw_getVal',self,varargin{:});
    end
    function varargout = setVal(self,varargin)
      [varargout{1:max(1,nargout)}] = iDynTreeMATLAB_wrap(138,'RotationRaw_setVal',self,varargin{:});
    end
    function varargout = rows(self,varargin)
      [varargout{1:max(1,nargout)}] = iDynTreeMATLAB_wrap(139,'RotationRaw_rows',self,varargin{:});
    end
    function varargout = cols(self,varargin)
      [varargout{1:max(1,nargout)}] = iDynTreeMATLAB_wrap(140,'RotationRaw_cols',self,varargin{:});
    end
    function varargout = data(self,varargin)
      [varargout{1:max(1,nargout)}] = iDynTreeMATLAB_wrap(141,'RotationRaw_data',self,varargin{:});
    end
    function varargout = changeOrientFrame(self,varargin)
      [varargout{1:max(1,nargout)}] = iDynTreeMATLAB_wrap(142,'RotationRaw_changeOrientFrame',self,varargin{:});
    end
    function varargout = changeRefOrientFrame(self,varargin)
      [varargout{1:max(1,nargout)}] = iDynTreeMATLAB_wrap(143,'RotationRaw_changeRefOrientFrame',self,varargin{:});
    end
    function varargout = inverse(self,varargin)
      [varargout{1:max(1,nargout)}] = iDynTreeMATLAB_wrap(147,'RotationRaw_inverse',self,varargin{:});
    end
    function varargout = mtimes(self,varargin)
      [varargout{1:max(1,nargout)}] = iDynTreeMATLAB_wrap(148,'RotationRaw_mtimes',self,varargin{:});
    end
    function varargout = toString(self,varargin)
      [varargout{1:max(1,nargout)}] = iDynTreeMATLAB_wrap(149,'RotationRaw_toString',self,varargin{:});
    end
    function varargout = display(self,varargin)
      [varargout{1:max(1,nargout)}] = iDynTreeMATLAB_wrap(150,'RotationRaw_display',self,varargin{:});
=======
      [varargout{1:max(1,nargout)}] = iDynTreeMATLAB_wrap(121,'RotationRaw_TODOparen',self,varargin{:});
    end
    function varargout = getVal(self,varargin)
      [varargout{1:max(1,nargout)}] = iDynTreeMATLAB_wrap(122,'RotationRaw_getVal',self,varargin{:});
    end
    function varargout = setVal(self,varargin)
      [varargout{1:max(1,nargout)}] = iDynTreeMATLAB_wrap(123,'RotationRaw_setVal',self,varargin{:});
    end
    function varargout = rows(self,varargin)
      [varargout{1:max(1,nargout)}] = iDynTreeMATLAB_wrap(124,'RotationRaw_rows',self,varargin{:});
    end
    function varargout = cols(self,varargin)
      [varargout{1:max(1,nargout)}] = iDynTreeMATLAB_wrap(125,'RotationRaw_cols',self,varargin{:});
    end
    function varargout = data(self,varargin)
      [varargout{1:max(1,nargout)}] = iDynTreeMATLAB_wrap(126,'RotationRaw_data',self,varargin{:});
    end
    function varargout = changeOrientFrame(self,varargin)
      [varargout{1:max(1,nargout)}] = iDynTreeMATLAB_wrap(127,'RotationRaw_changeOrientFrame',self,varargin{:});
    end
    function varargout = changeRefOrientFrame(self,varargin)
      [varargout{1:max(1,nargout)}] = iDynTreeMATLAB_wrap(128,'RotationRaw_changeRefOrientFrame',self,varargin{:});
    end
    function varargout = convertToNewCoordFrame(self,varargin)
      [varargout{1:max(1,nargout)}] = iDynTreeMATLAB_wrap(131,'RotationRaw_convertToNewCoordFrame',self,varargin{:});
    end
    function varargout = inverse(self,varargin)
      [varargout{1:max(1,nargout)}] = iDynTreeMATLAB_wrap(132,'RotationRaw_inverse',self,varargin{:});
    end
    function varargout = mtimes(self,varargin)
      [varargout{1:max(1,nargout)}] = iDynTreeMATLAB_wrap(133,'RotationRaw_mtimes',self,varargin{:});
    end
    function varargout = toString(self,varargin)
      [varargout{1:max(1,nargout)}] = iDynTreeMATLAB_wrap(134,'RotationRaw_toString',self,varargin{:});
    end
    function varargout = display(self,varargin)
      [varargout{1:max(1,nargout)}] = iDynTreeMATLAB_wrap(135,'RotationRaw_display',self,varargin{:});
>>>>>>> 8bd80ba1
    end
    function [v,ok] = swig_fieldsref(self,i)
      v = [];
      ok = false;
      switch i
      end
      [v,ok] = swig_fieldsref@iDynTree.IMatrix(self,i);
      if ok
        return
      end
    end
    function [self,ok] = swig_fieldasgn(self,i,v)
      switch i
      end
      [self,ok] = swig_fieldasgn@iDynTree.IMatrix(self,i,v);
      if ok
        return
      end
    end
  end
  methods(Static)
    function varargout = compose(varargin)
<<<<<<< HEAD
      [varargout{1:max(1,nargout)}] = iDynTreeMATLAB_wrap(144,'RotationRaw_compose',varargin{:});
    end
    function varargout = inverse2(varargin)
      [varargout{1:max(1,nargout)}] = iDynTreeMATLAB_wrap(145,'RotationRaw_inverse2',varargin{:});
    end
    function varargout = transform(varargin)
      [varargout{1:max(1,nargout)}] = iDynTreeMATLAB_wrap(146,'RotationRaw_transform',varargin{:});
    end
    function varargout = RotX(varargin)
      [varargout{1:max(1,nargout)}] = iDynTreeMATLAB_wrap(151,'RotationRaw_RotX',varargin{:});
    end
    function varargout = RotY(varargin)
      [varargout{1:max(1,nargout)}] = iDynTreeMATLAB_wrap(152,'RotationRaw_RotY',varargin{:});
    end
    function varargout = RotZ(varargin)
      [varargout{1:max(1,nargout)}] = iDynTreeMATLAB_wrap(153,'RotationRaw_RotZ',varargin{:});
    end
    function varargout = RPY(varargin)
      [varargout{1:max(1,nargout)}] = iDynTreeMATLAB_wrap(154,'RotationRaw_RPY',varargin{:});
    end
    function varargout = Identity(varargin)
      [varargout{1:max(1,nargout)}] = iDynTreeMATLAB_wrap(155,'RotationRaw_Identity',varargin{:});
=======
      [varargout{1:max(1,nargout)}] = iDynTreeMATLAB_wrap(129,'RotationRaw_compose',varargin{:});
    end
    function varargout = inverse2(varargin)
      [varargout{1:max(1,nargout)}] = iDynTreeMATLAB_wrap(130,'RotationRaw_inverse2',varargin{:});
    end
    function varargout = RotX(varargin)
      [varargout{1:max(1,nargout)}] = iDynTreeMATLAB_wrap(136,'RotationRaw_RotX',varargin{:});
    end
    function varargout = RotY(varargin)
      [varargout{1:max(1,nargout)}] = iDynTreeMATLAB_wrap(137,'RotationRaw_RotY',varargin{:});
    end
    function varargout = RotZ(varargin)
      [varargout{1:max(1,nargout)}] = iDynTreeMATLAB_wrap(138,'RotationRaw_RotZ',varargin{:});
    end
    function varargout = RPY(varargin)
      [varargout{1:max(1,nargout)}] = iDynTreeMATLAB_wrap(139,'RotationRaw_RPY',varargin{:});
    end
    function varargout = Identity(varargin)
      [varargout{1:max(1,nargout)}] = iDynTreeMATLAB_wrap(140,'RotationRaw_Identity',varargin{:});
>>>>>>> 8bd80ba1
    end
  end
end<|MERGE_RESOLUTION|>--- conflicted
+++ resolved
@@ -4,15 +4,9 @@
       self@iDynTree.IMatrix('_swigCreate');
       if nargin~=1 || ~ischar(varargin{1}) || ~strcmp(varargin{1},'_swigCreate')
         % How to get working on C side? Commented out, replaed by hack below
-<<<<<<< HEAD
-        %self.swigCPtr = iDynTreeMATLAB_wrap(134,'new_RotationRaw',varargin{:});
-        %self.swigOwn = true;
-        tmp = iDynTreeMATLAB_wrap(134,'new_RotationRaw',varargin{:}); % FIXME
-=======
         %self.swigCPtr = iDynTreeMATLAB_wrap(119,'new_RotationRaw',varargin{:});
         %self.swigOwn = true;
         tmp = iDynTreeMATLAB_wrap(119,'new_RotationRaw',varargin{:}); % FIXME
->>>>>>> 8bd80ba1
         self.swigCPtr = tmp.swigCPtr;
         self.swigOwn = tmp.swigOwn;
         self.swigType = tmp.swigType;
@@ -21,51 +15,11 @@
     end
     function delete(self)
       if self.swigOwn
-<<<<<<< HEAD
-        iDynTreeMATLAB_wrap(135,'delete_RotationRaw',self);
-=======
         iDynTreeMATLAB_wrap(120,'delete_RotationRaw',self);
->>>>>>> 8bd80ba1
         self.swigOwn=false;
       end
     end
     function varargout = TODOparen(self,varargin)
-<<<<<<< HEAD
-      [varargout{1:max(1,nargout)}] = iDynTreeMATLAB_wrap(136,'RotationRaw_TODOparen',self,varargin{:});
-    end
-    function varargout = getVal(self,varargin)
-      [varargout{1:max(1,nargout)}] = iDynTreeMATLAB_wrap(137,'RotationRaw_getVal',self,varargin{:});
-    end
-    function varargout = setVal(self,varargin)
-      [varargout{1:max(1,nargout)}] = iDynTreeMATLAB_wrap(138,'RotationRaw_setVal',self,varargin{:});
-    end
-    function varargout = rows(self,varargin)
-      [varargout{1:max(1,nargout)}] = iDynTreeMATLAB_wrap(139,'RotationRaw_rows',self,varargin{:});
-    end
-    function varargout = cols(self,varargin)
-      [varargout{1:max(1,nargout)}] = iDynTreeMATLAB_wrap(140,'RotationRaw_cols',self,varargin{:});
-    end
-    function varargout = data(self,varargin)
-      [varargout{1:max(1,nargout)}] = iDynTreeMATLAB_wrap(141,'RotationRaw_data',self,varargin{:});
-    end
-    function varargout = changeOrientFrame(self,varargin)
-      [varargout{1:max(1,nargout)}] = iDynTreeMATLAB_wrap(142,'RotationRaw_changeOrientFrame',self,varargin{:});
-    end
-    function varargout = changeRefOrientFrame(self,varargin)
-      [varargout{1:max(1,nargout)}] = iDynTreeMATLAB_wrap(143,'RotationRaw_changeRefOrientFrame',self,varargin{:});
-    end
-    function varargout = inverse(self,varargin)
-      [varargout{1:max(1,nargout)}] = iDynTreeMATLAB_wrap(147,'RotationRaw_inverse',self,varargin{:});
-    end
-    function varargout = mtimes(self,varargin)
-      [varargout{1:max(1,nargout)}] = iDynTreeMATLAB_wrap(148,'RotationRaw_mtimes',self,varargin{:});
-    end
-    function varargout = toString(self,varargin)
-      [varargout{1:max(1,nargout)}] = iDynTreeMATLAB_wrap(149,'RotationRaw_toString',self,varargin{:});
-    end
-    function varargout = display(self,varargin)
-      [varargout{1:max(1,nargout)}] = iDynTreeMATLAB_wrap(150,'RotationRaw_display',self,varargin{:});
-=======
       [varargout{1:max(1,nargout)}] = iDynTreeMATLAB_wrap(121,'RotationRaw_TODOparen',self,varargin{:});
     end
     function varargout = getVal(self,varargin)
@@ -103,7 +57,6 @@
     end
     function varargout = display(self,varargin)
       [varargout{1:max(1,nargout)}] = iDynTreeMATLAB_wrap(135,'RotationRaw_display',self,varargin{:});
->>>>>>> 8bd80ba1
     end
     function [v,ok] = swig_fieldsref(self,i)
       v = [];
@@ -126,30 +79,6 @@
   end
   methods(Static)
     function varargout = compose(varargin)
-<<<<<<< HEAD
-      [varargout{1:max(1,nargout)}] = iDynTreeMATLAB_wrap(144,'RotationRaw_compose',varargin{:});
-    end
-    function varargout = inverse2(varargin)
-      [varargout{1:max(1,nargout)}] = iDynTreeMATLAB_wrap(145,'RotationRaw_inverse2',varargin{:});
-    end
-    function varargout = transform(varargin)
-      [varargout{1:max(1,nargout)}] = iDynTreeMATLAB_wrap(146,'RotationRaw_transform',varargin{:});
-    end
-    function varargout = RotX(varargin)
-      [varargout{1:max(1,nargout)}] = iDynTreeMATLAB_wrap(151,'RotationRaw_RotX',varargin{:});
-    end
-    function varargout = RotY(varargin)
-      [varargout{1:max(1,nargout)}] = iDynTreeMATLAB_wrap(152,'RotationRaw_RotY',varargin{:});
-    end
-    function varargout = RotZ(varargin)
-      [varargout{1:max(1,nargout)}] = iDynTreeMATLAB_wrap(153,'RotationRaw_RotZ',varargin{:});
-    end
-    function varargout = RPY(varargin)
-      [varargout{1:max(1,nargout)}] = iDynTreeMATLAB_wrap(154,'RotationRaw_RPY',varargin{:});
-    end
-    function varargout = Identity(varargin)
-      [varargout{1:max(1,nargout)}] = iDynTreeMATLAB_wrap(155,'RotationRaw_Identity',varargin{:});
-=======
       [varargout{1:max(1,nargout)}] = iDynTreeMATLAB_wrap(129,'RotationRaw_compose',varargin{:});
     end
     function varargout = inverse2(varargin)
@@ -169,7 +98,6 @@
     end
     function varargout = Identity(varargin)
       [varargout{1:max(1,nargout)}] = iDynTreeMATLAB_wrap(140,'RotationRaw_Identity',varargin{:});
->>>>>>> 8bd80ba1
     end
   end
 end