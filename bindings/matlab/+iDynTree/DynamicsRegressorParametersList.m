classdef DynamicsRegressorParametersList < SwigRef
  methods
    function this = swig_this(self)
      this = iDynTreeMEX(3, self);
    end
    function varargout = parameters(self, varargin)
      narginchk(1, 2)
      if nargin==1
        nargoutchk(0, 1)
<<<<<<< HEAD
        varargout{1} = iDynTreeMEX(799, self);
      else
        nargoutchk(0, 0)
        iDynTreeMEX(800, self, varargin{1});
      end
    end
    function varargout = getDescriptionOfParameter(self,varargin)
      [varargout{1:nargout}] = iDynTreeMEX(801, self, varargin{:});
    end
    function varargout = addParam(self,varargin)
      [varargout{1:nargout}] = iDynTreeMEX(802, self, varargin{:});
    end
    function varargout = addList(self,varargin)
      [varargout{1:nargout}] = iDynTreeMEX(803, self, varargin{:});
    end
    function varargout = findParam(self,varargin)
      [varargout{1:nargout}] = iDynTreeMEX(804, self, varargin{:});
    end
    function varargout = getNrOfParameters(self,varargin)
      [varargout{1:nargout}] = iDynTreeMEX(805, self, varargin{:});
=======
        varargout{1} = iDynTreeMEX(834, self);
      else
        nargoutchk(0, 0)
        iDynTreeMEX(835, self, varargin{1});
      end
    end
    function varargout = getDescriptionOfParameter(self,varargin)
      [varargout{1:nargout}] = iDynTreeMEX(836, self, varargin{:});
    end
    function varargout = addParam(self,varargin)
      [varargout{1:nargout}] = iDynTreeMEX(837, self, varargin{:});
    end
    function varargout = addList(self,varargin)
      [varargout{1:nargout}] = iDynTreeMEX(838, self, varargin{:});
    end
    function varargout = findParam(self,varargin)
      [varargout{1:nargout}] = iDynTreeMEX(839, self, varargin{:});
    end
    function varargout = getNrOfParameters(self,varargin)
      [varargout{1:nargout}] = iDynTreeMEX(840, self, varargin{:});
>>>>>>> ec66c41f
    end
    function self = DynamicsRegressorParametersList(varargin)
      if nargin==1 && strcmp(class(varargin{1}),'SwigRef')
        if varargin{1}~=SwigRef.Null
          self.swigPtr = varargin{1}.swigPtr;
        end
      else
<<<<<<< HEAD
        tmp = iDynTreeMEX(806, varargin{:});
=======
        tmp = iDynTreeMEX(841, varargin{:});
>>>>>>> ec66c41f
        self.swigPtr = tmp.swigPtr;
        tmp.swigPtr = [];
      end
    end
    function delete(self)
      if self.swigPtr
<<<<<<< HEAD
        iDynTreeMEX(807, self);
=======
        iDynTreeMEX(842, self);
>>>>>>> ec66c41f
        self.swigPtr=[];
      end
    end
  end
  methods(Static)
  end
end<|MERGE_RESOLUTION|>--- conflicted
+++ resolved
@@ -7,28 +7,6 @@
       narginchk(1, 2)
       if nargin==1
         nargoutchk(0, 1)
-<<<<<<< HEAD
-        varargout{1} = iDynTreeMEX(799, self);
-      else
-        nargoutchk(0, 0)
-        iDynTreeMEX(800, self, varargin{1});
-      end
-    end
-    function varargout = getDescriptionOfParameter(self,varargin)
-      [varargout{1:nargout}] = iDynTreeMEX(801, self, varargin{:});
-    end
-    function varargout = addParam(self,varargin)
-      [varargout{1:nargout}] = iDynTreeMEX(802, self, varargin{:});
-    end
-    function varargout = addList(self,varargin)
-      [varargout{1:nargout}] = iDynTreeMEX(803, self, varargin{:});
-    end
-    function varargout = findParam(self,varargin)
-      [varargout{1:nargout}] = iDynTreeMEX(804, self, varargin{:});
-    end
-    function varargout = getNrOfParameters(self,varargin)
-      [varargout{1:nargout}] = iDynTreeMEX(805, self, varargin{:});
-=======
         varargout{1} = iDynTreeMEX(834, self);
       else
         nargoutchk(0, 0)
@@ -49,7 +27,6 @@
     end
     function varargout = getNrOfParameters(self,varargin)
       [varargout{1:nargout}] = iDynTreeMEX(840, self, varargin{:});
->>>>>>> ec66c41f
     end
     function self = DynamicsRegressorParametersList(varargin)
       if nargin==1 && strcmp(class(varargin{1}),'SwigRef')
@@ -57,22 +34,14 @@
           self.swigPtr = varargin{1}.swigPtr;
         end
       else
-<<<<<<< HEAD
-        tmp = iDynTreeMEX(806, varargin{:});
-=======
         tmp = iDynTreeMEX(841, varargin{:});
->>>>>>> ec66c41f
         self.swigPtr = tmp.swigPtr;
         tmp.swigPtr = [];
       end
     end
     function delete(self)
       if self.swigPtr
-<<<<<<< HEAD
-        iDynTreeMEX(807, self);
-=======
         iDynTreeMEX(842, self);
->>>>>>> ec66c41f
         self.swigPtr=[];
       end
     end
