classdef DynamicsRegressorParametersList < SwigRef
  methods
    function varargout = getDescriptionOfParameter(self,varargin)
<<<<<<< HEAD
      [varargout{1:max(1,nargout)}] = iDynTreeMATLAB_wrap(287,'DynamicsRegressorParametersList_getDescriptionOfParameter',self,varargin{:});
    end
    function varargout = addParam(self,varargin)
      [varargout{1:max(1,nargout)}] = iDynTreeMATLAB_wrap(288,'DynamicsRegressorParametersList_addParam',self,varargin{:});
    end
    function varargout = addList(self,varargin)
      [varargout{1:max(1,nargout)}] = iDynTreeMATLAB_wrap(289,'DynamicsRegressorParametersList_addList',self,varargin{:});
    end
    function varargout = findParam(self,varargin)
      [varargout{1:max(1,nargout)}] = iDynTreeMATLAB_wrap(290,'DynamicsRegressorParametersList_findParam',self,varargin{:});
    end
    function varargout = getNrOfParameters(self,varargin)
      [varargout{1:max(1,nargout)}] = iDynTreeMATLAB_wrap(291,'DynamicsRegressorParametersList_getNrOfParameters',self,varargin{:});
=======
      [varargout{1:max(1,nargout)}] = iDynTreeMATLAB_wrap(270,'DynamicsRegressorParametersList_getDescriptionOfParameter',self,varargin{:});
    end
    function varargout = addParam(self,varargin)
      [varargout{1:max(1,nargout)}] = iDynTreeMATLAB_wrap(271,'DynamicsRegressorParametersList_addParam',self,varargin{:});
    end
    function varargout = addList(self,varargin)
      [varargout{1:max(1,nargout)}] = iDynTreeMATLAB_wrap(272,'DynamicsRegressorParametersList_addList',self,varargin{:});
    end
    function varargout = findParam(self,varargin)
      [varargout{1:max(1,nargout)}] = iDynTreeMATLAB_wrap(273,'DynamicsRegressorParametersList_findParam',self,varargin{:});
    end
    function varargout = getNrOfParameters(self,varargin)
      [varargout{1:max(1,nargout)}] = iDynTreeMATLAB_wrap(274,'DynamicsRegressorParametersList_getNrOfParameters',self,varargin{:});
>>>>>>> 8bd80ba1
    end
    function self = DynamicsRegressorParametersList(varargin)
      if nargin~=1 || ~ischar(varargin{1}) || ~strcmp(varargin{1},'_swigCreate')
        % How to get working on C side? Commented out, replaed by hack below
<<<<<<< HEAD
        %self.swigCPtr = iDynTreeMATLAB_wrap(292,'new_DynamicsRegressorParametersList',varargin{:});
        %self.swigOwn = true;
        tmp = iDynTreeMATLAB_wrap(292,'new_DynamicsRegressorParametersList',varargin{:}); % FIXME
=======
        %self.swigCPtr = iDynTreeMATLAB_wrap(275,'new_DynamicsRegressorParametersList',varargin{:});
        %self.swigOwn = true;
        tmp = iDynTreeMATLAB_wrap(275,'new_DynamicsRegressorParametersList',varargin{:}); % FIXME
>>>>>>> 8bd80ba1
        self.swigCPtr = tmp.swigCPtr;
        self.swigOwn = tmp.swigOwn;
        self.swigType = tmp.swigType;
        tmp.swigOwn = false;
      end
    end
    function delete(self)
      if self.swigOwn
<<<<<<< HEAD
        iDynTreeMATLAB_wrap(293,'delete_DynamicsRegressorParametersList',self);
=======
        iDynTreeMATLAB_wrap(276,'delete_DynamicsRegressorParametersList',self);
>>>>>>> 8bd80ba1
        self.swigOwn=false;
      end
    end
    function [v,ok] = swig_fieldsref(self,i)
      v = [];
      ok = false;
      switch i
        case 'parameters'
<<<<<<< HEAD
          v = iDynTreeMATLAB_wrap(285,'DynamicsRegressorParametersList_parameters_get',self);
=======
          v = iDynTreeMATLAB_wrap(268,'DynamicsRegressorParametersList_parameters_get',self);
>>>>>>> 8bd80ba1
          ok = true;
          return
      end
    end
    function [self,ok] = swig_fieldasgn(self,i,v)
      switch i
        case 'parameters'
<<<<<<< HEAD
          iDynTreeMATLAB_wrap(286,'DynamicsRegressorParametersList_parameters_set',self,v);
=======
          iDynTreeMATLAB_wrap(269,'DynamicsRegressorParametersList_parameters_set',self,v);
>>>>>>> 8bd80ba1
          ok = true;
          return
      end
    end
  end
  methods(Static)
  end
end<|MERGE_RESOLUTION|>--- conflicted
+++ resolved
@@ -1,21 +1,6 @@
 classdef DynamicsRegressorParametersList < SwigRef
   methods
     function varargout = getDescriptionOfParameter(self,varargin)
-<<<<<<< HEAD
-      [varargout{1:max(1,nargout)}] = iDynTreeMATLAB_wrap(287,'DynamicsRegressorParametersList_getDescriptionOfParameter',self,varargin{:});
-    end
-    function varargout = addParam(self,varargin)
-      [varargout{1:max(1,nargout)}] = iDynTreeMATLAB_wrap(288,'DynamicsRegressorParametersList_addParam',self,varargin{:});
-    end
-    function varargout = addList(self,varargin)
-      [varargout{1:max(1,nargout)}] = iDynTreeMATLAB_wrap(289,'DynamicsRegressorParametersList_addList',self,varargin{:});
-    end
-    function varargout = findParam(self,varargin)
-      [varargout{1:max(1,nargout)}] = iDynTreeMATLAB_wrap(290,'DynamicsRegressorParametersList_findParam',self,varargin{:});
-    end
-    function varargout = getNrOfParameters(self,varargin)
-      [varargout{1:max(1,nargout)}] = iDynTreeMATLAB_wrap(291,'DynamicsRegressorParametersList_getNrOfParameters',self,varargin{:});
-=======
       [varargout{1:max(1,nargout)}] = iDynTreeMATLAB_wrap(270,'DynamicsRegressorParametersList_getDescriptionOfParameter',self,varargin{:});
     end
     function varargout = addParam(self,varargin)
@@ -29,20 +14,13 @@
     end
     function varargout = getNrOfParameters(self,varargin)
       [varargout{1:max(1,nargout)}] = iDynTreeMATLAB_wrap(274,'DynamicsRegressorParametersList_getNrOfParameters',self,varargin{:});
->>>>>>> 8bd80ba1
     end
     function self = DynamicsRegressorParametersList(varargin)
       if nargin~=1 || ~ischar(varargin{1}) || ~strcmp(varargin{1},'_swigCreate')
         % How to get working on C side? Commented out, replaed by hack below
-<<<<<<< HEAD
-        %self.swigCPtr = iDynTreeMATLAB_wrap(292,'new_DynamicsRegressorParametersList',varargin{:});
-        %self.swigOwn = true;
-        tmp = iDynTreeMATLAB_wrap(292,'new_DynamicsRegressorParametersList',varargin{:}); % FIXME
-=======
         %self.swigCPtr = iDynTreeMATLAB_wrap(275,'new_DynamicsRegressorParametersList',varargin{:});
         %self.swigOwn = true;
         tmp = iDynTreeMATLAB_wrap(275,'new_DynamicsRegressorParametersList',varargin{:}); % FIXME
->>>>>>> 8bd80ba1
         self.swigCPtr = tmp.swigCPtr;
         self.swigOwn = tmp.swigOwn;
         self.swigType = tmp.swigType;
@@ -51,11 +29,7 @@
     end
     function delete(self)
       if self.swigOwn
-<<<<<<< HEAD
-        iDynTreeMATLAB_wrap(293,'delete_DynamicsRegressorParametersList',self);
-=======
         iDynTreeMATLAB_wrap(276,'delete_DynamicsRegressorParametersList',self);
->>>>>>> 8bd80ba1
         self.swigOwn=false;
       end
     end
@@ -64,11 +38,7 @@
       ok = false;
       switch i
         case 'parameters'
-<<<<<<< HEAD
-          v = iDynTreeMATLAB_wrap(285,'DynamicsRegressorParametersList_parameters_get',self);
-=======
           v = iDynTreeMATLAB_wrap(268,'DynamicsRegressorParametersList_parameters_get',self);
->>>>>>> 8bd80ba1
           ok = true;
           return
       end
@@ -76,11 +46,7 @@
     function [self,ok] = swig_fieldasgn(self,i,v)
       switch i
         case 'parameters'
-<<<<<<< HEAD
-          iDynTreeMATLAB_wrap(286,'DynamicsRegressorParametersList_parameters_set',self,v);
-=======
           iDynTreeMATLAB_wrap(269,'DynamicsRegressorParametersList_parameters_set',self,v);
->>>>>>> 8bd80ba1
           ok = true;
           return
       end
