classdef DynamicsRegressorParametersList < SwigRef
  methods
    function this = swig_this(self)
      this = iDynTreeMEX(3, self);
    end
    function varargout = parameters(self, varargin)
      narginchk(1, 2)
      if nargin==1
        nargoutchk(0, 1)
<<<<<<< HEAD
        varargout{1} = iDynTreeMEX(830, self);
      else
        nargoutchk(0, 0)
        iDynTreeMEX(831, self, varargin{1});
      end
    end
    function varargout = getDescriptionOfParameter(self,varargin)
      [varargout{1:nargout}] = iDynTreeMEX(832, self, varargin{:});
    end
    function varargout = addParam(self,varargin)
      [varargout{1:nargout}] = iDynTreeMEX(833, self, varargin{:});
    end
    function varargout = addList(self,varargin)
      [varargout{1:nargout}] = iDynTreeMEX(834, self, varargin{:});
    end
    function varargout = findParam(self,varargin)
      [varargout{1:nargout}] = iDynTreeMEX(835, self, varargin{:});
    end
    function varargout = getNrOfParameters(self,varargin)
      [varargout{1:nargout}] = iDynTreeMEX(836, self, varargin{:});
=======
        varargout{1} = iDynTreeMEX(834, self);
      else
        nargoutchk(0, 0)
        iDynTreeMEX(835, self, varargin{1});
      end
    end
    function varargout = getDescriptionOfParameter(self,varargin)
      [varargout{1:nargout}] = iDynTreeMEX(836, self, varargin{:});
    end
    function varargout = addParam(self,varargin)
      [varargout{1:nargout}] = iDynTreeMEX(837, self, varargin{:});
    end
    function varargout = addList(self,varargin)
      [varargout{1:nargout}] = iDynTreeMEX(838, self, varargin{:});
    end
    function varargout = findParam(self,varargin)
      [varargout{1:nargout}] = iDynTreeMEX(839, self, varargin{:});
    end
    function varargout = getNrOfParameters(self,varargin)
      [varargout{1:nargout}] = iDynTreeMEX(840, self, varargin{:});
>>>>>>> 5fdf5aa6
    end
    function self = DynamicsRegressorParametersList(varargin)
      if nargin==1 && strcmp(class(varargin{1}),'SwigRef')
        if varargin{1}~=SwigRef.Null
          self.swigPtr = varargin{1}.swigPtr;
        end
      else
<<<<<<< HEAD
        tmp = iDynTreeMEX(837, varargin{:});
=======
        tmp = iDynTreeMEX(841, varargin{:});
>>>>>>> 5fdf5aa6
        self.swigPtr = tmp.swigPtr;
        tmp.swigPtr = [];
      end
    end
    function delete(self)
      if self.swigPtr
<<<<<<< HEAD
        iDynTreeMEX(838, self);
=======
        iDynTreeMEX(842, self);
>>>>>>> 5fdf5aa6
        self.swigPtr=[];
      end
    end
  end
  methods(Static)
  end
end<|MERGE_RESOLUTION|>--- conflicted
+++ resolved
@@ -7,28 +7,6 @@
       narginchk(1, 2)
       if nargin==1
         nargoutchk(0, 1)
-<<<<<<< HEAD
-        varargout{1} = iDynTreeMEX(830, self);
-      else
-        nargoutchk(0, 0)
-        iDynTreeMEX(831, self, varargin{1});
-      end
-    end
-    function varargout = getDescriptionOfParameter(self,varargin)
-      [varargout{1:nargout}] = iDynTreeMEX(832, self, varargin{:});
-    end
-    function varargout = addParam(self,varargin)
-      [varargout{1:nargout}] = iDynTreeMEX(833, self, varargin{:});
-    end
-    function varargout = addList(self,varargin)
-      [varargout{1:nargout}] = iDynTreeMEX(834, self, varargin{:});
-    end
-    function varargout = findParam(self,varargin)
-      [varargout{1:nargout}] = iDynTreeMEX(835, self, varargin{:});
-    end
-    function varargout = getNrOfParameters(self,varargin)
-      [varargout{1:nargout}] = iDynTreeMEX(836, self, varargin{:});
-=======
         varargout{1} = iDynTreeMEX(834, self);
       else
         nargoutchk(0, 0)
@@ -49,7 +27,6 @@
     end
     function varargout = getNrOfParameters(self,varargin)
       [varargout{1:nargout}] = iDynTreeMEX(840, self, varargin{:});
->>>>>>> 5fdf5aa6
     end
     function self = DynamicsRegressorParametersList(varargin)
       if nargin==1 && strcmp(class(varargin{1}),'SwigRef')
@@ -57,22 +34,14 @@
           self.swigPtr = varargin{1}.swigPtr;
         end
       else
-<<<<<<< HEAD
-        tmp = iDynTreeMEX(837, varargin{:});
-=======
         tmp = iDynTreeMEX(841, varargin{:});
->>>>>>> 5fdf5aa6
         self.swigPtr = tmp.swigPtr;
         tmp.swigPtr = [];
       end
     end
     function delete(self)
       if self.swigPtr
-<<<<<<< HEAD
-        iDynTreeMEX(838, self);
-=======
         iDynTreeMEX(842, self);
->>>>>>> 5fdf5aa6
         self.swigPtr=[];
       end
     end
