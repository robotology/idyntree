classdef DynamicsRegressorParametersList < SwigRef
  methods
    function varargout = getDescriptionOfParameter(self,varargin)
<<<<<<< HEAD
      [varargout{1:max(1,nargout)}] = iDynTreeMATLAB_wrap(255,'DynamicsRegressorParametersList_getDescriptionOfParameter',self,varargin{:});
    end
    function varargout = addParam(self,varargin)
      [varargout{1:max(1,nargout)}] = iDynTreeMATLAB_wrap(256,'DynamicsRegressorParametersList_addParam',self,varargin{:});
    end
    function varargout = addList(self,varargin)
      [varargout{1:max(1,nargout)}] = iDynTreeMATLAB_wrap(257,'DynamicsRegressorParametersList_addList',self,varargin{:});
    end
    function varargout = findParam(self,varargin)
      [varargout{1:max(1,nargout)}] = iDynTreeMATLAB_wrap(258,'DynamicsRegressorParametersList_findParam',self,varargin{:});
    end
    function varargout = getNrOfParameters(self,varargin)
      [varargout{1:max(1,nargout)}] = iDynTreeMATLAB_wrap(259,'DynamicsRegressorParametersList_getNrOfParameters',self,varargin{:});
=======
      [varargout{1:max(1,nargout)}] = iDynTreeMATLAB_wrap(300,'DynamicsRegressorParametersList_getDescriptionOfParameter',self,varargin{:});
    end
    function varargout = addParam(self,varargin)
      [varargout{1:max(1,nargout)}] = iDynTreeMATLAB_wrap(301,'DynamicsRegressorParametersList_addParam',self,varargin{:});
    end
    function varargout = addList(self,varargin)
      [varargout{1:max(1,nargout)}] = iDynTreeMATLAB_wrap(302,'DynamicsRegressorParametersList_addList',self,varargin{:});
    end
    function varargout = findParam(self,varargin)
      [varargout{1:max(1,nargout)}] = iDynTreeMATLAB_wrap(303,'DynamicsRegressorParametersList_findParam',self,varargin{:});
    end
    function varargout = getNrOfParameters(self,varargin)
      [varargout{1:max(1,nargout)}] = iDynTreeMATLAB_wrap(304,'DynamicsRegressorParametersList_getNrOfParameters',self,varargin{:});
>>>>>>> 9053ea8e
    end
    function self = DynamicsRegressorParametersList(varargin)
      if nargin~=1 || ~ischar(varargin{1}) || ~strcmp(varargin{1},'_swigCreate')
        % How to get working on C side? Commented out, replaed by hack below
<<<<<<< HEAD
        %self.swigCPtr = iDynTreeMATLAB_wrap(260,'new_DynamicsRegressorParametersList',varargin{:});
        %self.swigOwn = true;
        tmp = iDynTreeMATLAB_wrap(260,'new_DynamicsRegressorParametersList',varargin{:}); % FIXME
=======
        %self.swigCPtr = iDynTreeMATLAB_wrap(305,'new_DynamicsRegressorParametersList',varargin{:});
        %self.swigOwn = true;
        tmp = iDynTreeMATLAB_wrap(305,'new_DynamicsRegressorParametersList',varargin{:}); % FIXME
>>>>>>> 9053ea8e
        self.swigCPtr = tmp.swigCPtr;
        self.swigOwn = tmp.swigOwn;
        self.swigType = tmp.swigType;
        tmp.swigOwn = false;
      end
    end
    function delete(self)
      if self.swigOwn
<<<<<<< HEAD
        iDynTreeMATLAB_wrap(261,'delete_DynamicsRegressorParametersList',self);
=======
        iDynTreeMATLAB_wrap(306,'delete_DynamicsRegressorParametersList',self);
>>>>>>> 9053ea8e
        self.swigOwn=false;
      end
    end
    function [v,ok] = swig_fieldsref(self,i)
      v = [];
      ok = false;
      switch i
        case 'parameters'
<<<<<<< HEAD
          v = iDynTreeMATLAB_wrap(253,'DynamicsRegressorParametersList_parameters_get',self);
=======
          v = iDynTreeMATLAB_wrap(298,'DynamicsRegressorParametersList_parameters_get',self);
>>>>>>> 9053ea8e
          ok = true;
          return
      end
    end
    function [self,ok] = swig_fieldasgn(self,i,v)
      switch i
        case 'parameters'
<<<<<<< HEAD
          iDynTreeMATLAB_wrap(254,'DynamicsRegressorParametersList_parameters_set',self,v);
=======
          iDynTreeMATLAB_wrap(299,'DynamicsRegressorParametersList_parameters_set',self,v);
>>>>>>> 9053ea8e
          ok = true;
          return
      end
    end
  end
  methods(Static)
  end
end<|MERGE_RESOLUTION|>--- conflicted
+++ resolved
@@ -1,48 +1,26 @@
 classdef DynamicsRegressorParametersList < SwigRef
   methods
     function varargout = getDescriptionOfParameter(self,varargin)
-<<<<<<< HEAD
-      [varargout{1:max(1,nargout)}] = iDynTreeMATLAB_wrap(255,'DynamicsRegressorParametersList_getDescriptionOfParameter',self,varargin{:});
+      [varargout{1:max(1,nargout)}] = iDynTreeMATLAB_wrap(285,'DynamicsRegressorParametersList_getDescriptionOfParameter',self,varargin{:});
     end
     function varargout = addParam(self,varargin)
-      [varargout{1:max(1,nargout)}] = iDynTreeMATLAB_wrap(256,'DynamicsRegressorParametersList_addParam',self,varargin{:});
+      [varargout{1:max(1,nargout)}] = iDynTreeMATLAB_wrap(286,'DynamicsRegressorParametersList_addParam',self,varargin{:});
     end
     function varargout = addList(self,varargin)
-      [varargout{1:max(1,nargout)}] = iDynTreeMATLAB_wrap(257,'DynamicsRegressorParametersList_addList',self,varargin{:});
+      [varargout{1:max(1,nargout)}] = iDynTreeMATLAB_wrap(287,'DynamicsRegressorParametersList_addList',self,varargin{:});
     end
     function varargout = findParam(self,varargin)
-      [varargout{1:max(1,nargout)}] = iDynTreeMATLAB_wrap(258,'DynamicsRegressorParametersList_findParam',self,varargin{:});
+      [varargout{1:max(1,nargout)}] = iDynTreeMATLAB_wrap(288,'DynamicsRegressorParametersList_findParam',self,varargin{:});
     end
     function varargout = getNrOfParameters(self,varargin)
-      [varargout{1:max(1,nargout)}] = iDynTreeMATLAB_wrap(259,'DynamicsRegressorParametersList_getNrOfParameters',self,varargin{:});
-=======
-      [varargout{1:max(1,nargout)}] = iDynTreeMATLAB_wrap(300,'DynamicsRegressorParametersList_getDescriptionOfParameter',self,varargin{:});
-    end
-    function varargout = addParam(self,varargin)
-      [varargout{1:max(1,nargout)}] = iDynTreeMATLAB_wrap(301,'DynamicsRegressorParametersList_addParam',self,varargin{:});
-    end
-    function varargout = addList(self,varargin)
-      [varargout{1:max(1,nargout)}] = iDynTreeMATLAB_wrap(302,'DynamicsRegressorParametersList_addList',self,varargin{:});
-    end
-    function varargout = findParam(self,varargin)
-      [varargout{1:max(1,nargout)}] = iDynTreeMATLAB_wrap(303,'DynamicsRegressorParametersList_findParam',self,varargin{:});
-    end
-    function varargout = getNrOfParameters(self,varargin)
-      [varargout{1:max(1,nargout)}] = iDynTreeMATLAB_wrap(304,'DynamicsRegressorParametersList_getNrOfParameters',self,varargin{:});
->>>>>>> 9053ea8e
+      [varargout{1:max(1,nargout)}] = iDynTreeMATLAB_wrap(289,'DynamicsRegressorParametersList_getNrOfParameters',self,varargin{:});
     end
     function self = DynamicsRegressorParametersList(varargin)
       if nargin~=1 || ~ischar(varargin{1}) || ~strcmp(varargin{1},'_swigCreate')
         % How to get working on C side? Commented out, replaed by hack below
-<<<<<<< HEAD
-        %self.swigCPtr = iDynTreeMATLAB_wrap(260,'new_DynamicsRegressorParametersList',varargin{:});
+        %self.swigCPtr = iDynTreeMATLAB_wrap(290,'new_DynamicsRegressorParametersList',varargin{:});
         %self.swigOwn = true;
-        tmp = iDynTreeMATLAB_wrap(260,'new_DynamicsRegressorParametersList',varargin{:}); % FIXME
-=======
-        %self.swigCPtr = iDynTreeMATLAB_wrap(305,'new_DynamicsRegressorParametersList',varargin{:});
-        %self.swigOwn = true;
-        tmp = iDynTreeMATLAB_wrap(305,'new_DynamicsRegressorParametersList',varargin{:}); % FIXME
->>>>>>> 9053ea8e
+        tmp = iDynTreeMATLAB_wrap(290,'new_DynamicsRegressorParametersList',varargin{:}); % FIXME
         self.swigCPtr = tmp.swigCPtr;
         self.swigOwn = tmp.swigOwn;
         self.swigType = tmp.swigType;
@@ -51,11 +29,7 @@
     end
     function delete(self)
       if self.swigOwn
-<<<<<<< HEAD
-        iDynTreeMATLAB_wrap(261,'delete_DynamicsRegressorParametersList',self);
-=======
-        iDynTreeMATLAB_wrap(306,'delete_DynamicsRegressorParametersList',self);
->>>>>>> 9053ea8e
+        iDynTreeMATLAB_wrap(291,'delete_DynamicsRegressorParametersList',self);
         self.swigOwn=false;
       end
     end
@@ -64,11 +38,7 @@
       ok = false;
       switch i
         case 'parameters'
-<<<<<<< HEAD
-          v = iDynTreeMATLAB_wrap(253,'DynamicsRegressorParametersList_parameters_get',self);
-=======
-          v = iDynTreeMATLAB_wrap(298,'DynamicsRegressorParametersList_parameters_get',self);
->>>>>>> 9053ea8e
+          v = iDynTreeMATLAB_wrap(283,'DynamicsRegressorParametersList_parameters_get',self);
           ok = true;
           return
       end
@@ -76,11 +46,7 @@
     function [self,ok] = swig_fieldasgn(self,i,v)
       switch i
         case 'parameters'
-<<<<<<< HEAD
-          iDynTreeMATLAB_wrap(254,'DynamicsRegressorParametersList_parameters_set',self,v);
-=======
-          iDynTreeMATLAB_wrap(299,'DynamicsRegressorParametersList_parameters_set',self,v);
->>>>>>> 9053ea8e
+          iDynTreeMATLAB_wrap(284,'DynamicsRegressorParametersList_parameters_set',self,v);
           ok = true;
           return
       end
