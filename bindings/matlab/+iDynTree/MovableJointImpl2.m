--- conflicted
+++ resolved
@@ -2,39 +2,11 @@
   methods
     function delete(self)
       if self.swigPtr
-<<<<<<< HEAD
-        iDynTreeMEX(633, self);
-=======
         iDynTreeMEX(637, self);
->>>>>>> 5fdf5aa6
         self.swigPtr=[];
       end
     end
     function varargout = getNrOfPosCoords(self,varargin)
-<<<<<<< HEAD
-      [varargout{1:nargout}] = iDynTreeMEX(634, self, varargin{:});
-    end
-    function varargout = getNrOfDOFs(self,varargin)
-      [varargout{1:nargout}] = iDynTreeMEX(635, self, varargin{:});
-    end
-    function varargout = setIndex(self,varargin)
-      [varargout{1:nargout}] = iDynTreeMEX(636, self, varargin{:});
-    end
-    function varargout = getIndex(self,varargin)
-      [varargout{1:nargout}] = iDynTreeMEX(637, self, varargin{:});
-    end
-    function varargout = setPosCoordsOffset(self,varargin)
-      [varargout{1:nargout}] = iDynTreeMEX(638, self, varargin{:});
-    end
-    function varargout = getPosCoordsOffset(self,varargin)
-      [varargout{1:nargout}] = iDynTreeMEX(639, self, varargin{:});
-    end
-    function varargout = setDOFsOffset(self,varargin)
-      [varargout{1:nargout}] = iDynTreeMEX(640, self, varargin{:});
-    end
-    function varargout = getDOFsOffset(self,varargin)
-      [varargout{1:nargout}] = iDynTreeMEX(641, self, varargin{:});
-=======
       [varargout{1:nargout}] = iDynTreeMEX(638, self, varargin{:});
     end
     function varargout = getNrOfDOFs(self,varargin)
@@ -57,7 +29,6 @@
     end
     function varargout = getDOFsOffset(self,varargin)
       [varargout{1:nargout}] = iDynTreeMEX(645, self, varargin{:});
->>>>>>> 5fdf5aa6
     end
     function self = MovableJointImpl2(varargin)
       self@iDynTree.IJoint(SwigRef.Null);
