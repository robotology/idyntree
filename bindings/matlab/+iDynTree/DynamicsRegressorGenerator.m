classdef DynamicsRegressorGenerator < SwigRef
  methods
    function self = DynamicsRegressorGenerator(varargin)
      if nargin~=1 || ~ischar(varargin{1}) || ~strcmp(varargin{1},'_swigCreate')
        % How to get working on C side? Commented out, replaed by hack below
<<<<<<< HEAD
        %self.swigCPtr = iDynTreeMATLAB_wrap(373,'new_DynamicsRegressorGenerator',varargin{:});
        %self.swigOwn = true;
        tmp = iDynTreeMATLAB_wrap(373,'new_DynamicsRegressorGenerator',varargin{:}); % FIXME
=======
        %self.swigCPtr = iDynTreeMATLAB_wrap(286,'new_DynamicsRegressorGenerator',varargin{:});
        %self.swigOwn = true;
        tmp = iDynTreeMATLAB_wrap(286,'new_DynamicsRegressorGenerator',varargin{:}); % FIXME
>>>>>>> 01c73334
        self.swigCPtr = tmp.swigCPtr;
        self.swigOwn = tmp.swigOwn;
        self.swigType = tmp.swigType;
        tmp.swigOwn = false;
      end
    end
    function delete(self)
      if self.swigOwn
<<<<<<< HEAD
        iDynTreeMATLAB_wrap(374,'delete_DynamicsRegressorGenerator',self);
=======
        iDynTreeMATLAB_wrap(287,'delete_DynamicsRegressorGenerator',self);
>>>>>>> 01c73334
        self.swigOwn=false;
      end
    end
    function varargout = loadRobotAndSensorsModelFromFile(self,varargin)
<<<<<<< HEAD
      [varargout{1:max(1,nargout)}] = iDynTreeMATLAB_wrap(375,'DynamicsRegressorGenerator_loadRobotAndSensorsModelFromFile',self,varargin{:});
    end
    function varargout = loadRobotAndSensorsModelFromString(self,varargin)
      [varargout{1:max(1,nargout)}] = iDynTreeMATLAB_wrap(376,'DynamicsRegressorGenerator_loadRobotAndSensorsModelFromString',self,varargin{:});
    end
    function varargout = loadRegressorStructureFromFile(self,varargin)
      [varargout{1:max(1,nargout)}] = iDynTreeMATLAB_wrap(377,'DynamicsRegressorGenerator_loadRegressorStructureFromFile',self,varargin{:});
    end
    function varargout = loadRegressorStructureFromString(self,varargin)
      [varargout{1:max(1,nargout)}] = iDynTreeMATLAB_wrap(378,'DynamicsRegressorGenerator_loadRegressorStructureFromString',self,varargin{:});
    end
    function varargout = isValid(self,varargin)
      [varargout{1:max(1,nargout)}] = iDynTreeMATLAB_wrap(379,'DynamicsRegressorGenerator_isValid',self,varargin{:});
    end
    function varargout = getNrOfParameters(self,varargin)
      [varargout{1:max(1,nargout)}] = iDynTreeMATLAB_wrap(380,'DynamicsRegressorGenerator_getNrOfParameters',self,varargin{:});
    end
    function varargout = getNrOfOutputs(self,varargin)
      [varargout{1:max(1,nargout)}] = iDynTreeMATLAB_wrap(381,'DynamicsRegressorGenerator_getNrOfOutputs',self,varargin{:});
    end
    function varargout = getNrOfDegreesOfFreedom(self,varargin)
      [varargout{1:max(1,nargout)}] = iDynTreeMATLAB_wrap(382,'DynamicsRegressorGenerator_getNrOfDegreesOfFreedom',self,varargin{:});
    end
    function varargout = getDescriptionOfParameter(self,varargin)
      [varargout{1:max(1,nargout)}] = iDynTreeMATLAB_wrap(383,'DynamicsRegressorGenerator_getDescriptionOfParameter',self,varargin{:});
    end
    function varargout = getDescriptionOfParameters(self,varargin)
      [varargout{1:max(1,nargout)}] = iDynTreeMATLAB_wrap(384,'DynamicsRegressorGenerator_getDescriptionOfParameters',self,varargin{:});
    end
    function varargout = getDescriptionOfOutput(self,varargin)
      [varargout{1:max(1,nargout)}] = iDynTreeMATLAB_wrap(385,'DynamicsRegressorGenerator_getDescriptionOfOutput',self,varargin{:});
    end
    function varargout = getDescriptionOfOutputs(self,varargin)
      [varargout{1:max(1,nargout)}] = iDynTreeMATLAB_wrap(386,'DynamicsRegressorGenerator_getDescriptionOfOutputs',self,varargin{:});
    end
    function varargout = getDescriptionOfDegreeOfFreedom(self,varargin)
      [varargout{1:max(1,nargout)}] = iDynTreeMATLAB_wrap(387,'DynamicsRegressorGenerator_getDescriptionOfDegreeOfFreedom',self,varargin{:});
    end
    function varargout = getDescriptionOfDegreesOfFreedom(self,varargin)
      [varargout{1:max(1,nargout)}] = iDynTreeMATLAB_wrap(388,'DynamicsRegressorGenerator_getDescriptionOfDegreesOfFreedom',self,varargin{:});
    end
    function varargout = getBaseLinkName(self,varargin)
      [varargout{1:max(1,nargout)}] = iDynTreeMATLAB_wrap(389,'DynamicsRegressorGenerator_getBaseLinkName',self,varargin{:});
    end
    function varargout = getSensorsModel(self,varargin)
      [varargout{1:max(1,nargout)}] = iDynTreeMATLAB_wrap(390,'DynamicsRegressorGenerator_getSensorsModel',self,varargin{:});
    end
    function varargout = setRobotState(self,varargin)
      [varargout{1:max(1,nargout)}] = iDynTreeMATLAB_wrap(391,'DynamicsRegressorGenerator_setRobotState',self,varargin{:});
    end
    function varargout = getSensorsMeasurements(self,varargin)
      [varargout{1:max(1,nargout)}] = iDynTreeMATLAB_wrap(392,'DynamicsRegressorGenerator_getSensorsMeasurements',self,varargin{:});
    end
    function varargout = computeRegressor(self,varargin)
      [varargout{1:max(1,nargout)}] = iDynTreeMATLAB_wrap(393,'DynamicsRegressorGenerator_computeRegressor',self,varargin{:});
    end
    function varargout = getModelParameters(self,varargin)
      [varargout{1:max(1,nargout)}] = iDynTreeMATLAB_wrap(394,'DynamicsRegressorGenerator_getModelParameters',self,varargin{:});
    end
    function varargout = computeFloatingBaseIdentifiableSubspace(self,varargin)
      [varargout{1:max(1,nargout)}] = iDynTreeMATLAB_wrap(395,'DynamicsRegressorGenerator_computeFloatingBaseIdentifiableSubspace',self,varargin{:});
    end
    function varargout = computeFixedBaseIdentifiableSubspace(self,varargin)
      [varargout{1:max(1,nargout)}] = iDynTreeMATLAB_wrap(396,'DynamicsRegressorGenerator_computeFixedBaseIdentifiableSubspace',self,varargin{:});
=======
      [varargout{1:max(1,nargout)}] = iDynTreeMATLAB_wrap(288,'DynamicsRegressorGenerator_loadRobotAndSensorsModelFromFile',self,varargin{:});
    end
    function varargout = loadRobotAndSensorsModelFromString(self,varargin)
      [varargout{1:max(1,nargout)}] = iDynTreeMATLAB_wrap(289,'DynamicsRegressorGenerator_loadRobotAndSensorsModelFromString',self,varargin{:});
    end
    function varargout = loadRegressorStructureFromFile(self,varargin)
      [varargout{1:max(1,nargout)}] = iDynTreeMATLAB_wrap(290,'DynamicsRegressorGenerator_loadRegressorStructureFromFile',self,varargin{:});
    end
    function varargout = loadRegressorStructureFromString(self,varargin)
      [varargout{1:max(1,nargout)}] = iDynTreeMATLAB_wrap(291,'DynamicsRegressorGenerator_loadRegressorStructureFromString',self,varargin{:});
    end
    function varargout = isValid(self,varargin)
      [varargout{1:max(1,nargout)}] = iDynTreeMATLAB_wrap(292,'DynamicsRegressorGenerator_isValid',self,varargin{:});
    end
    function varargout = getNrOfParameters(self,varargin)
      [varargout{1:max(1,nargout)}] = iDynTreeMATLAB_wrap(293,'DynamicsRegressorGenerator_getNrOfParameters',self,varargin{:});
    end
    function varargout = getNrOfOutputs(self,varargin)
      [varargout{1:max(1,nargout)}] = iDynTreeMATLAB_wrap(294,'DynamicsRegressorGenerator_getNrOfOutputs',self,varargin{:});
    end
    function varargout = getNrOfDegreesOfFreedom(self,varargin)
      [varargout{1:max(1,nargout)}] = iDynTreeMATLAB_wrap(295,'DynamicsRegressorGenerator_getNrOfDegreesOfFreedom',self,varargin{:});
    end
    function varargout = getDescriptionOfParameter(self,varargin)
      [varargout{1:max(1,nargout)}] = iDynTreeMATLAB_wrap(296,'DynamicsRegressorGenerator_getDescriptionOfParameter',self,varargin{:});
    end
    function varargout = getDescriptionOfParameters(self,varargin)
      [varargout{1:max(1,nargout)}] = iDynTreeMATLAB_wrap(297,'DynamicsRegressorGenerator_getDescriptionOfParameters',self,varargin{:});
    end
    function varargout = getDescriptionOfOutput(self,varargin)
      [varargout{1:max(1,nargout)}] = iDynTreeMATLAB_wrap(298,'DynamicsRegressorGenerator_getDescriptionOfOutput',self,varargin{:});
    end
    function varargout = getDescriptionOfOutputs(self,varargin)
      [varargout{1:max(1,nargout)}] = iDynTreeMATLAB_wrap(299,'DynamicsRegressorGenerator_getDescriptionOfOutputs',self,varargin{:});
    end
    function varargout = getDescriptionOfDegreeOfFreedom(self,varargin)
      [varargout{1:max(1,nargout)}] = iDynTreeMATLAB_wrap(300,'DynamicsRegressorGenerator_getDescriptionOfDegreeOfFreedom',self,varargin{:});
    end
    function varargout = getDescriptionOfDegreesOfFreedom(self,varargin)
      [varargout{1:max(1,nargout)}] = iDynTreeMATLAB_wrap(301,'DynamicsRegressorGenerator_getDescriptionOfDegreesOfFreedom',self,varargin{:});
    end
    function varargout = getBaseLinkName(self,varargin)
      [varargout{1:max(1,nargout)}] = iDynTreeMATLAB_wrap(302,'DynamicsRegressorGenerator_getBaseLinkName',self,varargin{:});
    end
    function varargout = getSensorsModel(self,varargin)
      [varargout{1:max(1,nargout)}] = iDynTreeMATLAB_wrap(303,'DynamicsRegressorGenerator_getSensorsModel',self,varargin{:});
    end
    function varargout = setRobotState(self,varargin)
      [varargout{1:max(1,nargout)}] = iDynTreeMATLAB_wrap(304,'DynamicsRegressorGenerator_setRobotState',self,varargin{:});
    end
    function varargout = getSensorsMeasurements(self,varargin)
      [varargout{1:max(1,nargout)}] = iDynTreeMATLAB_wrap(305,'DynamicsRegressorGenerator_getSensorsMeasurements',self,varargin{:});
    end
    function varargout = computeRegressor(self,varargin)
      [varargout{1:max(1,nargout)}] = iDynTreeMATLAB_wrap(306,'DynamicsRegressorGenerator_computeRegressor',self,varargin{:});
    end
    function varargout = getModelParameters(self,varargin)
      [varargout{1:max(1,nargout)}] = iDynTreeMATLAB_wrap(307,'DynamicsRegressorGenerator_getModelParameters',self,varargin{:});
    end
    function varargout = computeFloatingBaseIdentifiableSubspace(self,varargin)
      [varargout{1:max(1,nargout)}] = iDynTreeMATLAB_wrap(308,'DynamicsRegressorGenerator_computeFloatingBaseIdentifiableSubspace',self,varargin{:});
    end
    function varargout = computeFixedBaseIdentifiableSubspace(self,varargin)
      [varargout{1:max(1,nargout)}] = iDynTreeMATLAB_wrap(309,'DynamicsRegressorGenerator_computeFixedBaseIdentifiableSubspace',self,varargin{:});
>>>>>>> 01c73334
    end
    function [v,ok] = swig_fieldsref(self,i)
      v = [];
      ok = false;
      switch i
      end
    end
    function [self,ok] = swig_fieldasgn(self,i,v)
      switch i
      end
    end
  end
  methods(Static)
  end
end<|MERGE_RESOLUTION|>--- conflicted
+++ resolved
@@ -3,15 +3,9 @@
     function self = DynamicsRegressorGenerator(varargin)
       if nargin~=1 || ~ischar(varargin{1}) || ~strcmp(varargin{1},'_swigCreate')
         % How to get working on C side? Commented out, replaed by hack below
-<<<<<<< HEAD
-        %self.swigCPtr = iDynTreeMATLAB_wrap(373,'new_DynamicsRegressorGenerator',varargin{:});
+        %self.swigCPtr = iDynTreeMATLAB_wrap(339,'new_DynamicsRegressorGenerator',varargin{:});
         %self.swigOwn = true;
-        tmp = iDynTreeMATLAB_wrap(373,'new_DynamicsRegressorGenerator',varargin{:}); % FIXME
-=======
-        %self.swigCPtr = iDynTreeMATLAB_wrap(286,'new_DynamicsRegressorGenerator',varargin{:});
-        %self.swigOwn = true;
-        tmp = iDynTreeMATLAB_wrap(286,'new_DynamicsRegressorGenerator',varargin{:}); % FIXME
->>>>>>> 01c73334
+        tmp = iDynTreeMATLAB_wrap(339,'new_DynamicsRegressorGenerator',varargin{:}); % FIXME
         self.swigCPtr = tmp.swigCPtr;
         self.swigOwn = tmp.swigOwn;
         self.swigType = tmp.swigType;
@@ -20,146 +14,75 @@
     end
     function delete(self)
       if self.swigOwn
-<<<<<<< HEAD
-        iDynTreeMATLAB_wrap(374,'delete_DynamicsRegressorGenerator',self);
-=======
-        iDynTreeMATLAB_wrap(287,'delete_DynamicsRegressorGenerator',self);
->>>>>>> 01c73334
+        iDynTreeMATLAB_wrap(340,'delete_DynamicsRegressorGenerator',self);
         self.swigOwn=false;
       end
     end
     function varargout = loadRobotAndSensorsModelFromFile(self,varargin)
-<<<<<<< HEAD
-      [varargout{1:max(1,nargout)}] = iDynTreeMATLAB_wrap(375,'DynamicsRegressorGenerator_loadRobotAndSensorsModelFromFile',self,varargin{:});
+      [varargout{1:max(1,nargout)}] = iDynTreeMATLAB_wrap(341,'DynamicsRegressorGenerator_loadRobotAndSensorsModelFromFile',self,varargin{:});
     end
     function varargout = loadRobotAndSensorsModelFromString(self,varargin)
-      [varargout{1:max(1,nargout)}] = iDynTreeMATLAB_wrap(376,'DynamicsRegressorGenerator_loadRobotAndSensorsModelFromString',self,varargin{:});
+      [varargout{1:max(1,nargout)}] = iDynTreeMATLAB_wrap(342,'DynamicsRegressorGenerator_loadRobotAndSensorsModelFromString',self,varargin{:});
     end
     function varargout = loadRegressorStructureFromFile(self,varargin)
-      [varargout{1:max(1,nargout)}] = iDynTreeMATLAB_wrap(377,'DynamicsRegressorGenerator_loadRegressorStructureFromFile',self,varargin{:});
+      [varargout{1:max(1,nargout)}] = iDynTreeMATLAB_wrap(343,'DynamicsRegressorGenerator_loadRegressorStructureFromFile',self,varargin{:});
     end
     function varargout = loadRegressorStructureFromString(self,varargin)
-      [varargout{1:max(1,nargout)}] = iDynTreeMATLAB_wrap(378,'DynamicsRegressorGenerator_loadRegressorStructureFromString',self,varargin{:});
+      [varargout{1:max(1,nargout)}] = iDynTreeMATLAB_wrap(344,'DynamicsRegressorGenerator_loadRegressorStructureFromString',self,varargin{:});
     end
     function varargout = isValid(self,varargin)
-      [varargout{1:max(1,nargout)}] = iDynTreeMATLAB_wrap(379,'DynamicsRegressorGenerator_isValid',self,varargin{:});
+      [varargout{1:max(1,nargout)}] = iDynTreeMATLAB_wrap(345,'DynamicsRegressorGenerator_isValid',self,varargin{:});
     end
     function varargout = getNrOfParameters(self,varargin)
-      [varargout{1:max(1,nargout)}] = iDynTreeMATLAB_wrap(380,'DynamicsRegressorGenerator_getNrOfParameters',self,varargin{:});
+      [varargout{1:max(1,nargout)}] = iDynTreeMATLAB_wrap(346,'DynamicsRegressorGenerator_getNrOfParameters',self,varargin{:});
     end
     function varargout = getNrOfOutputs(self,varargin)
-      [varargout{1:max(1,nargout)}] = iDynTreeMATLAB_wrap(381,'DynamicsRegressorGenerator_getNrOfOutputs',self,varargin{:});
+      [varargout{1:max(1,nargout)}] = iDynTreeMATLAB_wrap(347,'DynamicsRegressorGenerator_getNrOfOutputs',self,varargin{:});
     end
     function varargout = getNrOfDegreesOfFreedom(self,varargin)
-      [varargout{1:max(1,nargout)}] = iDynTreeMATLAB_wrap(382,'DynamicsRegressorGenerator_getNrOfDegreesOfFreedom',self,varargin{:});
+      [varargout{1:max(1,nargout)}] = iDynTreeMATLAB_wrap(348,'DynamicsRegressorGenerator_getNrOfDegreesOfFreedom',self,varargin{:});
     end
     function varargout = getDescriptionOfParameter(self,varargin)
-      [varargout{1:max(1,nargout)}] = iDynTreeMATLAB_wrap(383,'DynamicsRegressorGenerator_getDescriptionOfParameter',self,varargin{:});
+      [varargout{1:max(1,nargout)}] = iDynTreeMATLAB_wrap(349,'DynamicsRegressorGenerator_getDescriptionOfParameter',self,varargin{:});
     end
     function varargout = getDescriptionOfParameters(self,varargin)
-      [varargout{1:max(1,nargout)}] = iDynTreeMATLAB_wrap(384,'DynamicsRegressorGenerator_getDescriptionOfParameters',self,varargin{:});
+      [varargout{1:max(1,nargout)}] = iDynTreeMATLAB_wrap(350,'DynamicsRegressorGenerator_getDescriptionOfParameters',self,varargin{:});
     end
     function varargout = getDescriptionOfOutput(self,varargin)
-      [varargout{1:max(1,nargout)}] = iDynTreeMATLAB_wrap(385,'DynamicsRegressorGenerator_getDescriptionOfOutput',self,varargin{:});
+      [varargout{1:max(1,nargout)}] = iDynTreeMATLAB_wrap(351,'DynamicsRegressorGenerator_getDescriptionOfOutput',self,varargin{:});
     end
     function varargout = getDescriptionOfOutputs(self,varargin)
-      [varargout{1:max(1,nargout)}] = iDynTreeMATLAB_wrap(386,'DynamicsRegressorGenerator_getDescriptionOfOutputs',self,varargin{:});
+      [varargout{1:max(1,nargout)}] = iDynTreeMATLAB_wrap(352,'DynamicsRegressorGenerator_getDescriptionOfOutputs',self,varargin{:});
     end
     function varargout = getDescriptionOfDegreeOfFreedom(self,varargin)
-      [varargout{1:max(1,nargout)}] = iDynTreeMATLAB_wrap(387,'DynamicsRegressorGenerator_getDescriptionOfDegreeOfFreedom',self,varargin{:});
+      [varargout{1:max(1,nargout)}] = iDynTreeMATLAB_wrap(353,'DynamicsRegressorGenerator_getDescriptionOfDegreeOfFreedom',self,varargin{:});
     end
     function varargout = getDescriptionOfDegreesOfFreedom(self,varargin)
-      [varargout{1:max(1,nargout)}] = iDynTreeMATLAB_wrap(388,'DynamicsRegressorGenerator_getDescriptionOfDegreesOfFreedom',self,varargin{:});
+      [varargout{1:max(1,nargout)}] = iDynTreeMATLAB_wrap(354,'DynamicsRegressorGenerator_getDescriptionOfDegreesOfFreedom',self,varargin{:});
     end
     function varargout = getBaseLinkName(self,varargin)
-      [varargout{1:max(1,nargout)}] = iDynTreeMATLAB_wrap(389,'DynamicsRegressorGenerator_getBaseLinkName',self,varargin{:});
+      [varargout{1:max(1,nargout)}] = iDynTreeMATLAB_wrap(355,'DynamicsRegressorGenerator_getBaseLinkName',self,varargin{:});
     end
     function varargout = getSensorsModel(self,varargin)
-      [varargout{1:max(1,nargout)}] = iDynTreeMATLAB_wrap(390,'DynamicsRegressorGenerator_getSensorsModel',self,varargin{:});
+      [varargout{1:max(1,nargout)}] = iDynTreeMATLAB_wrap(356,'DynamicsRegressorGenerator_getSensorsModel',self,varargin{:});
     end
     function varargout = setRobotState(self,varargin)
-      [varargout{1:max(1,nargout)}] = iDynTreeMATLAB_wrap(391,'DynamicsRegressorGenerator_setRobotState',self,varargin{:});
+      [varargout{1:max(1,nargout)}] = iDynTreeMATLAB_wrap(357,'DynamicsRegressorGenerator_setRobotState',self,varargin{:});
     end
     function varargout = getSensorsMeasurements(self,varargin)
-      [varargout{1:max(1,nargout)}] = iDynTreeMATLAB_wrap(392,'DynamicsRegressorGenerator_getSensorsMeasurements',self,varargin{:});
+      [varargout{1:max(1,nargout)}] = iDynTreeMATLAB_wrap(358,'DynamicsRegressorGenerator_getSensorsMeasurements',self,varargin{:});
     end
     function varargout = computeRegressor(self,varargin)
-      [varargout{1:max(1,nargout)}] = iDynTreeMATLAB_wrap(393,'DynamicsRegressorGenerator_computeRegressor',self,varargin{:});
+      [varargout{1:max(1,nargout)}] = iDynTreeMATLAB_wrap(359,'DynamicsRegressorGenerator_computeRegressor',self,varargin{:});
     end
     function varargout = getModelParameters(self,varargin)
-      [varargout{1:max(1,nargout)}] = iDynTreeMATLAB_wrap(394,'DynamicsRegressorGenerator_getModelParameters',self,varargin{:});
+      [varargout{1:max(1,nargout)}] = iDynTreeMATLAB_wrap(360,'DynamicsRegressorGenerator_getModelParameters',self,varargin{:});
     end
     function varargout = computeFloatingBaseIdentifiableSubspace(self,varargin)
-      [varargout{1:max(1,nargout)}] = iDynTreeMATLAB_wrap(395,'DynamicsRegressorGenerator_computeFloatingBaseIdentifiableSubspace',self,varargin{:});
+      [varargout{1:max(1,nargout)}] = iDynTreeMATLAB_wrap(361,'DynamicsRegressorGenerator_computeFloatingBaseIdentifiableSubspace',self,varargin{:});
     end
     function varargout = computeFixedBaseIdentifiableSubspace(self,varargin)
-      [varargout{1:max(1,nargout)}] = iDynTreeMATLAB_wrap(396,'DynamicsRegressorGenerator_computeFixedBaseIdentifiableSubspace',self,varargin{:});
-=======
-      [varargout{1:max(1,nargout)}] = iDynTreeMATLAB_wrap(288,'DynamicsRegressorGenerator_loadRobotAndSensorsModelFromFile',self,varargin{:});
-    end
-    function varargout = loadRobotAndSensorsModelFromString(self,varargin)
-      [varargout{1:max(1,nargout)}] = iDynTreeMATLAB_wrap(289,'DynamicsRegressorGenerator_loadRobotAndSensorsModelFromString',self,varargin{:});
-    end
-    function varargout = loadRegressorStructureFromFile(self,varargin)
-      [varargout{1:max(1,nargout)}] = iDynTreeMATLAB_wrap(290,'DynamicsRegressorGenerator_loadRegressorStructureFromFile',self,varargin{:});
-    end
-    function varargout = loadRegressorStructureFromString(self,varargin)
-      [varargout{1:max(1,nargout)}] = iDynTreeMATLAB_wrap(291,'DynamicsRegressorGenerator_loadRegressorStructureFromString',self,varargin{:});
-    end
-    function varargout = isValid(self,varargin)
-      [varargout{1:max(1,nargout)}] = iDynTreeMATLAB_wrap(292,'DynamicsRegressorGenerator_isValid',self,varargin{:});
-    end
-    function varargout = getNrOfParameters(self,varargin)
-      [varargout{1:max(1,nargout)}] = iDynTreeMATLAB_wrap(293,'DynamicsRegressorGenerator_getNrOfParameters',self,varargin{:});
-    end
-    function varargout = getNrOfOutputs(self,varargin)
-      [varargout{1:max(1,nargout)}] = iDynTreeMATLAB_wrap(294,'DynamicsRegressorGenerator_getNrOfOutputs',self,varargin{:});
-    end
-    function varargout = getNrOfDegreesOfFreedom(self,varargin)
-      [varargout{1:max(1,nargout)}] = iDynTreeMATLAB_wrap(295,'DynamicsRegressorGenerator_getNrOfDegreesOfFreedom',self,varargin{:});
-    end
-    function varargout = getDescriptionOfParameter(self,varargin)
-      [varargout{1:max(1,nargout)}] = iDynTreeMATLAB_wrap(296,'DynamicsRegressorGenerator_getDescriptionOfParameter',self,varargin{:});
-    end
-    function varargout = getDescriptionOfParameters(self,varargin)
-      [varargout{1:max(1,nargout)}] = iDynTreeMATLAB_wrap(297,'DynamicsRegressorGenerator_getDescriptionOfParameters',self,varargin{:});
-    end
-    function varargout = getDescriptionOfOutput(self,varargin)
-      [varargout{1:max(1,nargout)}] = iDynTreeMATLAB_wrap(298,'DynamicsRegressorGenerator_getDescriptionOfOutput',self,varargin{:});
-    end
-    function varargout = getDescriptionOfOutputs(self,varargin)
-      [varargout{1:max(1,nargout)}] = iDynTreeMATLAB_wrap(299,'DynamicsRegressorGenerator_getDescriptionOfOutputs',self,varargin{:});
-    end
-    function varargout = getDescriptionOfDegreeOfFreedom(self,varargin)
-      [varargout{1:max(1,nargout)}] = iDynTreeMATLAB_wrap(300,'DynamicsRegressorGenerator_getDescriptionOfDegreeOfFreedom',self,varargin{:});
-    end
-    function varargout = getDescriptionOfDegreesOfFreedom(self,varargin)
-      [varargout{1:max(1,nargout)}] = iDynTreeMATLAB_wrap(301,'DynamicsRegressorGenerator_getDescriptionOfDegreesOfFreedom',self,varargin{:});
-    end
-    function varargout = getBaseLinkName(self,varargin)
-      [varargout{1:max(1,nargout)}] = iDynTreeMATLAB_wrap(302,'DynamicsRegressorGenerator_getBaseLinkName',self,varargin{:});
-    end
-    function varargout = getSensorsModel(self,varargin)
-      [varargout{1:max(1,nargout)}] = iDynTreeMATLAB_wrap(303,'DynamicsRegressorGenerator_getSensorsModel',self,varargin{:});
-    end
-    function varargout = setRobotState(self,varargin)
-      [varargout{1:max(1,nargout)}] = iDynTreeMATLAB_wrap(304,'DynamicsRegressorGenerator_setRobotState',self,varargin{:});
-    end
-    function varargout = getSensorsMeasurements(self,varargin)
-      [varargout{1:max(1,nargout)}] = iDynTreeMATLAB_wrap(305,'DynamicsRegressorGenerator_getSensorsMeasurements',self,varargin{:});
-    end
-    function varargout = computeRegressor(self,varargin)
-      [varargout{1:max(1,nargout)}] = iDynTreeMATLAB_wrap(306,'DynamicsRegressorGenerator_computeRegressor',self,varargin{:});
-    end
-    function varargout = getModelParameters(self,varargin)
-      [varargout{1:max(1,nargout)}] = iDynTreeMATLAB_wrap(307,'DynamicsRegressorGenerator_getModelParameters',self,varargin{:});
-    end
-    function varargout = computeFloatingBaseIdentifiableSubspace(self,varargin)
-      [varargout{1:max(1,nargout)}] = iDynTreeMATLAB_wrap(308,'DynamicsRegressorGenerator_computeFloatingBaseIdentifiableSubspace',self,varargin{:});
-    end
-    function varargout = computeFixedBaseIdentifiableSubspace(self,varargin)
-      [varargout{1:max(1,nargout)}] = iDynTreeMATLAB_wrap(309,'DynamicsRegressorGenerator_computeFixedBaseIdentifiableSubspace',self,varargin{:});
->>>>>>> 01c73334
+      [varargout{1:max(1,nargout)}] = iDynTreeMATLAB_wrap(362,'DynamicsRegressorGenerator_computeFixedBaseIdentifiableSubspace',self,varargin{:});
     end
     function [v,ok] = swig_fieldsref(self,i)
       v = [];
