classdef DynamicsRegressorGenerator < SwigRef
  methods
    function this = swig_this(self)
      this = iDynTreeMEX(3, self);
    end
    function self = DynamicsRegressorGenerator(varargin)
      if nargin==1 && strcmp(class(varargin{1}),'SwigRef')
        if varargin{1}~=SwigRef.Null
          self.swigPtr = varargin{1}.swigPtr;
        end
      else
<<<<<<< HEAD
        tmp = iDynTreeMEX(808, varargin{:});
=======
        tmp = iDynTreeMEX(843, varargin{:});
>>>>>>> ec66c41f
        self.swigPtr = tmp.swigPtr;
        tmp.swigPtr = [];
      end
    end
    function delete(self)
      if self.swigPtr
<<<<<<< HEAD
        iDynTreeMEX(809, self);
=======
        iDynTreeMEX(844, self);
>>>>>>> ec66c41f
        self.swigPtr=[];
      end
    end
    function varargout = loadRobotAndSensorsModelFromFile(self,varargin)
<<<<<<< HEAD
      [varargout{1:nargout}] = iDynTreeMEX(810, self, varargin{:});
    end
    function varargout = loadRobotAndSensorsModelFromString(self,varargin)
      [varargout{1:nargout}] = iDynTreeMEX(811, self, varargin{:});
    end
    function varargout = loadRegressorStructureFromFile(self,varargin)
      [varargout{1:nargout}] = iDynTreeMEX(812, self, varargin{:});
    end
    function varargout = loadRegressorStructureFromString(self,varargin)
      [varargout{1:nargout}] = iDynTreeMEX(813, self, varargin{:});
    end
    function varargout = isValid(self,varargin)
      [varargout{1:nargout}] = iDynTreeMEX(814, self, varargin{:});
    end
    function varargout = getNrOfParameters(self,varargin)
      [varargout{1:nargout}] = iDynTreeMEX(815, self, varargin{:});
    end
    function varargout = getNrOfOutputs(self,varargin)
      [varargout{1:nargout}] = iDynTreeMEX(816, self, varargin{:});
    end
    function varargout = getNrOfDegreesOfFreedom(self,varargin)
      [varargout{1:nargout}] = iDynTreeMEX(817, self, varargin{:});
    end
    function varargout = getDescriptionOfParameter(self,varargin)
      [varargout{1:nargout}] = iDynTreeMEX(818, self, varargin{:});
    end
    function varargout = getDescriptionOfParameters(self,varargin)
      [varargout{1:nargout}] = iDynTreeMEX(819, self, varargin{:});
    end
    function varargout = getDescriptionOfOutput(self,varargin)
      [varargout{1:nargout}] = iDynTreeMEX(820, self, varargin{:});
    end
    function varargout = getDescriptionOfOutputs(self,varargin)
      [varargout{1:nargout}] = iDynTreeMEX(821, self, varargin{:});
    end
    function varargout = getDescriptionOfDegreeOfFreedom(self,varargin)
      [varargout{1:nargout}] = iDynTreeMEX(822, self, varargin{:});
    end
    function varargout = getDescriptionOfDegreesOfFreedom(self,varargin)
      [varargout{1:nargout}] = iDynTreeMEX(823, self, varargin{:});
    end
    function varargout = getBaseLinkName(self,varargin)
      [varargout{1:nargout}] = iDynTreeMEX(824, self, varargin{:});
    end
    function varargout = getSensorsModel(self,varargin)
      [varargout{1:nargout}] = iDynTreeMEX(825, self, varargin{:});
    end
    function varargout = setRobotState(self,varargin)
      [varargout{1:nargout}] = iDynTreeMEX(826, self, varargin{:});
    end
    function varargout = getSensorsMeasurements(self,varargin)
      [varargout{1:nargout}] = iDynTreeMEX(827, self, varargin{:});
    end
    function varargout = computeRegressor(self,varargin)
      [varargout{1:nargout}] = iDynTreeMEX(828, self, varargin{:});
    end
    function varargout = getModelParameters(self,varargin)
      [varargout{1:nargout}] = iDynTreeMEX(829, self, varargin{:});
    end
    function varargout = computeFloatingBaseIdentifiableSubspace(self,varargin)
      [varargout{1:nargout}] = iDynTreeMEX(830, self, varargin{:});
    end
    function varargout = computeFixedBaseIdentifiableSubspace(self,varargin)
      [varargout{1:nargout}] = iDynTreeMEX(831, self, varargin{:});
=======
      [varargout{1:nargout}] = iDynTreeMEX(845, self, varargin{:});
    end
    function varargout = loadRobotAndSensorsModelFromString(self,varargin)
      [varargout{1:nargout}] = iDynTreeMEX(846, self, varargin{:});
    end
    function varargout = loadRegressorStructureFromFile(self,varargin)
      [varargout{1:nargout}] = iDynTreeMEX(847, self, varargin{:});
    end
    function varargout = loadRegressorStructureFromString(self,varargin)
      [varargout{1:nargout}] = iDynTreeMEX(848, self, varargin{:});
    end
    function varargout = isValid(self,varargin)
      [varargout{1:nargout}] = iDynTreeMEX(849, self, varargin{:});
    end
    function varargout = getNrOfParameters(self,varargin)
      [varargout{1:nargout}] = iDynTreeMEX(850, self, varargin{:});
    end
    function varargout = getNrOfOutputs(self,varargin)
      [varargout{1:nargout}] = iDynTreeMEX(851, self, varargin{:});
    end
    function varargout = getNrOfDegreesOfFreedom(self,varargin)
      [varargout{1:nargout}] = iDynTreeMEX(852, self, varargin{:});
    end
    function varargout = getDescriptionOfParameter(self,varargin)
      [varargout{1:nargout}] = iDynTreeMEX(853, self, varargin{:});
    end
    function varargout = getDescriptionOfParameters(self,varargin)
      [varargout{1:nargout}] = iDynTreeMEX(854, self, varargin{:});
    end
    function varargout = getDescriptionOfOutput(self,varargin)
      [varargout{1:nargout}] = iDynTreeMEX(855, self, varargin{:});
    end
    function varargout = getDescriptionOfOutputs(self,varargin)
      [varargout{1:nargout}] = iDynTreeMEX(856, self, varargin{:});
    end
    function varargout = getDescriptionOfDegreeOfFreedom(self,varargin)
      [varargout{1:nargout}] = iDynTreeMEX(857, self, varargin{:});
    end
    function varargout = getDescriptionOfDegreesOfFreedom(self,varargin)
      [varargout{1:nargout}] = iDynTreeMEX(858, self, varargin{:});
    end
    function varargout = getBaseLinkName(self,varargin)
      [varargout{1:nargout}] = iDynTreeMEX(859, self, varargin{:});
    end
    function varargout = getSensorsModel(self,varargin)
      [varargout{1:nargout}] = iDynTreeMEX(860, self, varargin{:});
    end
    function varargout = setRobotState(self,varargin)
      [varargout{1:nargout}] = iDynTreeMEX(861, self, varargin{:});
    end
    function varargout = getSensorsMeasurements(self,varargin)
      [varargout{1:nargout}] = iDynTreeMEX(862, self, varargin{:});
    end
    function varargout = computeRegressor(self,varargin)
      [varargout{1:nargout}] = iDynTreeMEX(863, self, varargin{:});
    end
    function varargout = getModelParameters(self,varargin)
      [varargout{1:nargout}] = iDynTreeMEX(864, self, varargin{:});
    end
    function varargout = computeFloatingBaseIdentifiableSubspace(self,varargin)
      [varargout{1:nargout}] = iDynTreeMEX(865, self, varargin{:});
    end
    function varargout = computeFixedBaseIdentifiableSubspace(self,varargin)
      [varargout{1:nargout}] = iDynTreeMEX(866, self, varargin{:});
>>>>>>> ec66c41f
    end
  end
  methods(Static)
  end
end<|MERGE_RESOLUTION|>--- conflicted
+++ resolved
@@ -9,92 +9,18 @@
           self.swigPtr = varargin{1}.swigPtr;
         end
       else
-<<<<<<< HEAD
-        tmp = iDynTreeMEX(808, varargin{:});
-=======
         tmp = iDynTreeMEX(843, varargin{:});
->>>>>>> ec66c41f
         self.swigPtr = tmp.swigPtr;
         tmp.swigPtr = [];
       end
     end
     function delete(self)
       if self.swigPtr
-<<<<<<< HEAD
-        iDynTreeMEX(809, self);
-=======
         iDynTreeMEX(844, self);
->>>>>>> ec66c41f
         self.swigPtr=[];
       end
     end
     function varargout = loadRobotAndSensorsModelFromFile(self,varargin)
-<<<<<<< HEAD
-      [varargout{1:nargout}] = iDynTreeMEX(810, self, varargin{:});
-    end
-    function varargout = loadRobotAndSensorsModelFromString(self,varargin)
-      [varargout{1:nargout}] = iDynTreeMEX(811, self, varargin{:});
-    end
-    function varargout = loadRegressorStructureFromFile(self,varargin)
-      [varargout{1:nargout}] = iDynTreeMEX(812, self, varargin{:});
-    end
-    function varargout = loadRegressorStructureFromString(self,varargin)
-      [varargout{1:nargout}] = iDynTreeMEX(813, self, varargin{:});
-    end
-    function varargout = isValid(self,varargin)
-      [varargout{1:nargout}] = iDynTreeMEX(814, self, varargin{:});
-    end
-    function varargout = getNrOfParameters(self,varargin)
-      [varargout{1:nargout}] = iDynTreeMEX(815, self, varargin{:});
-    end
-    function varargout = getNrOfOutputs(self,varargin)
-      [varargout{1:nargout}] = iDynTreeMEX(816, self, varargin{:});
-    end
-    function varargout = getNrOfDegreesOfFreedom(self,varargin)
-      [varargout{1:nargout}] = iDynTreeMEX(817, self, varargin{:});
-    end
-    function varargout = getDescriptionOfParameter(self,varargin)
-      [varargout{1:nargout}] = iDynTreeMEX(818, self, varargin{:});
-    end
-    function varargout = getDescriptionOfParameters(self,varargin)
-      [varargout{1:nargout}] = iDynTreeMEX(819, self, varargin{:});
-    end
-    function varargout = getDescriptionOfOutput(self,varargin)
-      [varargout{1:nargout}] = iDynTreeMEX(820, self, varargin{:});
-    end
-    function varargout = getDescriptionOfOutputs(self,varargin)
-      [varargout{1:nargout}] = iDynTreeMEX(821, self, varargin{:});
-    end
-    function varargout = getDescriptionOfDegreeOfFreedom(self,varargin)
-      [varargout{1:nargout}] = iDynTreeMEX(822, self, varargin{:});
-    end
-    function varargout = getDescriptionOfDegreesOfFreedom(self,varargin)
-      [varargout{1:nargout}] = iDynTreeMEX(823, self, varargin{:});
-    end
-    function varargout = getBaseLinkName(self,varargin)
-      [varargout{1:nargout}] = iDynTreeMEX(824, self, varargin{:});
-    end
-    function varargout = getSensorsModel(self,varargin)
-      [varargout{1:nargout}] = iDynTreeMEX(825, self, varargin{:});
-    end
-    function varargout = setRobotState(self,varargin)
-      [varargout{1:nargout}] = iDynTreeMEX(826, self, varargin{:});
-    end
-    function varargout = getSensorsMeasurements(self,varargin)
-      [varargout{1:nargout}] = iDynTreeMEX(827, self, varargin{:});
-    end
-    function varargout = computeRegressor(self,varargin)
-      [varargout{1:nargout}] = iDynTreeMEX(828, self, varargin{:});
-    end
-    function varargout = getModelParameters(self,varargin)
-      [varargout{1:nargout}] = iDynTreeMEX(829, self, varargin{:});
-    end
-    function varargout = computeFloatingBaseIdentifiableSubspace(self,varargin)
-      [varargout{1:nargout}] = iDynTreeMEX(830, self, varargin{:});
-    end
-    function varargout = computeFixedBaseIdentifiableSubspace(self,varargin)
-      [varargout{1:nargout}] = iDynTreeMEX(831, self, varargin{:});
-=======
       [varargout{1:nargout}] = iDynTreeMEX(845, self, varargin{:});
     end
     function varargout = loadRobotAndSensorsModelFromString(self,varargin)
@@ -159,7 +85,6 @@
     end
     function varargout = computeFixedBaseIdentifiableSubspace(self,varargin)
       [varargout{1:nargout}] = iDynTreeMEX(866, self, varargin{:});
->>>>>>> ec66c41f
     end
   end
   methods(Static)
