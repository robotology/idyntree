classdef DynamicsRegressorGenerator < SwigRef
  methods
    function this = swig_this(self)
      this = iDynTreeMEX(3, self);
    end
    function self = DynamicsRegressorGenerator(varargin)
      if nargin==1 && strcmp(class(varargin{1}),'SwigRef')
        if varargin{1}~=SwigRef.Null
          self.swigPtr = varargin{1}.swigPtr;
        end
      else
<<<<<<< HEAD
        tmp = iDynTreeMEX(839, varargin{:});
=======
        tmp = iDynTreeMEX(843, varargin{:});
>>>>>>> 5fdf5aa6
        self.swigPtr = tmp.swigPtr;
        tmp.swigPtr = [];
      end
    end
    function delete(self)
      if self.swigPtr
<<<<<<< HEAD
        iDynTreeMEX(840, self);
=======
        iDynTreeMEX(844, self);
>>>>>>> 5fdf5aa6
        self.swigPtr=[];
      end
    end
    function varargout = loadRobotAndSensorsModelFromFile(self,varargin)
<<<<<<< HEAD
      [varargout{1:nargout}] = iDynTreeMEX(841, self, varargin{:});
    end
    function varargout = loadRobotAndSensorsModelFromString(self,varargin)
      [varargout{1:nargout}] = iDynTreeMEX(842, self, varargin{:});
    end
    function varargout = loadRegressorStructureFromFile(self,varargin)
      [varargout{1:nargout}] = iDynTreeMEX(843, self, varargin{:});
    end
    function varargout = loadRegressorStructureFromString(self,varargin)
      [varargout{1:nargout}] = iDynTreeMEX(844, self, varargin{:});
    end
    function varargout = isValid(self,varargin)
      [varargout{1:nargout}] = iDynTreeMEX(845, self, varargin{:});
    end
    function varargout = getNrOfParameters(self,varargin)
      [varargout{1:nargout}] = iDynTreeMEX(846, self, varargin{:});
    end
    function varargout = getNrOfOutputs(self,varargin)
      [varargout{1:nargout}] = iDynTreeMEX(847, self, varargin{:});
    end
    function varargout = getNrOfDegreesOfFreedom(self,varargin)
      [varargout{1:nargout}] = iDynTreeMEX(848, self, varargin{:});
    end
    function varargout = getDescriptionOfParameter(self,varargin)
      [varargout{1:nargout}] = iDynTreeMEX(849, self, varargin{:});
    end
    function varargout = getDescriptionOfParameters(self,varargin)
      [varargout{1:nargout}] = iDynTreeMEX(850, self, varargin{:});
    end
    function varargout = getDescriptionOfOutput(self,varargin)
      [varargout{1:nargout}] = iDynTreeMEX(851, self, varargin{:});
    end
    function varargout = getDescriptionOfOutputs(self,varargin)
      [varargout{1:nargout}] = iDynTreeMEX(852, self, varargin{:});
    end
    function varargout = getDescriptionOfDegreeOfFreedom(self,varargin)
      [varargout{1:nargout}] = iDynTreeMEX(853, self, varargin{:});
    end
    function varargout = getDescriptionOfDegreesOfFreedom(self,varargin)
      [varargout{1:nargout}] = iDynTreeMEX(854, self, varargin{:});
    end
    function varargout = getBaseLinkName(self,varargin)
      [varargout{1:nargout}] = iDynTreeMEX(855, self, varargin{:});
    end
    function varargout = getSensorsModel(self,varargin)
      [varargout{1:nargout}] = iDynTreeMEX(856, self, varargin{:});
    end
    function varargout = setRobotState(self,varargin)
      [varargout{1:nargout}] = iDynTreeMEX(857, self, varargin{:});
    end
    function varargout = getSensorsMeasurements(self,varargin)
      [varargout{1:nargout}] = iDynTreeMEX(858, self, varargin{:});
    end
    function varargout = computeRegressor(self,varargin)
      [varargout{1:nargout}] = iDynTreeMEX(859, self, varargin{:});
    end
    function varargout = getModelParameters(self,varargin)
      [varargout{1:nargout}] = iDynTreeMEX(860, self, varargin{:});
    end
    function varargout = computeFloatingBaseIdentifiableSubspace(self,varargin)
      [varargout{1:nargout}] = iDynTreeMEX(861, self, varargin{:});
    end
    function varargout = computeFixedBaseIdentifiableSubspace(self,varargin)
      [varargout{1:nargout}] = iDynTreeMEX(862, self, varargin{:});
=======
      [varargout{1:nargout}] = iDynTreeMEX(845, self, varargin{:});
    end
    function varargout = loadRobotAndSensorsModelFromString(self,varargin)
      [varargout{1:nargout}] = iDynTreeMEX(846, self, varargin{:});
    end
    function varargout = loadRegressorStructureFromFile(self,varargin)
      [varargout{1:nargout}] = iDynTreeMEX(847, self, varargin{:});
    end
    function varargout = loadRegressorStructureFromString(self,varargin)
      [varargout{1:nargout}] = iDynTreeMEX(848, self, varargin{:});
    end
    function varargout = isValid(self,varargin)
      [varargout{1:nargout}] = iDynTreeMEX(849, self, varargin{:});
    end
    function varargout = getNrOfParameters(self,varargin)
      [varargout{1:nargout}] = iDynTreeMEX(850, self, varargin{:});
    end
    function varargout = getNrOfOutputs(self,varargin)
      [varargout{1:nargout}] = iDynTreeMEX(851, self, varargin{:});
    end
    function varargout = getNrOfDegreesOfFreedom(self,varargin)
      [varargout{1:nargout}] = iDynTreeMEX(852, self, varargin{:});
    end
    function varargout = getDescriptionOfParameter(self,varargin)
      [varargout{1:nargout}] = iDynTreeMEX(853, self, varargin{:});
    end
    function varargout = getDescriptionOfParameters(self,varargin)
      [varargout{1:nargout}] = iDynTreeMEX(854, self, varargin{:});
    end
    function varargout = getDescriptionOfOutput(self,varargin)
      [varargout{1:nargout}] = iDynTreeMEX(855, self, varargin{:});
    end
    function varargout = getDescriptionOfOutputs(self,varargin)
      [varargout{1:nargout}] = iDynTreeMEX(856, self, varargin{:});
    end
    function varargout = getDescriptionOfDegreeOfFreedom(self,varargin)
      [varargout{1:nargout}] = iDynTreeMEX(857, self, varargin{:});
    end
    function varargout = getDescriptionOfDegreesOfFreedom(self,varargin)
      [varargout{1:nargout}] = iDynTreeMEX(858, self, varargin{:});
    end
    function varargout = getBaseLinkName(self,varargin)
      [varargout{1:nargout}] = iDynTreeMEX(859, self, varargin{:});
    end
    function varargout = getSensorsModel(self,varargin)
      [varargout{1:nargout}] = iDynTreeMEX(860, self, varargin{:});
    end
    function varargout = setRobotState(self,varargin)
      [varargout{1:nargout}] = iDynTreeMEX(861, self, varargin{:});
    end
    function varargout = getSensorsMeasurements(self,varargin)
      [varargout{1:nargout}] = iDynTreeMEX(862, self, varargin{:});
    end
    function varargout = computeRegressor(self,varargin)
      [varargout{1:nargout}] = iDynTreeMEX(863, self, varargin{:});
    end
    function varargout = getModelParameters(self,varargin)
      [varargout{1:nargout}] = iDynTreeMEX(864, self, varargin{:});
    end
    function varargout = computeFloatingBaseIdentifiableSubspace(self,varargin)
      [varargout{1:nargout}] = iDynTreeMEX(865, self, varargin{:});
    end
    function varargout = computeFixedBaseIdentifiableSubspace(self,varargin)
      [varargout{1:nargout}] = iDynTreeMEX(866, self, varargin{:});
>>>>>>> 5fdf5aa6
    end
  end
  methods(Static)
  end
end<|MERGE_RESOLUTION|>--- conflicted
+++ resolved
@@ -9,92 +9,18 @@
           self.swigPtr = varargin{1}.swigPtr;
         end
       else
-<<<<<<< HEAD
-        tmp = iDynTreeMEX(839, varargin{:});
-=======
         tmp = iDynTreeMEX(843, varargin{:});
->>>>>>> 5fdf5aa6
         self.swigPtr = tmp.swigPtr;
         tmp.swigPtr = [];
       end
     end
     function delete(self)
       if self.swigPtr
-<<<<<<< HEAD
-        iDynTreeMEX(840, self);
-=======
         iDynTreeMEX(844, self);
->>>>>>> 5fdf5aa6
         self.swigPtr=[];
       end
     end
     function varargout = loadRobotAndSensorsModelFromFile(self,varargin)
-<<<<<<< HEAD
-      [varargout{1:nargout}] = iDynTreeMEX(841, self, varargin{:});
-    end
-    function varargout = loadRobotAndSensorsModelFromString(self,varargin)
-      [varargout{1:nargout}] = iDynTreeMEX(842, self, varargin{:});
-    end
-    function varargout = loadRegressorStructureFromFile(self,varargin)
-      [varargout{1:nargout}] = iDynTreeMEX(843, self, varargin{:});
-    end
-    function varargout = loadRegressorStructureFromString(self,varargin)
-      [varargout{1:nargout}] = iDynTreeMEX(844, self, varargin{:});
-    end
-    function varargout = isValid(self,varargin)
-      [varargout{1:nargout}] = iDynTreeMEX(845, self, varargin{:});
-    end
-    function varargout = getNrOfParameters(self,varargin)
-      [varargout{1:nargout}] = iDynTreeMEX(846, self, varargin{:});
-    end
-    function varargout = getNrOfOutputs(self,varargin)
-      [varargout{1:nargout}] = iDynTreeMEX(847, self, varargin{:});
-    end
-    function varargout = getNrOfDegreesOfFreedom(self,varargin)
-      [varargout{1:nargout}] = iDynTreeMEX(848, self, varargin{:});
-    end
-    function varargout = getDescriptionOfParameter(self,varargin)
-      [varargout{1:nargout}] = iDynTreeMEX(849, self, varargin{:});
-    end
-    function varargout = getDescriptionOfParameters(self,varargin)
-      [varargout{1:nargout}] = iDynTreeMEX(850, self, varargin{:});
-    end
-    function varargout = getDescriptionOfOutput(self,varargin)
-      [varargout{1:nargout}] = iDynTreeMEX(851, self, varargin{:});
-    end
-    function varargout = getDescriptionOfOutputs(self,varargin)
-      [varargout{1:nargout}] = iDynTreeMEX(852, self, varargin{:});
-    end
-    function varargout = getDescriptionOfDegreeOfFreedom(self,varargin)
-      [varargout{1:nargout}] = iDynTreeMEX(853, self, varargin{:});
-    end
-    function varargout = getDescriptionOfDegreesOfFreedom(self,varargin)
-      [varargout{1:nargout}] = iDynTreeMEX(854, self, varargin{:});
-    end
-    function varargout = getBaseLinkName(self,varargin)
-      [varargout{1:nargout}] = iDynTreeMEX(855, self, varargin{:});
-    end
-    function varargout = getSensorsModel(self,varargin)
-      [varargout{1:nargout}] = iDynTreeMEX(856, self, varargin{:});
-    end
-    function varargout = setRobotState(self,varargin)
-      [varargout{1:nargout}] = iDynTreeMEX(857, self, varargin{:});
-    end
-    function varargout = getSensorsMeasurements(self,varargin)
-      [varargout{1:nargout}] = iDynTreeMEX(858, self, varargin{:});
-    end
-    function varargout = computeRegressor(self,varargin)
-      [varargout{1:nargout}] = iDynTreeMEX(859, self, varargin{:});
-    end
-    function varargout = getModelParameters(self,varargin)
-      [varargout{1:nargout}] = iDynTreeMEX(860, self, varargin{:});
-    end
-    function varargout = computeFloatingBaseIdentifiableSubspace(self,varargin)
-      [varargout{1:nargout}] = iDynTreeMEX(861, self, varargin{:});
-    end
-    function varargout = computeFixedBaseIdentifiableSubspace(self,varargin)
-      [varargout{1:nargout}] = iDynTreeMEX(862, self, varargin{:});
-=======
       [varargout{1:nargout}] = iDynTreeMEX(845, self, varargin{:});
     end
     function varargout = loadRobotAndSensorsModelFromString(self,varargin)
@@ -159,7 +85,6 @@
     end
     function varargout = computeFixedBaseIdentifiableSubspace(self,varargin)
       [varargout{1:nargout}] = iDynTreeMEX(866, self, varargin{:});
->>>>>>> 5fdf5aa6
     end
   end
   methods(Static)
