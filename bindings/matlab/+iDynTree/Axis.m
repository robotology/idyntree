classdef Axis < SwigRef
  methods
    function this = swig_this(self)
      this = iDynTreeMEX(3, self);
    end
    function self = Axis(varargin)
      if nargin==1 && strcmp(class(varargin{1}),'SwigRef')
        if varargin{1}~=SwigRef.Null
          self.swigPtr = varargin{1}.swigPtr;
        end
      else
<<<<<<< HEAD
        tmp = iDynTreeMEX(419, varargin{:});
=======
        tmp = iDynTreeMEX(421, varargin{:});
>>>>>>> 5fdf5aa6
        self.swigPtr = tmp.swigPtr;
        tmp.swigPtr = [];
      end
    end
    function delete(self)
      if self.swigPtr
<<<<<<< HEAD
        iDynTreeMEX(420, self);
=======
        iDynTreeMEX(422, self);
>>>>>>> 5fdf5aa6
        self.swigPtr=[];
      end
    end
    function varargout = getDirection(self,varargin)
<<<<<<< HEAD
      [varargout{1:nargout}] = iDynTreeMEX(421, self, varargin{:});
    end
    function varargout = getOrigin(self,varargin)
      [varargout{1:nargout}] = iDynTreeMEX(422, self, varargin{:});
    end
    function varargout = setDirection(self,varargin)
      [varargout{1:nargout}] = iDynTreeMEX(423, self, varargin{:});
    end
    function varargout = setOrigin(self,varargin)
      [varargout{1:nargout}] = iDynTreeMEX(424, self, varargin{:});
    end
    function varargout = getRotationTransform(self,varargin)
      [varargout{1:nargout}] = iDynTreeMEX(425, self, varargin{:});
    end
    function varargout = getRotationTwist(self,varargin)
      [varargout{1:nargout}] = iDynTreeMEX(426, self, varargin{:});
    end
    function varargout = getRotationSpatialAcc(self,varargin)
      [varargout{1:nargout}] = iDynTreeMEX(427, self, varargin{:});
    end
    function varargout = toString(self,varargin)
      [varargout{1:nargout}] = iDynTreeMEX(428, self, varargin{:});
    end
    function varargout = display(self,varargin)
      [varargout{1:nargout}] = iDynTreeMEX(429, self, varargin{:});
=======
      [varargout{1:nargout}] = iDynTreeMEX(423, self, varargin{:});
    end
    function varargout = getOrigin(self,varargin)
      [varargout{1:nargout}] = iDynTreeMEX(424, self, varargin{:});
    end
    function varargout = setDirection(self,varargin)
      [varargout{1:nargout}] = iDynTreeMEX(425, self, varargin{:});
    end
    function varargout = setOrigin(self,varargin)
      [varargout{1:nargout}] = iDynTreeMEX(426, self, varargin{:});
    end
    function varargout = getRotationTransform(self,varargin)
      [varargout{1:nargout}] = iDynTreeMEX(427, self, varargin{:});
    end
    function varargout = getRotationTwist(self,varargin)
      [varargout{1:nargout}] = iDynTreeMEX(428, self, varargin{:});
    end
    function varargout = getRotationSpatialAcc(self,varargin)
      [varargout{1:nargout}] = iDynTreeMEX(429, self, varargin{:});
    end
    function varargout = toString(self,varargin)
      [varargout{1:nargout}] = iDynTreeMEX(430, self, varargin{:});
    end
    function varargout = display(self,varargin)
      [varargout{1:nargout}] = iDynTreeMEX(431, self, varargin{:});
>>>>>>> 5fdf5aa6
    end
  end
  methods(Static)
  end
end<|MERGE_RESOLUTION|>--- conflicted
+++ resolved
@@ -9,53 +9,18 @@
           self.swigPtr = varargin{1}.swigPtr;
         end
       else
-<<<<<<< HEAD
-        tmp = iDynTreeMEX(419, varargin{:});
-=======
         tmp = iDynTreeMEX(421, varargin{:});
->>>>>>> 5fdf5aa6
         self.swigPtr = tmp.swigPtr;
         tmp.swigPtr = [];
       end
     end
     function delete(self)
       if self.swigPtr
-<<<<<<< HEAD
-        iDynTreeMEX(420, self);
-=======
         iDynTreeMEX(422, self);
->>>>>>> 5fdf5aa6
         self.swigPtr=[];
       end
     end
     function varargout = getDirection(self,varargin)
-<<<<<<< HEAD
-      [varargout{1:nargout}] = iDynTreeMEX(421, self, varargin{:});
-    end
-    function varargout = getOrigin(self,varargin)
-      [varargout{1:nargout}] = iDynTreeMEX(422, self, varargin{:});
-    end
-    function varargout = setDirection(self,varargin)
-      [varargout{1:nargout}] = iDynTreeMEX(423, self, varargin{:});
-    end
-    function varargout = setOrigin(self,varargin)
-      [varargout{1:nargout}] = iDynTreeMEX(424, self, varargin{:});
-    end
-    function varargout = getRotationTransform(self,varargin)
-      [varargout{1:nargout}] = iDynTreeMEX(425, self, varargin{:});
-    end
-    function varargout = getRotationTwist(self,varargin)
-      [varargout{1:nargout}] = iDynTreeMEX(426, self, varargin{:});
-    end
-    function varargout = getRotationSpatialAcc(self,varargin)
-      [varargout{1:nargout}] = iDynTreeMEX(427, self, varargin{:});
-    end
-    function varargout = toString(self,varargin)
-      [varargout{1:nargout}] = iDynTreeMEX(428, self, varargin{:});
-    end
-    function varargout = display(self,varargin)
-      [varargout{1:nargout}] = iDynTreeMEX(429, self, varargin{:});
-=======
       [varargout{1:nargout}] = iDynTreeMEX(423, self, varargin{:});
     end
     function varargout = getOrigin(self,varargin)
@@ -81,7 +46,6 @@
     end
     function varargout = display(self,varargin)
       [varargout{1:nargout}] = iDynTreeMEX(431, self, varargin{:});
->>>>>>> 5fdf5aa6
     end
   end
   methods(Static)
