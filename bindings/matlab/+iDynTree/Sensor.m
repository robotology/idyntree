classdef Sensor < SwigRef
  methods
    function delete(self)
      if self.swigOwn
<<<<<<< HEAD
        iDynTreeMATLAB_wrap(235,'delete_Sensor',self);
=======
        iDynTreeMATLAB_wrap(218,'delete_Sensor',self);
>>>>>>> 8bd80ba1
        self.swigOwn=false;
      end
    end
    function varargout = getName(self,varargin)
<<<<<<< HEAD
      [varargout{1:max(1,nargout)}] = iDynTreeMATLAB_wrap(236,'Sensor_getName',self,varargin{:});
    end
    function varargout = getSensorType(self,varargin)
      [varargout{1:max(1,nargout)}] = iDynTreeMATLAB_wrap(237,'Sensor_getSensorType',self,varargin{:});
    end
    function varargout = getParent(self,varargin)
      [varargout{1:max(1,nargout)}] = iDynTreeMATLAB_wrap(238,'Sensor_getParent',self,varargin{:});
    end
    function varargout = getParentIndex(self,varargin)
      [varargout{1:max(1,nargout)}] = iDynTreeMATLAB_wrap(239,'Sensor_getParentIndex',self,varargin{:});
    end
    function varargout = isValid(self,varargin)
      [varargout{1:max(1,nargout)}] = iDynTreeMATLAB_wrap(240,'Sensor_isValid',self,varargin{:});
    end
    function varargout = clone(self,varargin)
      [varargout{1:max(1,nargout)}] = iDynTreeMATLAB_wrap(241,'Sensor_clone',self,varargin{:});
=======
      [varargout{1:max(1,nargout)}] = iDynTreeMATLAB_wrap(219,'Sensor_getName',self,varargin{:});
    end
    function varargout = getSensorType(self,varargin)
      [varargout{1:max(1,nargout)}] = iDynTreeMATLAB_wrap(220,'Sensor_getSensorType',self,varargin{:});
    end
    function varargout = getParent(self,varargin)
      [varargout{1:max(1,nargout)}] = iDynTreeMATLAB_wrap(221,'Sensor_getParent',self,varargin{:});
    end
    function varargout = getParentIndex(self,varargin)
      [varargout{1:max(1,nargout)}] = iDynTreeMATLAB_wrap(222,'Sensor_getParentIndex',self,varargin{:});
    end
    function varargout = isValid(self,varargin)
      [varargout{1:max(1,nargout)}] = iDynTreeMATLAB_wrap(223,'Sensor_isValid',self,varargin{:});
    end
    function varargout = clone(self,varargin)
      [varargout{1:max(1,nargout)}] = iDynTreeMATLAB_wrap(224,'Sensor_clone',self,varargin{:});
>>>>>>> 8bd80ba1
    end
    function self = Sensor(varargin)
      if nargin~=1 || ~ischar(varargin{1}) || ~strcmp(varargin{1},'_swigCreate')
        error('No matching constructor');
      end
    end
    function [v,ok] = swig_fieldsref(self,i)
      v = [];
      ok = false;
      switch i
      end
    end
    function [self,ok] = swig_fieldasgn(self,i,v)
      switch i
      end
    end
  end
  methods(Static)
  end
end<|MERGE_RESOLUTION|>--- conflicted
+++ resolved
@@ -2,33 +2,11 @@
   methods
     function delete(self)
       if self.swigOwn
-<<<<<<< HEAD
-        iDynTreeMATLAB_wrap(235,'delete_Sensor',self);
-=======
         iDynTreeMATLAB_wrap(218,'delete_Sensor',self);
->>>>>>> 8bd80ba1
         self.swigOwn=false;
       end
     end
     function varargout = getName(self,varargin)
-<<<<<<< HEAD
-      [varargout{1:max(1,nargout)}] = iDynTreeMATLAB_wrap(236,'Sensor_getName',self,varargin{:});
-    end
-    function varargout = getSensorType(self,varargin)
-      [varargout{1:max(1,nargout)}] = iDynTreeMATLAB_wrap(237,'Sensor_getSensorType',self,varargin{:});
-    end
-    function varargout = getParent(self,varargin)
-      [varargout{1:max(1,nargout)}] = iDynTreeMATLAB_wrap(238,'Sensor_getParent',self,varargin{:});
-    end
-    function varargout = getParentIndex(self,varargin)
-      [varargout{1:max(1,nargout)}] = iDynTreeMATLAB_wrap(239,'Sensor_getParentIndex',self,varargin{:});
-    end
-    function varargout = isValid(self,varargin)
-      [varargout{1:max(1,nargout)}] = iDynTreeMATLAB_wrap(240,'Sensor_isValid',self,varargin{:});
-    end
-    function varargout = clone(self,varargin)
-      [varargout{1:max(1,nargout)}] = iDynTreeMATLAB_wrap(241,'Sensor_clone',self,varargin{:});
-=======
       [varargout{1:max(1,nargout)}] = iDynTreeMATLAB_wrap(219,'Sensor_getName',self,varargin{:});
     end
     function varargout = getSensorType(self,varargin)
@@ -45,7 +23,6 @@
     end
     function varargout = clone(self,varargin)
       [varargout{1:max(1,nargout)}] = iDynTreeMATLAB_wrap(224,'Sensor_clone',self,varargin{:});
->>>>>>> 8bd80ba1
     end
     function self = Sensor(varargin)
       if nargin~=1 || ~ischar(varargin{1}) || ~strcmp(varargin{1},'_swigCreate')
