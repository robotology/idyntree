--- conflicted
+++ resolved
@@ -2,50 +2,27 @@
   methods
     function delete(self)
       if self.swigOwn
-<<<<<<< HEAD
-        iDynTreeMATLAB_wrap(314,'delete_Sensor',self);
-=======
-        iDynTreeMATLAB_wrap(227,'delete_Sensor',self);
->>>>>>> 01c73334
+        iDynTreeMATLAB_wrap(280,'delete_Sensor',self);
         self.swigOwn=false;
       end
     end
     function varargout = getName(self,varargin)
-<<<<<<< HEAD
-      [varargout{1:max(1,nargout)}] = iDynTreeMATLAB_wrap(315,'Sensor_getName',self,varargin{:});
+      [varargout{1:max(1,nargout)}] = iDynTreeMATLAB_wrap(281,'Sensor_getName',self,varargin{:});
     end
     function varargout = getSensorType(self,varargin)
-      [varargout{1:max(1,nargout)}] = iDynTreeMATLAB_wrap(316,'Sensor_getSensorType',self,varargin{:});
+      [varargout{1:max(1,nargout)}] = iDynTreeMATLAB_wrap(282,'Sensor_getSensorType',self,varargin{:});
     end
     function varargout = getParent(self,varargin)
-      [varargout{1:max(1,nargout)}] = iDynTreeMATLAB_wrap(317,'Sensor_getParent',self,varargin{:});
+      [varargout{1:max(1,nargout)}] = iDynTreeMATLAB_wrap(283,'Sensor_getParent',self,varargin{:});
     end
     function varargout = getParentIndex(self,varargin)
-      [varargout{1:max(1,nargout)}] = iDynTreeMATLAB_wrap(318,'Sensor_getParentIndex',self,varargin{:});
+      [varargout{1:max(1,nargout)}] = iDynTreeMATLAB_wrap(284,'Sensor_getParentIndex',self,varargin{:});
     end
     function varargout = isValid(self,varargin)
-      [varargout{1:max(1,nargout)}] = iDynTreeMATLAB_wrap(319,'Sensor_isValid',self,varargin{:});
+      [varargout{1:max(1,nargout)}] = iDynTreeMATLAB_wrap(285,'Sensor_isValid',self,varargin{:});
     end
     function varargout = clone(self,varargin)
-      [varargout{1:max(1,nargout)}] = iDynTreeMATLAB_wrap(320,'Sensor_clone',self,varargin{:});
-=======
-      [varargout{1:max(1,nargout)}] = iDynTreeMATLAB_wrap(228,'Sensor_getName',self,varargin{:});
-    end
-    function varargout = getSensorType(self,varargin)
-      [varargout{1:max(1,nargout)}] = iDynTreeMATLAB_wrap(229,'Sensor_getSensorType',self,varargin{:});
-    end
-    function varargout = getParent(self,varargin)
-      [varargout{1:max(1,nargout)}] = iDynTreeMATLAB_wrap(230,'Sensor_getParent',self,varargin{:});
-    end
-    function varargout = getParentIndex(self,varargin)
-      [varargout{1:max(1,nargout)}] = iDynTreeMATLAB_wrap(231,'Sensor_getParentIndex',self,varargin{:});
-    end
-    function varargout = isValid(self,varargin)
-      [varargout{1:max(1,nargout)}] = iDynTreeMATLAB_wrap(232,'Sensor_isValid',self,varargin{:});
-    end
-    function varargout = clone(self,varargin)
-      [varargout{1:max(1,nargout)}] = iDynTreeMATLAB_wrap(233,'Sensor_clone',self,varargin{:});
->>>>>>> 01c73334
+      [varargout{1:max(1,nargout)}] = iDynTreeMATLAB_wrap(286,'Sensor_clone',self,varargin{:});
     end
     function self = Sensor(varargin)
       if nargin~=1 || ~ischar(varargin{1}) || ~strcmp(varargin{1},'_swigCreate')
