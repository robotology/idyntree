--- conflicted
+++ resolved
@@ -5,42 +5,11 @@
     end
     function delete(self)
       if self.swigPtr
-<<<<<<< HEAD
-        iDynTreeMEX(735, self);
-=======
         iDynTreeMEX(739, self);
->>>>>>> 5fdf5aa6
         self.swigPtr=[];
       end
     end
     function varargout = getName(self,varargin)
-<<<<<<< HEAD
-      [varargout{1:nargout}] = iDynTreeMEX(736, self, varargin{:});
-    end
-    function varargout = getSensorType(self,varargin)
-      [varargout{1:nargout}] = iDynTreeMEX(737, self, varargin{:});
-    end
-    function varargout = getParent(self,varargin)
-      [varargout{1:nargout}] = iDynTreeMEX(738, self, varargin{:});
-    end
-    function varargout = getParentIndex(self,varargin)
-      [varargout{1:nargout}] = iDynTreeMEX(739, self, varargin{:});
-    end
-    function varargout = isValid(self,varargin)
-      [varargout{1:nargout}] = iDynTreeMEX(740, self, varargin{:});
-    end
-    function varargout = setName(self,varargin)
-      [varargout{1:nargout}] = iDynTreeMEX(741, self, varargin{:});
-    end
-    function varargout = setParent(self,varargin)
-      [varargout{1:nargout}] = iDynTreeMEX(742, self, varargin{:});
-    end
-    function varargout = setParentIndex(self,varargin)
-      [varargout{1:nargout}] = iDynTreeMEX(743, self, varargin{:});
-    end
-    function varargout = clone(self,varargin)
-      [varargout{1:nargout}] = iDynTreeMEX(744, self, varargin{:});
-=======
       [varargout{1:nargout}] = iDynTreeMEX(740, self, varargin{:});
     end
     function varargout = getSensorType(self,varargin)
@@ -66,7 +35,6 @@
     end
     function varargout = clone(self,varargin)
       [varargout{1:nargout}] = iDynTreeMEX(748, self, varargin{:});
->>>>>>> 5fdf5aa6
     end
     function self = Sensor(varargin)
       if nargin==1 && strcmp(class(varargin{1}),'SwigRef')
