--- conflicted
+++ resolved
@@ -1,36 +1,20 @@
 classdef DynamicsRegressorParameter < SwigRef
   methods
     function varargout = lt(self,varargin)
-<<<<<<< HEAD
-      [varargout{1:max(1,nargout)}] = iDynTreeMATLAB_wrap(359,'DynamicsRegressorParameter_lt',self,varargin{:});
+      [varargout{1:max(1,nargout)}] = iDynTreeMATLAB_wrap(325,'DynamicsRegressorParameter_lt',self,varargin{:});
     end
     function varargout = isequal(self,varargin)
-      [varargout{1:max(1,nargout)}] = iDynTreeMATLAB_wrap(360,'DynamicsRegressorParameter_isequal',self,varargin{:});
+      [varargout{1:max(1,nargout)}] = iDynTreeMATLAB_wrap(326,'DynamicsRegressorParameter_isequal',self,varargin{:});
     end
     function varargout = ne(self,varargin)
-      [varargout{1:max(1,nargout)}] = iDynTreeMATLAB_wrap(361,'DynamicsRegressorParameter_ne',self,varargin{:});
-=======
-      [varargout{1:max(1,nargout)}] = iDynTreeMATLAB_wrap(272,'DynamicsRegressorParameter_lt',self,varargin{:});
-    end
-    function varargout = isequal(self,varargin)
-      [varargout{1:max(1,nargout)}] = iDynTreeMATLAB_wrap(273,'DynamicsRegressorParameter_isequal',self,varargin{:});
-    end
-    function varargout = ne(self,varargin)
-      [varargout{1:max(1,nargout)}] = iDynTreeMATLAB_wrap(274,'DynamicsRegressorParameter_ne',self,varargin{:});
->>>>>>> 01c73334
+      [varargout{1:max(1,nargout)}] = iDynTreeMATLAB_wrap(327,'DynamicsRegressorParameter_ne',self,varargin{:});
     end
     function self = DynamicsRegressorParameter(varargin)
       if nargin~=1 || ~ischar(varargin{1}) || ~strcmp(varargin{1},'_swigCreate')
         % How to get working on C side? Commented out, replaed by hack below
-<<<<<<< HEAD
-        %self.swigCPtr = iDynTreeMATLAB_wrap(362,'new_DynamicsRegressorParameter',varargin{:});
+        %self.swigCPtr = iDynTreeMATLAB_wrap(328,'new_DynamicsRegressorParameter',varargin{:});
         %self.swigOwn = true;
-        tmp = iDynTreeMATLAB_wrap(362,'new_DynamicsRegressorParameter',varargin{:}); % FIXME
-=======
-        %self.swigCPtr = iDynTreeMATLAB_wrap(275,'new_DynamicsRegressorParameter',varargin{:});
-        %self.swigOwn = true;
-        tmp = iDynTreeMATLAB_wrap(275,'new_DynamicsRegressorParameter',varargin{:}); % FIXME
->>>>>>> 01c73334
+        tmp = iDynTreeMATLAB_wrap(328,'new_DynamicsRegressorParameter',varargin{:}); % FIXME
         self.swigCPtr = tmp.swigCPtr;
         self.swigOwn = tmp.swigOwn;
         self.swigType = tmp.swigType;
@@ -39,11 +23,7 @@
     end
     function delete(self)
       if self.swigOwn
-<<<<<<< HEAD
-        iDynTreeMATLAB_wrap(363,'delete_DynamicsRegressorParameter',self);
-=======
-        iDynTreeMATLAB_wrap(276,'delete_DynamicsRegressorParameter',self);
->>>>>>> 01c73334
+        iDynTreeMATLAB_wrap(329,'delete_DynamicsRegressorParameter',self);
         self.swigOwn=false;
       end
     end
@@ -52,27 +32,15 @@
       ok = false;
       switch i
         case 'category'
-<<<<<<< HEAD
-          v = iDynTreeMATLAB_wrap(353,'DynamicsRegressorParameter_category_get',self);
+          v = iDynTreeMATLAB_wrap(319,'DynamicsRegressorParameter_category_get',self);
           ok = true;
           return
         case 'elemIndex'
-          v = iDynTreeMATLAB_wrap(355,'DynamicsRegressorParameter_elemIndex_get',self);
+          v = iDynTreeMATLAB_wrap(321,'DynamicsRegressorParameter_elemIndex_get',self);
           ok = true;
           return
         case 'type'
-          v = iDynTreeMATLAB_wrap(357,'DynamicsRegressorParameter_type_get',self);
-=======
-          v = iDynTreeMATLAB_wrap(266,'DynamicsRegressorParameter_category_get',self);
-          ok = true;
-          return
-        case 'elemIndex'
-          v = iDynTreeMATLAB_wrap(268,'DynamicsRegressorParameter_elemIndex_get',self);
-          ok = true;
-          return
-        case 'type'
-          v = iDynTreeMATLAB_wrap(270,'DynamicsRegressorParameter_type_get',self);
->>>>>>> 01c73334
+          v = iDynTreeMATLAB_wrap(323,'DynamicsRegressorParameter_type_get',self);
           ok = true;
           return
       end
@@ -80,27 +48,15 @@
     function [self,ok] = swig_fieldasgn(self,i,v)
       switch i
         case 'category'
-<<<<<<< HEAD
-          iDynTreeMATLAB_wrap(354,'DynamicsRegressorParameter_category_set',self,v);
+          iDynTreeMATLAB_wrap(320,'DynamicsRegressorParameter_category_set',self,v);
           ok = true;
           return
         case 'elemIndex'
-          iDynTreeMATLAB_wrap(356,'DynamicsRegressorParameter_elemIndex_set',self,v);
+          iDynTreeMATLAB_wrap(322,'DynamicsRegressorParameter_elemIndex_set',self,v);
           ok = true;
           return
         case 'type'
-          iDynTreeMATLAB_wrap(358,'DynamicsRegressorParameter_type_set',self,v);
-=======
-          iDynTreeMATLAB_wrap(267,'DynamicsRegressorParameter_category_set',self,v);
-          ok = true;
-          return
-        case 'elemIndex'
-          iDynTreeMATLAB_wrap(269,'DynamicsRegressorParameter_elemIndex_set',self,v);
-          ok = true;
-          return
-        case 'type'
-          iDynTreeMATLAB_wrap(271,'DynamicsRegressorParameter_type_set',self,v);
->>>>>>> 01c73334
+          iDynTreeMATLAB_wrap(324,'DynamicsRegressorParameter_type_set',self,v);
           ok = true;
           return
       end
