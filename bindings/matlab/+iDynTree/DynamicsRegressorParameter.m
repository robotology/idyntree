--- conflicted
+++ resolved
@@ -7,56 +7,26 @@
       narginchk(1, 2)
       if nargin==1
         nargoutchk(0, 1)
-<<<<<<< HEAD
-        varargout{1} = iDynTreeMEX(788, self);
-      else
-        nargoutchk(0, 0)
-        iDynTreeMEX(789, self, varargin{1});
-=======
         varargout{1} = iDynTreeMEX(823, self);
       else
         nargoutchk(0, 0)
         iDynTreeMEX(824, self, varargin{1});
->>>>>>> ec66c41f
       end
     end
     function varargout = elemIndex(self, varargin)
       narginchk(1, 2)
       if nargin==1
         nargoutchk(0, 1)
-<<<<<<< HEAD
-        varargout{1} = iDynTreeMEX(790, self);
-      else
-        nargoutchk(0, 0)
-        iDynTreeMEX(791, self, varargin{1});
-=======
         varargout{1} = iDynTreeMEX(825, self);
       else
         nargoutchk(0, 0)
         iDynTreeMEX(826, self, varargin{1});
->>>>>>> ec66c41f
       end
     end
     function varargout = type(self, varargin)
       narginchk(1, 2)
       if nargin==1
         nargoutchk(0, 1)
-<<<<<<< HEAD
-        varargout{1} = iDynTreeMEX(792, self);
-      else
-        nargoutchk(0, 0)
-        iDynTreeMEX(793, self, varargin{1});
-      end
-    end
-    function varargout = lt(self,varargin)
-      [varargout{1:nargout}] = iDynTreeMEX(794, self, varargin{:});
-    end
-    function varargout = eq(self,varargin)
-      [varargout{1:nargout}] = iDynTreeMEX(795, self, varargin{:});
-    end
-    function varargout = ne(self,varargin)
-      [varargout{1:nargout}] = iDynTreeMEX(796, self, varargin{:});
-=======
         varargout{1} = iDynTreeMEX(827, self);
       else
         nargoutchk(0, 0)
@@ -71,7 +41,6 @@
     end
     function varargout = ne(self,varargin)
       [varargout{1:nargout}] = iDynTreeMEX(831, self, varargin{:});
->>>>>>> ec66c41f
     end
     function self = DynamicsRegressorParameter(varargin)
       if nargin==1 && strcmp(class(varargin{1}),'SwigRef')
@@ -79,22 +48,14 @@
           self.swigPtr = varargin{1}.swigPtr;
         end
       else
-<<<<<<< HEAD
-        tmp = iDynTreeMEX(797, varargin{:});
-=======
         tmp = iDynTreeMEX(832, varargin{:});
->>>>>>> ec66c41f
         self.swigPtr = tmp.swigPtr;
         tmp.swigPtr = [];
       end
     end
     function delete(self)
       if self.swigPtr
-<<<<<<< HEAD
-        iDynTreeMEX(798, self);
-=======
         iDynTreeMEX(833, self);
->>>>>>> ec66c41f
         self.swigPtr=[];
       end
     end
