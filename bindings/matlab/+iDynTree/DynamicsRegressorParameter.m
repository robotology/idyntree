classdef DynamicsRegressorParameter < SwigRef
  methods
    function varargout = lt(self,varargin)
<<<<<<< HEAD
      [varargout{1:max(1,nargout)}] = iDynTreeMATLAB_wrap(248,'DynamicsRegressorParameter_lt',self,varargin{:});
    end
    function varargout = isequal(self,varargin)
      [varargout{1:max(1,nargout)}] = iDynTreeMATLAB_wrap(249,'DynamicsRegressorParameter_isequal',self,varargin{:});
    end
    function varargout = ne(self,varargin)
      [varargout{1:max(1,nargout)}] = iDynTreeMATLAB_wrap(250,'DynamicsRegressorParameter_ne',self,varargin{:});
=======
      [varargout{1:max(1,nargout)}] = iDynTreeMATLAB_wrap(293,'DynamicsRegressorParameter_lt',self,varargin{:});
    end
    function varargout = isequal(self,varargin)
      [varargout{1:max(1,nargout)}] = iDynTreeMATLAB_wrap(294,'DynamicsRegressorParameter_isequal',self,varargin{:});
    end
    function varargout = ne(self,varargin)
      [varargout{1:max(1,nargout)}] = iDynTreeMATLAB_wrap(295,'DynamicsRegressorParameter_ne',self,varargin{:});
>>>>>>> 9053ea8e
    end
    function self = DynamicsRegressorParameter(varargin)
      if nargin~=1 || ~ischar(varargin{1}) || ~strcmp(varargin{1},'_swigCreate')
        % How to get working on C side? Commented out, replaed by hack below
<<<<<<< HEAD
        %self.swigCPtr = iDynTreeMATLAB_wrap(251,'new_DynamicsRegressorParameter',varargin{:});
        %self.swigOwn = true;
        tmp = iDynTreeMATLAB_wrap(251,'new_DynamicsRegressorParameter',varargin{:}); % FIXME
=======
        %self.swigCPtr = iDynTreeMATLAB_wrap(296,'new_DynamicsRegressorParameter',varargin{:});
        %self.swigOwn = true;
        tmp = iDynTreeMATLAB_wrap(296,'new_DynamicsRegressorParameter',varargin{:}); % FIXME
>>>>>>> 9053ea8e
        self.swigCPtr = tmp.swigCPtr;
        self.swigOwn = tmp.swigOwn;
        self.swigType = tmp.swigType;
        tmp.swigOwn = false;
      end
    end
    function delete(self)
      if self.swigOwn
<<<<<<< HEAD
        iDynTreeMATLAB_wrap(252,'delete_DynamicsRegressorParameter',self);
=======
        iDynTreeMATLAB_wrap(297,'delete_DynamicsRegressorParameter',self);
>>>>>>> 9053ea8e
        self.swigOwn=false;
      end
    end
    function [v,ok] = swig_fieldsref(self,i)
      v = [];
      ok = false;
      switch i
        case 'category'
<<<<<<< HEAD
          v = iDynTreeMATLAB_wrap(242,'DynamicsRegressorParameter_category_get',self);
          ok = true;
          return
        case 'elemIndex'
          v = iDynTreeMATLAB_wrap(244,'DynamicsRegressorParameter_elemIndex_get',self);
          ok = true;
          return
        case 'type'
          v = iDynTreeMATLAB_wrap(246,'DynamicsRegressorParameter_type_get',self);
=======
          v = iDynTreeMATLAB_wrap(287,'DynamicsRegressorParameter_category_get',self);
          ok = true;
          return
        case 'elemIndex'
          v = iDynTreeMATLAB_wrap(289,'DynamicsRegressorParameter_elemIndex_get',self);
          ok = true;
          return
        case 'type'
          v = iDynTreeMATLAB_wrap(291,'DynamicsRegressorParameter_type_get',self);
>>>>>>> 9053ea8e
          ok = true;
          return
      end
    end
    function [self,ok] = swig_fieldasgn(self,i,v)
      switch i
        case 'category'
<<<<<<< HEAD
          iDynTreeMATLAB_wrap(243,'DynamicsRegressorParameter_category_set',self,v);
          ok = true;
          return
        case 'elemIndex'
          iDynTreeMATLAB_wrap(245,'DynamicsRegressorParameter_elemIndex_set',self,v);
          ok = true;
          return
        case 'type'
          iDynTreeMATLAB_wrap(247,'DynamicsRegressorParameter_type_set',self,v);
=======
          iDynTreeMATLAB_wrap(288,'DynamicsRegressorParameter_category_set',self,v);
          ok = true;
          return
        case 'elemIndex'
          iDynTreeMATLAB_wrap(290,'DynamicsRegressorParameter_elemIndex_set',self,v);
          ok = true;
          return
        case 'type'
          iDynTreeMATLAB_wrap(292,'DynamicsRegressorParameter_type_set',self,v);
>>>>>>> 9053ea8e
          ok = true;
          return
      end
    end
  end
  methods(Static)
  end
end<|MERGE_RESOLUTION|>--- conflicted
+++ resolved
@@ -1,36 +1,20 @@
 classdef DynamicsRegressorParameter < SwigRef
   methods
     function varargout = lt(self,varargin)
-<<<<<<< HEAD
-      [varargout{1:max(1,nargout)}] = iDynTreeMATLAB_wrap(248,'DynamicsRegressorParameter_lt',self,varargin{:});
+      [varargout{1:max(1,nargout)}] = iDynTreeMATLAB_wrap(278,'DynamicsRegressorParameter_lt',self,varargin{:});
     end
     function varargout = isequal(self,varargin)
-      [varargout{1:max(1,nargout)}] = iDynTreeMATLAB_wrap(249,'DynamicsRegressorParameter_isequal',self,varargin{:});
+      [varargout{1:max(1,nargout)}] = iDynTreeMATLAB_wrap(279,'DynamicsRegressorParameter_isequal',self,varargin{:});
     end
     function varargout = ne(self,varargin)
-      [varargout{1:max(1,nargout)}] = iDynTreeMATLAB_wrap(250,'DynamicsRegressorParameter_ne',self,varargin{:});
-=======
-      [varargout{1:max(1,nargout)}] = iDynTreeMATLAB_wrap(293,'DynamicsRegressorParameter_lt',self,varargin{:});
-    end
-    function varargout = isequal(self,varargin)
-      [varargout{1:max(1,nargout)}] = iDynTreeMATLAB_wrap(294,'DynamicsRegressorParameter_isequal',self,varargin{:});
-    end
-    function varargout = ne(self,varargin)
-      [varargout{1:max(1,nargout)}] = iDynTreeMATLAB_wrap(295,'DynamicsRegressorParameter_ne',self,varargin{:});
->>>>>>> 9053ea8e
+      [varargout{1:max(1,nargout)}] = iDynTreeMATLAB_wrap(280,'DynamicsRegressorParameter_ne',self,varargin{:});
     end
     function self = DynamicsRegressorParameter(varargin)
       if nargin~=1 || ~ischar(varargin{1}) || ~strcmp(varargin{1},'_swigCreate')
         % How to get working on C side? Commented out, replaed by hack below
-<<<<<<< HEAD
-        %self.swigCPtr = iDynTreeMATLAB_wrap(251,'new_DynamicsRegressorParameter',varargin{:});
+        %self.swigCPtr = iDynTreeMATLAB_wrap(281,'new_DynamicsRegressorParameter',varargin{:});
         %self.swigOwn = true;
-        tmp = iDynTreeMATLAB_wrap(251,'new_DynamicsRegressorParameter',varargin{:}); % FIXME
-=======
-        %self.swigCPtr = iDynTreeMATLAB_wrap(296,'new_DynamicsRegressorParameter',varargin{:});
-        %self.swigOwn = true;
-        tmp = iDynTreeMATLAB_wrap(296,'new_DynamicsRegressorParameter',varargin{:}); % FIXME
->>>>>>> 9053ea8e
+        tmp = iDynTreeMATLAB_wrap(281,'new_DynamicsRegressorParameter',varargin{:}); % FIXME
         self.swigCPtr = tmp.swigCPtr;
         self.swigOwn = tmp.swigOwn;
         self.swigType = tmp.swigType;
@@ -39,11 +23,7 @@
     end
     function delete(self)
       if self.swigOwn
-<<<<<<< HEAD
-        iDynTreeMATLAB_wrap(252,'delete_DynamicsRegressorParameter',self);
-=======
-        iDynTreeMATLAB_wrap(297,'delete_DynamicsRegressorParameter',self);
->>>>>>> 9053ea8e
+        iDynTreeMATLAB_wrap(282,'delete_DynamicsRegressorParameter',self);
         self.swigOwn=false;
       end
     end
@@ -52,27 +32,15 @@
       ok = false;
       switch i
         case 'category'
-<<<<<<< HEAD
-          v = iDynTreeMATLAB_wrap(242,'DynamicsRegressorParameter_category_get',self);
+          v = iDynTreeMATLAB_wrap(272,'DynamicsRegressorParameter_category_get',self);
           ok = true;
           return
         case 'elemIndex'
-          v = iDynTreeMATLAB_wrap(244,'DynamicsRegressorParameter_elemIndex_get',self);
+          v = iDynTreeMATLAB_wrap(274,'DynamicsRegressorParameter_elemIndex_get',self);
           ok = true;
           return
         case 'type'
-          v = iDynTreeMATLAB_wrap(246,'DynamicsRegressorParameter_type_get',self);
-=======
-          v = iDynTreeMATLAB_wrap(287,'DynamicsRegressorParameter_category_get',self);
-          ok = true;
-          return
-        case 'elemIndex'
-          v = iDynTreeMATLAB_wrap(289,'DynamicsRegressorParameter_elemIndex_get',self);
-          ok = true;
-          return
-        case 'type'
-          v = iDynTreeMATLAB_wrap(291,'DynamicsRegressorParameter_type_get',self);
->>>>>>> 9053ea8e
+          v = iDynTreeMATLAB_wrap(276,'DynamicsRegressorParameter_type_get',self);
           ok = true;
           return
       end
@@ -80,27 +48,15 @@
     function [self,ok] = swig_fieldasgn(self,i,v)
       switch i
         case 'category'
-<<<<<<< HEAD
-          iDynTreeMATLAB_wrap(243,'DynamicsRegressorParameter_category_set',self,v);
+          iDynTreeMATLAB_wrap(273,'DynamicsRegressorParameter_category_set',self,v);
           ok = true;
           return
         case 'elemIndex'
-          iDynTreeMATLAB_wrap(245,'DynamicsRegressorParameter_elemIndex_set',self,v);
+          iDynTreeMATLAB_wrap(275,'DynamicsRegressorParameter_elemIndex_set',self,v);
           ok = true;
           return
         case 'type'
-          iDynTreeMATLAB_wrap(247,'DynamicsRegressorParameter_type_set',self,v);
-=======
-          iDynTreeMATLAB_wrap(288,'DynamicsRegressorParameter_category_set',self,v);
-          ok = true;
-          return
-        case 'elemIndex'
-          iDynTreeMATLAB_wrap(290,'DynamicsRegressorParameter_elemIndex_set',self,v);
-          ok = true;
-          return
-        case 'type'
-          iDynTreeMATLAB_wrap(292,'DynamicsRegressorParameter_type_set',self,v);
->>>>>>> 9053ea8e
+          iDynTreeMATLAB_wrap(277,'DynamicsRegressorParameter_type_set',self,v);
           ok = true;
           return
       end
