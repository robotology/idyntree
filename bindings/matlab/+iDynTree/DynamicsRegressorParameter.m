classdef DynamicsRegressorParameter < SwigRef
  methods
    function varargout = lt(self,varargin)
<<<<<<< HEAD
      [varargout{1:max(1,nargout)}] = iDynTreeMATLAB_wrap(280,'DynamicsRegressorParameter_lt',self,varargin{:});
    end
    function varargout = isequal(self,varargin)
      [varargout{1:max(1,nargout)}] = iDynTreeMATLAB_wrap(281,'DynamicsRegressorParameter_isequal',self,varargin{:});
    end
    function varargout = ne(self,varargin)
      [varargout{1:max(1,nargout)}] = iDynTreeMATLAB_wrap(282,'DynamicsRegressorParameter_ne',self,varargin{:});
=======
      [varargout{1:max(1,nargout)}] = iDynTreeMATLAB_wrap(263,'DynamicsRegressorParameter_lt',self,varargin{:});
    end
    function varargout = isequal(self,varargin)
      [varargout{1:max(1,nargout)}] = iDynTreeMATLAB_wrap(264,'DynamicsRegressorParameter_isequal',self,varargin{:});
    end
    function varargout = ne(self,varargin)
      [varargout{1:max(1,nargout)}] = iDynTreeMATLAB_wrap(265,'DynamicsRegressorParameter_ne',self,varargin{:});
>>>>>>> 8bd80ba1
    end
    function self = DynamicsRegressorParameter(varargin)
      if nargin~=1 || ~ischar(varargin{1}) || ~strcmp(varargin{1},'_swigCreate')
        % How to get working on C side? Commented out, replaed by hack below
<<<<<<< HEAD
        %self.swigCPtr = iDynTreeMATLAB_wrap(283,'new_DynamicsRegressorParameter',varargin{:});
        %self.swigOwn = true;
        tmp = iDynTreeMATLAB_wrap(283,'new_DynamicsRegressorParameter',varargin{:}); % FIXME
=======
        %self.swigCPtr = iDynTreeMATLAB_wrap(266,'new_DynamicsRegressorParameter',varargin{:});
        %self.swigOwn = true;
        tmp = iDynTreeMATLAB_wrap(266,'new_DynamicsRegressorParameter',varargin{:}); % FIXME
>>>>>>> 8bd80ba1
        self.swigCPtr = tmp.swigCPtr;
        self.swigOwn = tmp.swigOwn;
        self.swigType = tmp.swigType;
        tmp.swigOwn = false;
      end
    end
    function delete(self)
      if self.swigOwn
<<<<<<< HEAD
        iDynTreeMATLAB_wrap(284,'delete_DynamicsRegressorParameter',self);
=======
        iDynTreeMATLAB_wrap(267,'delete_DynamicsRegressorParameter',self);
>>>>>>> 8bd80ba1
        self.swigOwn=false;
      end
    end
    function [v,ok] = swig_fieldsref(self,i)
      v = [];
      ok = false;
      switch i
        case 'category'
<<<<<<< HEAD
          v = iDynTreeMATLAB_wrap(274,'DynamicsRegressorParameter_category_get',self);
          ok = true;
          return
        case 'elemIndex'
          v = iDynTreeMATLAB_wrap(276,'DynamicsRegressorParameter_elemIndex_get',self);
          ok = true;
          return
        case 'type'
          v = iDynTreeMATLAB_wrap(278,'DynamicsRegressorParameter_type_get',self);
=======
          v = iDynTreeMATLAB_wrap(257,'DynamicsRegressorParameter_category_get',self);
          ok = true;
          return
        case 'elemIndex'
          v = iDynTreeMATLAB_wrap(259,'DynamicsRegressorParameter_elemIndex_get',self);
          ok = true;
          return
        case 'type'
          v = iDynTreeMATLAB_wrap(261,'DynamicsRegressorParameter_type_get',self);
>>>>>>> 8bd80ba1
          ok = true;
          return
      end
    end
    function [self,ok] = swig_fieldasgn(self,i,v)
      switch i
        case 'category'
<<<<<<< HEAD
          iDynTreeMATLAB_wrap(275,'DynamicsRegressorParameter_category_set',self,v);
          ok = true;
          return
        case 'elemIndex'
          iDynTreeMATLAB_wrap(277,'DynamicsRegressorParameter_elemIndex_set',self,v);
          ok = true;
          return
        case 'type'
          iDynTreeMATLAB_wrap(279,'DynamicsRegressorParameter_type_set',self,v);
=======
          iDynTreeMATLAB_wrap(258,'DynamicsRegressorParameter_category_set',self,v);
          ok = true;
          return
        case 'elemIndex'
          iDynTreeMATLAB_wrap(260,'DynamicsRegressorParameter_elemIndex_set',self,v);
          ok = true;
          return
        case 'type'
          iDynTreeMATLAB_wrap(262,'DynamicsRegressorParameter_type_set',self,v);
>>>>>>> 8bd80ba1
          ok = true;
          return
      end
    end
  end
  methods(Static)
  end
end<|MERGE_RESOLUTION|>--- conflicted
+++ resolved
@@ -1,15 +1,6 @@
 classdef DynamicsRegressorParameter < SwigRef
   methods
     function varargout = lt(self,varargin)
-<<<<<<< HEAD
-      [varargout{1:max(1,nargout)}] = iDynTreeMATLAB_wrap(280,'DynamicsRegressorParameter_lt',self,varargin{:});
-    end
-    function varargout = isequal(self,varargin)
-      [varargout{1:max(1,nargout)}] = iDynTreeMATLAB_wrap(281,'DynamicsRegressorParameter_isequal',self,varargin{:});
-    end
-    function varargout = ne(self,varargin)
-      [varargout{1:max(1,nargout)}] = iDynTreeMATLAB_wrap(282,'DynamicsRegressorParameter_ne',self,varargin{:});
-=======
       [varargout{1:max(1,nargout)}] = iDynTreeMATLAB_wrap(263,'DynamicsRegressorParameter_lt',self,varargin{:});
     end
     function varargout = isequal(self,varargin)
@@ -17,20 +8,13 @@
     end
     function varargout = ne(self,varargin)
       [varargout{1:max(1,nargout)}] = iDynTreeMATLAB_wrap(265,'DynamicsRegressorParameter_ne',self,varargin{:});
->>>>>>> 8bd80ba1
     end
     function self = DynamicsRegressorParameter(varargin)
       if nargin~=1 || ~ischar(varargin{1}) || ~strcmp(varargin{1},'_swigCreate')
         % How to get working on C side? Commented out, replaed by hack below
-<<<<<<< HEAD
-        %self.swigCPtr = iDynTreeMATLAB_wrap(283,'new_DynamicsRegressorParameter',varargin{:});
-        %self.swigOwn = true;
-        tmp = iDynTreeMATLAB_wrap(283,'new_DynamicsRegressorParameter',varargin{:}); % FIXME
-=======
         %self.swigCPtr = iDynTreeMATLAB_wrap(266,'new_DynamicsRegressorParameter',varargin{:});
         %self.swigOwn = true;
         tmp = iDynTreeMATLAB_wrap(266,'new_DynamicsRegressorParameter',varargin{:}); % FIXME
->>>>>>> 8bd80ba1
         self.swigCPtr = tmp.swigCPtr;
         self.swigOwn = tmp.swigOwn;
         self.swigType = tmp.swigType;
@@ -39,11 +23,7 @@
     end
     function delete(self)
       if self.swigOwn
-<<<<<<< HEAD
-        iDynTreeMATLAB_wrap(284,'delete_DynamicsRegressorParameter',self);
-=======
         iDynTreeMATLAB_wrap(267,'delete_DynamicsRegressorParameter',self);
->>>>>>> 8bd80ba1
         self.swigOwn=false;
       end
     end
@@ -52,17 +32,6 @@
       ok = false;
       switch i
         case 'category'
-<<<<<<< HEAD
-          v = iDynTreeMATLAB_wrap(274,'DynamicsRegressorParameter_category_get',self);
-          ok = true;
-          return
-        case 'elemIndex'
-          v = iDynTreeMATLAB_wrap(276,'DynamicsRegressorParameter_elemIndex_get',self);
-          ok = true;
-          return
-        case 'type'
-          v = iDynTreeMATLAB_wrap(278,'DynamicsRegressorParameter_type_get',self);
-=======
           v = iDynTreeMATLAB_wrap(257,'DynamicsRegressorParameter_category_get',self);
           ok = true;
           return
@@ -72,7 +41,6 @@
           return
         case 'type'
           v = iDynTreeMATLAB_wrap(261,'DynamicsRegressorParameter_type_get',self);
->>>>>>> 8bd80ba1
           ok = true;
           return
       end
@@ -80,17 +48,6 @@
     function [self,ok] = swig_fieldasgn(self,i,v)
       switch i
         case 'category'
-<<<<<<< HEAD
-          iDynTreeMATLAB_wrap(275,'DynamicsRegressorParameter_category_set',self,v);
-          ok = true;
-          return
-        case 'elemIndex'
-          iDynTreeMATLAB_wrap(277,'DynamicsRegressorParameter_elemIndex_set',self,v);
-          ok = true;
-          return
-        case 'type'
-          iDynTreeMATLAB_wrap(279,'DynamicsRegressorParameter_type_set',self,v);
-=======
           iDynTreeMATLAB_wrap(258,'DynamicsRegressorParameter_category_set',self,v);
           ok = true;
           return
@@ -100,7 +57,6 @@
           return
         case 'type'
           iDynTreeMATLAB_wrap(262,'DynamicsRegressorParameter_type_set',self,v);
->>>>>>> 8bd80ba1
           ok = true;
           return
       end
