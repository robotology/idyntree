classdef SpatialForceVectorRaw < iDynTree.Vector6
  methods
    function self = SpatialForceVectorRaw(varargin)
      self@iDynTree.Vector6('_swigCreate');
      if nargin~=1 || ~ischar(varargin{1}) || ~strcmp(varargin{1},'_swigCreate')
        % How to get working on C side? Commented out, replaed by hack below
<<<<<<< HEAD
        %self.swigCPtr = iDynTreeMATLAB_wrap(159,'new_SpatialForceVectorRaw',varargin{:});
        %self.swigOwn = true;
        tmp = iDynTreeMATLAB_wrap(159,'new_SpatialForceVectorRaw',varargin{:}); % FIXME
=======
        %self.swigCPtr = iDynTreeMATLAB_wrap(94,'new_SpatialForceVectorRaw',varargin{:});
        %self.swigOwn = true;
        tmp = iDynTreeMATLAB_wrap(94,'new_SpatialForceVectorRaw',varargin{:}); % FIXME
>>>>>>> 01c73334
        self.swigCPtr = tmp.swigCPtr;
        self.swigOwn = tmp.swigOwn;
        self.swigType = tmp.swigType;
        tmp.swigOwn = false;
      end
    end
    function delete(self)
      if self.swigOwn
<<<<<<< HEAD
        iDynTreeMATLAB_wrap(160,'delete_SpatialForceVectorRaw',self);
=======
        iDynTreeMATLAB_wrap(95,'delete_SpatialForceVectorRaw',self);
>>>>>>> 01c73334
        self.swigOwn=false;
      end
    end
    function varargout = changePoint(self,varargin)
<<<<<<< HEAD
      [varargout{1:max(1,nargout)}] = iDynTreeMATLAB_wrap(161,'SpatialForceVectorRaw_changePoint',self,varargin{:});
    end
    function varargout = changeCoordFrame(self,varargin)
      [varargout{1:max(1,nargout)}] = iDynTreeMATLAB_wrap(162,'SpatialForceVectorRaw_changeCoordFrame',self,varargin{:});
    end
    function varargout = dot(self,varargin)
      [varargout{1:max(1,nargout)}] = iDynTreeMATLAB_wrap(165,'SpatialForceVectorRaw_dot',self,varargin{:});
=======
      [varargout{1:max(1,nargout)}] = iDynTreeMATLAB_wrap(96,'SpatialForceVectorRaw_changePoint',self,varargin{:});
    end
    function varargout = changeCoordFrame(self,varargin)
      [varargout{1:max(1,nargout)}] = iDynTreeMATLAB_wrap(97,'SpatialForceVectorRaw_changeCoordFrame',self,varargin{:});
    end
    function varargout = dot(self,varargin)
      [varargout{1:max(1,nargout)}] = iDynTreeMATLAB_wrap(100,'SpatialForceVectorRaw_dot',self,varargin{:});
>>>>>>> 01c73334
    end
    function [v,ok] = swig_fieldsref(self,i)
      v = [];
      ok = false;
      switch i
      end
      [v,ok] = swig_fieldsref@iDynTree.Vector6(self,i);
      if ok
        return
      end
    end
    function [self,ok] = swig_fieldasgn(self,i,v)
      switch i
      end
      [self,ok] = swig_fieldasgn@iDynTree.Vector6(self,i,v);
      if ok
        return
      end
    end
  end
  methods(Static)
    function varargout = compose(varargin)
<<<<<<< HEAD
      [varargout{1:max(1,nargout)}] = iDynTreeMATLAB_wrap(163,'SpatialForceVectorRaw_compose',varargin{:});
    end
    function varargout = inverse(varargin)
      [varargout{1:max(1,nargout)}] = iDynTreeMATLAB_wrap(164,'SpatialForceVectorRaw_inverse',varargin{:});
    end
    function varargout = Zero(varargin)
      [varargout{1:max(1,nargout)}] = iDynTreeMATLAB_wrap(166,'SpatialForceVectorRaw_Zero',varargin{:});
=======
      [varargout{1:max(1,nargout)}] = iDynTreeMATLAB_wrap(98,'SpatialForceVectorRaw_compose',varargin{:});
    end
    function varargout = inverse(varargin)
      [varargout{1:max(1,nargout)}] = iDynTreeMATLAB_wrap(99,'SpatialForceVectorRaw_inverse',varargin{:});
    end
    function varargout = Zero(varargin)
      [varargout{1:max(1,nargout)}] = iDynTreeMATLAB_wrap(101,'SpatialForceVectorRaw_Zero',varargin{:});
>>>>>>> 01c73334
    end
  end
end<|MERGE_RESOLUTION|>--- conflicted
+++ resolved
@@ -4,15 +4,9 @@
       self@iDynTree.Vector6('_swigCreate');
       if nargin~=1 || ~ischar(varargin{1}) || ~strcmp(varargin{1},'_swigCreate')
         % How to get working on C side? Commented out, replaed by hack below
-<<<<<<< HEAD
-        %self.swigCPtr = iDynTreeMATLAB_wrap(159,'new_SpatialForceVectorRaw',varargin{:});
+        %self.swigCPtr = iDynTreeMATLAB_wrap(160,'new_SpatialForceVectorRaw',varargin{:});
         %self.swigOwn = true;
-        tmp = iDynTreeMATLAB_wrap(159,'new_SpatialForceVectorRaw',varargin{:}); % FIXME
-=======
-        %self.swigCPtr = iDynTreeMATLAB_wrap(94,'new_SpatialForceVectorRaw',varargin{:});
-        %self.swigOwn = true;
-        tmp = iDynTreeMATLAB_wrap(94,'new_SpatialForceVectorRaw',varargin{:}); % FIXME
->>>>>>> 01c73334
+        tmp = iDynTreeMATLAB_wrap(160,'new_SpatialForceVectorRaw',varargin{:}); % FIXME
         self.swigCPtr = tmp.swigCPtr;
         self.swigOwn = tmp.swigOwn;
         self.swigType = tmp.swigType;
@@ -21,32 +15,18 @@
     end
     function delete(self)
       if self.swigOwn
-<<<<<<< HEAD
-        iDynTreeMATLAB_wrap(160,'delete_SpatialForceVectorRaw',self);
-=======
-        iDynTreeMATLAB_wrap(95,'delete_SpatialForceVectorRaw',self);
->>>>>>> 01c73334
+        iDynTreeMATLAB_wrap(161,'delete_SpatialForceVectorRaw',self);
         self.swigOwn=false;
       end
     end
     function varargout = changePoint(self,varargin)
-<<<<<<< HEAD
-      [varargout{1:max(1,nargout)}] = iDynTreeMATLAB_wrap(161,'SpatialForceVectorRaw_changePoint',self,varargin{:});
+      [varargout{1:max(1,nargout)}] = iDynTreeMATLAB_wrap(162,'SpatialForceVectorRaw_changePoint',self,varargin{:});
     end
     function varargout = changeCoordFrame(self,varargin)
-      [varargout{1:max(1,nargout)}] = iDynTreeMATLAB_wrap(162,'SpatialForceVectorRaw_changeCoordFrame',self,varargin{:});
+      [varargout{1:max(1,nargout)}] = iDynTreeMATLAB_wrap(163,'SpatialForceVectorRaw_changeCoordFrame',self,varargin{:});
     end
     function varargout = dot(self,varargin)
-      [varargout{1:max(1,nargout)}] = iDynTreeMATLAB_wrap(165,'SpatialForceVectorRaw_dot',self,varargin{:});
-=======
-      [varargout{1:max(1,nargout)}] = iDynTreeMATLAB_wrap(96,'SpatialForceVectorRaw_changePoint',self,varargin{:});
-    end
-    function varargout = changeCoordFrame(self,varargin)
-      [varargout{1:max(1,nargout)}] = iDynTreeMATLAB_wrap(97,'SpatialForceVectorRaw_changeCoordFrame',self,varargin{:});
-    end
-    function varargout = dot(self,varargin)
-      [varargout{1:max(1,nargout)}] = iDynTreeMATLAB_wrap(100,'SpatialForceVectorRaw_dot',self,varargin{:});
->>>>>>> 01c73334
+      [varargout{1:max(1,nargout)}] = iDynTreeMATLAB_wrap(166,'SpatialForceVectorRaw_dot',self,varargin{:});
     end
     function [v,ok] = swig_fieldsref(self,i)
       v = [];
@@ -69,23 +49,13 @@
   end
   methods(Static)
     function varargout = compose(varargin)
-<<<<<<< HEAD
-      [varargout{1:max(1,nargout)}] = iDynTreeMATLAB_wrap(163,'SpatialForceVectorRaw_compose',varargin{:});
+      [varargout{1:max(1,nargout)}] = iDynTreeMATLAB_wrap(164,'SpatialForceVectorRaw_compose',varargin{:});
     end
     function varargout = inverse(varargin)
-      [varargout{1:max(1,nargout)}] = iDynTreeMATLAB_wrap(164,'SpatialForceVectorRaw_inverse',varargin{:});
+      [varargout{1:max(1,nargout)}] = iDynTreeMATLAB_wrap(165,'SpatialForceVectorRaw_inverse',varargin{:});
     end
     function varargout = Zero(varargin)
-      [varargout{1:max(1,nargout)}] = iDynTreeMATLAB_wrap(166,'SpatialForceVectorRaw_Zero',varargin{:});
-=======
-      [varargout{1:max(1,nargout)}] = iDynTreeMATLAB_wrap(98,'SpatialForceVectorRaw_compose',varargin{:});
-    end
-    function varargout = inverse(varargin)
-      [varargout{1:max(1,nargout)}] = iDynTreeMATLAB_wrap(99,'SpatialForceVectorRaw_inverse',varargin{:});
-    end
-    function varargout = Zero(varargin)
-      [varargout{1:max(1,nargout)}] = iDynTreeMATLAB_wrap(101,'SpatialForceVectorRaw_Zero',varargin{:});
->>>>>>> 01c73334
+      [varargout{1:max(1,nargout)}] = iDynTreeMATLAB_wrap(167,'SpatialForceVectorRaw_Zero',varargin{:});
     end
   end
 end