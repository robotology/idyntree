--- conflicted
+++ resolved
@@ -9,26 +9,12 @@
           self.swigPtr = varargin{1}.swigPtr;
         end
       else
-<<<<<<< HEAD
-        tmp = iDynTreeMEX(552, varargin{:});
-=======
         tmp = iDynTreeMEX(556, varargin{:});
->>>>>>> 5fdf5aa6
         self.swigPtr = tmp.swigPtr;
         tmp.swigPtr = [];
       end
     end
     function varargout = resize(self,varargin)
-<<<<<<< HEAD
-      [varargout{1:nargout}] = iDynTreeMEX(553, self, varargin{:});
-    end
-    function varargout = paren(self,varargin)
-      [varargout{1:nargout}] = iDynTreeMEX(554, self, varargin{:});
-    end
-    function delete(self)
-      if self.swigPtr
-        iDynTreeMEX(555, self);
-=======
       [varargout{1:nargout}] = iDynTreeMEX(557, self, varargin{:});
     end
     function varargout = paren(self,varargin)
@@ -37,7 +23,6 @@
     function delete(self)
       if self.swigPtr
         iDynTreeMEX(559, self);
->>>>>>> 5fdf5aa6
         self.swigPtr=[];
       end
     end
