classdef ClassicalAcc < iDynTree.Vector6
  methods
    function self = ClassicalAcc(varargin)
      self@iDynTree.Vector6(SwigRef.Null);
      if nargin==1 && strcmp(class(varargin{1}),'SwigRef')
        if varargin{1}~=SwigRef.Null
          self.swigPtr = varargin{1}.swigPtr;
        end
      else
<<<<<<< HEAD
        tmp = iDynTreeMEX(410, varargin{:});
=======
        tmp = iDynTreeMEX(411, varargin{:});
>>>>>>> 5fdf5aa6
        self.swigPtr = tmp.swigPtr;
        tmp.swigPtr = [];
      end
    end
    function delete(self)
      if self.swigPtr
<<<<<<< HEAD
        iDynTreeMEX(411, self);
=======
        iDynTreeMEX(412, self);
>>>>>>> 5fdf5aa6
        self.swigPtr=[];
      end
    end
    function varargout = changeCoordFrame(self,varargin)
<<<<<<< HEAD
      [varargout{1:nargout}] = iDynTreeMEX(412, self, varargin{:});
=======
      [varargout{1:nargout}] = iDynTreeMEX(413, self, varargin{:});
>>>>>>> 5fdf5aa6
    end
  end
  methods(Static)
    function varargout = Zero(varargin)
<<<<<<< HEAD
     [varargout{1:nargout}] = iDynTreeMEX(413, varargin{:});
=======
     [varargout{1:nargout}] = iDynTreeMEX(414, varargin{:});
>>>>>>> 5fdf5aa6
    end
  end
end<|MERGE_RESOLUTION|>--- conflicted
+++ resolved
@@ -7,40 +7,24 @@
           self.swigPtr = varargin{1}.swigPtr;
         end
       else
-<<<<<<< HEAD
-        tmp = iDynTreeMEX(410, varargin{:});
-=======
         tmp = iDynTreeMEX(411, varargin{:});
->>>>>>> 5fdf5aa6
         self.swigPtr = tmp.swigPtr;
         tmp.swigPtr = [];
       end
     end
     function delete(self)
       if self.swigPtr
-<<<<<<< HEAD
-        iDynTreeMEX(411, self);
-=======
         iDynTreeMEX(412, self);
->>>>>>> 5fdf5aa6
         self.swigPtr=[];
       end
     end
     function varargout = changeCoordFrame(self,varargin)
-<<<<<<< HEAD
-      [varargout{1:nargout}] = iDynTreeMEX(412, self, varargin{:});
-=======
       [varargout{1:nargout}] = iDynTreeMEX(413, self, varargin{:});
->>>>>>> 5fdf5aa6
     end
   end
   methods(Static)
     function varargout = Zero(varargin)
-<<<<<<< HEAD
-     [varargout{1:nargout}] = iDynTreeMEX(413, varargin{:});
-=======
      [varargout{1:nargout}] = iDynTreeMEX(414, varargin{:});
->>>>>>> 5fdf5aa6
     end
   end
 end