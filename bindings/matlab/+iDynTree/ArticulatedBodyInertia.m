--- conflicted
+++ resolved
@@ -9,50 +9,18 @@
           self.swigPtr = varargin{1}.swigPtr;
         end
       else
-<<<<<<< HEAD
-        tmp = iDynTreeMEX(448, varargin{:});
-=======
         tmp = iDynTreeMEX(451, varargin{:});
->>>>>>> 5fdf5aa6
         self.swigPtr = tmp.swigPtr;
         tmp.swigPtr = [];
       end
     end
     function delete(self)
       if self.swigPtr
-<<<<<<< HEAD
-        iDynTreeMEX(449, self);
-=======
         iDynTreeMEX(452, self);
->>>>>>> 5fdf5aa6
         self.swigPtr=[];
       end
     end
     function varargout = getLinearLinearSubmatrix(self,varargin)
-<<<<<<< HEAD
-      [varargout{1:nargout}] = iDynTreeMEX(450, self, varargin{:});
-    end
-    function varargout = getLinearAngularSubmatrix(self,varargin)
-      [varargout{1:nargout}] = iDynTreeMEX(451, self, varargin{:});
-    end
-    function varargout = getAngularAngularSubmatrix(self,varargin)
-      [varargout{1:nargout}] = iDynTreeMEX(452, self, varargin{:});
-    end
-    function varargout = applyInverse(self,varargin)
-      [varargout{1:nargout}] = iDynTreeMEX(454, self, varargin{:});
-    end
-    function varargout = asMatrix(self,varargin)
-      [varargout{1:nargout}] = iDynTreeMEX(455, self, varargin{:});
-    end
-    function varargout = plus(self,varargin)
-      [varargout{1:nargout}] = iDynTreeMEX(456, self, varargin{:});
-    end
-    function varargout = minus(self,varargin)
-      [varargout{1:nargout}] = iDynTreeMEX(457, self, varargin{:});
-    end
-    function varargout = mtimes(self,varargin)
-      [varargout{1:nargout}] = iDynTreeMEX(458, self, varargin{:});
-=======
       [varargout{1:nargout}] = iDynTreeMEX(453, self, varargin{:});
     end
     function varargout = getLinearAngularSubmatrix(self,varargin)
@@ -78,22 +46,14 @@
     end
     function varargout = zero(self,varargin)
       [varargout{1:nargout}] = iDynTreeMEX(462, self, varargin{:});
->>>>>>> 5fdf5aa6
     end
   end
   methods(Static)
     function varargout = combine(varargin)
-<<<<<<< HEAD
-     [varargout{1:nargout}] = iDynTreeMEX(453, varargin{:});
-    end
-    function varargout = ABADyadHelper(varargin)
-     [varargout{1:nargout}] = iDynTreeMEX(459, varargin{:});
-=======
      [varargout{1:nargout}] = iDynTreeMEX(456, varargin{:});
     end
     function varargout = ABADyadHelper(varargin)
      [varargout{1:nargout}] = iDynTreeMEX(463, varargin{:});
->>>>>>> 5fdf5aa6
     end
   end
 end