--- conflicted
+++ resolved
@@ -7,35 +7,18 @@
           self.swigPtr = varargin{1}.swigPtr;
         end
       else
-<<<<<<< HEAD
-        tmp = iDynTreeMEX(395, varargin{:});
-=======
         tmp = iDynTreeMEX(396, varargin{:});
->>>>>>> 5fdf5aa6
         self.swigPtr = tmp.swigPtr;
         tmp.swigPtr = [];
       end
     end
     function delete(self)
       if self.swigPtr
-<<<<<<< HEAD
-        iDynTreeMEX(396, self);
-=======
         iDynTreeMEX(397, self);
->>>>>>> 5fdf5aa6
         self.swigPtr=[];
       end
     end
     function varargout = plus(self,varargin)
-<<<<<<< HEAD
-      [varargout{1:nargout}] = iDynTreeMEX(397, self, varargin{:});
-    end
-    function varargout = minus(self,varargin)
-      [varargout{1:nargout}] = iDynTreeMEX(398, self, varargin{:});
-    end
-    function varargout = uminus(self,varargin)
-      [varargout{1:nargout}] = iDynTreeMEX(399, self, varargin{:});
-=======
       [varargout{1:nargout}] = iDynTreeMEX(398, self, varargin{:});
     end
     function varargout = minus(self,varargin)
@@ -43,7 +26,6 @@
     end
     function varargout = uminus(self,varargin)
       [varargout{1:nargout}] = iDynTreeMEX(400, self, varargin{:});
->>>>>>> 5fdf5aa6
     end
   end
   methods(Static)
