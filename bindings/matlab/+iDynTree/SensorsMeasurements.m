--- conflicted
+++ resolved
@@ -3,15 +3,9 @@
     function self = SensorsMeasurements(varargin)
       if nargin~=1 || ~ischar(varargin{1}) || ~strcmp(varargin{1},'_swigCreate')
         % How to get working on C side? Commented out, replaed by hack below
-<<<<<<< HEAD
-        %self.swigCPtr = iDynTreeMATLAB_wrap(248,'new_SensorsMeasurements',varargin{:});
-        %self.swigOwn = true;
-        tmp = iDynTreeMATLAB_wrap(248,'new_SensorsMeasurements',varargin{:}); % FIXME
-=======
         %self.swigCPtr = iDynTreeMATLAB_wrap(231,'new_SensorsMeasurements',varargin{:});
         %self.swigOwn = true;
         tmp = iDynTreeMATLAB_wrap(231,'new_SensorsMeasurements',varargin{:}); % FIXME
->>>>>>> 8bd80ba1
         self.swigCPtr = tmp.swigCPtr;
         self.swigOwn = tmp.swigOwn;
         self.swigType = tmp.swigType;
@@ -20,27 +14,11 @@
     end
     function delete(self)
       if self.swigOwn
-<<<<<<< HEAD
-        iDynTreeMATLAB_wrap(249,'delete_SensorsMeasurements',self);
-=======
         iDynTreeMATLAB_wrap(232,'delete_SensorsMeasurements',self);
->>>>>>> 8bd80ba1
         self.swigOwn=false;
       end
     end
     function varargout = setNrOfSensors(self,varargin)
-<<<<<<< HEAD
-      [varargout{1:max(1,nargout)}] = iDynTreeMATLAB_wrap(250,'SensorsMeasurements_setNrOfSensors',self,varargin{:});
-    end
-    function varargout = getNrOfSensors(self,varargin)
-      [varargout{1:max(1,nargout)}] = iDynTreeMATLAB_wrap(251,'SensorsMeasurements_getNrOfSensors',self,varargin{:});
-    end
-    function varargout = setMeasurement(self,varargin)
-      [varargout{1:max(1,nargout)}] = iDynTreeMATLAB_wrap(252,'SensorsMeasurements_setMeasurement',self,varargin{:});
-    end
-    function varargout = getMeasurement(self,varargin)
-      [varargout{1:max(1,nargout)}] = iDynTreeMATLAB_wrap(253,'SensorsMeasurements_getMeasurement',self,varargin{:});
-=======
       [varargout{1:max(1,nargout)}] = iDynTreeMATLAB_wrap(233,'SensorsMeasurements_setNrOfSensors',self,varargin{:});
     end
     function varargout = getNrOfSensors(self,varargin)
@@ -51,7 +29,6 @@
     end
     function varargout = getMeasurement(self,varargin)
       [varargout{1:max(1,nargout)}] = iDynTreeMATLAB_wrap(236,'SensorsMeasurements_getMeasurement',self,varargin{:});
->>>>>>> 8bd80ba1
     end
     function [v,ok] = swig_fieldsref(self,i)
       v = [];
