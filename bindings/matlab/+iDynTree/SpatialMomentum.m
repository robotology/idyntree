classdef SpatialMomentum < iDynTree.SpatialForceVector
  methods
    function self = SpatialMomentum(varargin)
      self@iDynTree.SpatialForceVector(SwigRef.Null);
      if nargin==1 && strcmp(class(varargin{1}),'SwigRef')
        if varargin{1}~=SwigRef.Null
          self.swigPtr = varargin{1}.swigPtr;
        end
      else
<<<<<<< HEAD
        tmp = iDynTreeMEX(400, varargin{:});
=======
        tmp = iDynTreeMEX(401, varargin{:});
>>>>>>> 5fdf5aa6
        self.swigPtr = tmp.swigPtr;
        tmp.swigPtr = [];
      end
    end
    function delete(self)
      if self.swigPtr
<<<<<<< HEAD
        iDynTreeMEX(401, self);
=======
        iDynTreeMEX(402, self);
>>>>>>> 5fdf5aa6
        self.swigPtr=[];
      end
    end
    function varargout = plus(self,varargin)
<<<<<<< HEAD
      [varargout{1:nargout}] = iDynTreeMEX(402, self, varargin{:});
    end
    function varargout = minus(self,varargin)
      [varargout{1:nargout}] = iDynTreeMEX(403, self, varargin{:});
    end
    function varargout = uminus(self,varargin)
      [varargout{1:nargout}] = iDynTreeMEX(404, self, varargin{:});
=======
      [varargout{1:nargout}] = iDynTreeMEX(403, self, varargin{:});
    end
    function varargout = minus(self,varargin)
      [varargout{1:nargout}] = iDynTreeMEX(404, self, varargin{:});
    end
    function varargout = uminus(self,varargin)
      [varargout{1:nargout}] = iDynTreeMEX(405, self, varargin{:});
>>>>>>> 5fdf5aa6
    end
  end
  methods(Static)
  end
end<|MERGE_RESOLUTION|>--- conflicted
+++ resolved
@@ -7,35 +7,18 @@
           self.swigPtr = varargin{1}.swigPtr;
         end
       else
-<<<<<<< HEAD
-        tmp = iDynTreeMEX(400, varargin{:});
-=======
         tmp = iDynTreeMEX(401, varargin{:});
->>>>>>> 5fdf5aa6
         self.swigPtr = tmp.swigPtr;
         tmp.swigPtr = [];
       end
     end
     function delete(self)
       if self.swigPtr
-<<<<<<< HEAD
-        iDynTreeMEX(401, self);
-=======
         iDynTreeMEX(402, self);
->>>>>>> 5fdf5aa6
         self.swigPtr=[];
       end
     end
     function varargout = plus(self,varargin)
-<<<<<<< HEAD
-      [varargout{1:nargout}] = iDynTreeMEX(402, self, varargin{:});
-    end
-    function varargout = minus(self,varargin)
-      [varargout{1:nargout}] = iDynTreeMEX(403, self, varargin{:});
-    end
-    function varargout = uminus(self,varargin)
-      [varargout{1:nargout}] = iDynTreeMEX(404, self, varargin{:});
-=======
       [varargout{1:nargout}] = iDynTreeMEX(403, self, varargin{:});
     end
     function varargout = minus(self,varargin)
@@ -43,7 +26,6 @@
     end
     function varargout = uminus(self,varargin)
       [varargout{1:nargout}] = iDynTreeMEX(405, self, varargin{:});
->>>>>>> 5fdf5aa6
     end
   end
   methods(Static)
