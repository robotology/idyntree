classdef MovableJointImpl4 < iDynTree.IJoint
  methods
    function delete(self)
      if self.swigPtr
<<<<<<< HEAD
        iDynTreeMEX(651, self);
=======
        iDynTreeMEX(655, self);
>>>>>>> 5fdf5aa6
        self.swigPtr=[];
      end
    end
    function varargout = getNrOfPosCoords(self,varargin)
<<<<<<< HEAD
      [varargout{1:nargout}] = iDynTreeMEX(652, self, varargin{:});
    end
    function varargout = getNrOfDOFs(self,varargin)
      [varargout{1:nargout}] = iDynTreeMEX(653, self, varargin{:});
    end
    function varargout = setIndex(self,varargin)
      [varargout{1:nargout}] = iDynTreeMEX(654, self, varargin{:});
    end
    function varargout = getIndex(self,varargin)
      [varargout{1:nargout}] = iDynTreeMEX(655, self, varargin{:});
    end
    function varargout = setPosCoordsOffset(self,varargin)
      [varargout{1:nargout}] = iDynTreeMEX(656, self, varargin{:});
    end
    function varargout = getPosCoordsOffset(self,varargin)
      [varargout{1:nargout}] = iDynTreeMEX(657, self, varargin{:});
    end
    function varargout = setDOFsOffset(self,varargin)
      [varargout{1:nargout}] = iDynTreeMEX(658, self, varargin{:});
    end
    function varargout = getDOFsOffset(self,varargin)
      [varargout{1:nargout}] = iDynTreeMEX(659, self, varargin{:});
=======
      [varargout{1:nargout}] = iDynTreeMEX(656, self, varargin{:});
    end
    function varargout = getNrOfDOFs(self,varargin)
      [varargout{1:nargout}] = iDynTreeMEX(657, self, varargin{:});
    end
    function varargout = setIndex(self,varargin)
      [varargout{1:nargout}] = iDynTreeMEX(658, self, varargin{:});
    end
    function varargout = getIndex(self,varargin)
      [varargout{1:nargout}] = iDynTreeMEX(659, self, varargin{:});
    end
    function varargout = setPosCoordsOffset(self,varargin)
      [varargout{1:nargout}] = iDynTreeMEX(660, self, varargin{:});
    end
    function varargout = getPosCoordsOffset(self,varargin)
      [varargout{1:nargout}] = iDynTreeMEX(661, self, varargin{:});
    end
    function varargout = setDOFsOffset(self,varargin)
      [varargout{1:nargout}] = iDynTreeMEX(662, self, varargin{:});
    end
    function varargout = getDOFsOffset(self,varargin)
      [varargout{1:nargout}] = iDynTreeMEX(663, self, varargin{:});
>>>>>>> 5fdf5aa6
    end
    function self = MovableJointImpl4(varargin)
      self@iDynTree.IJoint(SwigRef.Null);
      if nargin==1 && strcmp(class(varargin{1}),'SwigRef')
        if varargin{1}~=SwigRef.Null
          self.swigPtr = varargin{1}.swigPtr;
        end
      else
        error('No matching constructor');
      end
    end
  end
  methods(Static)
  end
end<|MERGE_RESOLUTION|>--- conflicted
+++ resolved
@@ -2,39 +2,11 @@
   methods
     function delete(self)
       if self.swigPtr
-<<<<<<< HEAD
-        iDynTreeMEX(651, self);
-=======
         iDynTreeMEX(655, self);
->>>>>>> 5fdf5aa6
         self.swigPtr=[];
       end
     end
     function varargout = getNrOfPosCoords(self,varargin)
-<<<<<<< HEAD
-      [varargout{1:nargout}] = iDynTreeMEX(652, self, varargin{:});
-    end
-    function varargout = getNrOfDOFs(self,varargin)
-      [varargout{1:nargout}] = iDynTreeMEX(653, self, varargin{:});
-    end
-    function varargout = setIndex(self,varargin)
-      [varargout{1:nargout}] = iDynTreeMEX(654, self, varargin{:});
-    end
-    function varargout = getIndex(self,varargin)
-      [varargout{1:nargout}] = iDynTreeMEX(655, self, varargin{:});
-    end
-    function varargout = setPosCoordsOffset(self,varargin)
-      [varargout{1:nargout}] = iDynTreeMEX(656, self, varargin{:});
-    end
-    function varargout = getPosCoordsOffset(self,varargin)
-      [varargout{1:nargout}] = iDynTreeMEX(657, self, varargin{:});
-    end
-    function varargout = setDOFsOffset(self,varargin)
-      [varargout{1:nargout}] = iDynTreeMEX(658, self, varargin{:});
-    end
-    function varargout = getDOFsOffset(self,varargin)
-      [varargout{1:nargout}] = iDynTreeMEX(659, self, varargin{:});
-=======
       [varargout{1:nargout}] = iDynTreeMEX(656, self, varargin{:});
     end
     function varargout = getNrOfDOFs(self,varargin)
@@ -57,7 +29,6 @@
     end
     function varargout = getDOFsOffset(self,varargin)
       [varargout{1:nargout}] = iDynTreeMEX(663, self, varargin{:});
->>>>>>> 5fdf5aa6
     end
     function self = MovableJointImpl4(varargin)
       self@iDynTree.IJoint(SwigRef.Null);
