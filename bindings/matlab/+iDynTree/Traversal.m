classdef Traversal < SwigRef
  methods
    function this = swig_this(self)
      this = iDynTreeMEX(3, self);
    end
    function self = Traversal(varargin)
      if nargin==1 && strcmp(class(varargin{1}),'SwigRef')
        if varargin{1}~=SwigRef.Null
          self.swigPtr = varargin{1}.swigPtr;
        end
      else
<<<<<<< HEAD
        tmp = iDynTreeMEX(693, varargin{:});
=======
        tmp = iDynTreeMEX(697, varargin{:});
>>>>>>> 5fdf5aa6
        self.swigPtr = tmp.swigPtr;
        tmp.swigPtr = [];
      end
    end
    function delete(self)
      if self.swigPtr
<<<<<<< HEAD
        iDynTreeMEX(694, self);
=======
        iDynTreeMEX(698, self);
>>>>>>> 5fdf5aa6
        self.swigPtr=[];
      end
    end
    function varargout = getNrOfVisitedLinks(self,varargin)
<<<<<<< HEAD
      [varargout{1:nargout}] = iDynTreeMEX(695, self, varargin{:});
    end
    function varargout = getLink(self,varargin)
      [varargout{1:nargout}] = iDynTreeMEX(696, self, varargin{:});
    end
    function varargout = getParentLink(self,varargin)
      [varargout{1:nargout}] = iDynTreeMEX(697, self, varargin{:});
    end
    function varargout = getParentJoint(self,varargin)
      [varargout{1:nargout}] = iDynTreeMEX(698, self, varargin{:});
    end
    function varargout = getParentLinkFromLinkIndex(self,varargin)
      [varargout{1:nargout}] = iDynTreeMEX(699, self, varargin{:});
    end
    function varargout = getParentJointFromLinkIndex(self,varargin)
      [varargout{1:nargout}] = iDynTreeMEX(700, self, varargin{:});
    end
    function varargout = reset(self,varargin)
      [varargout{1:nargout}] = iDynTreeMEX(701, self, varargin{:});
    end
    function varargout = setTraversalElement(self,varargin)
      [varargout{1:nargout}] = iDynTreeMEX(702, self, varargin{:});
=======
      [varargout{1:nargout}] = iDynTreeMEX(699, self, varargin{:});
    end
    function varargout = getLink(self,varargin)
      [varargout{1:nargout}] = iDynTreeMEX(700, self, varargin{:});
    end
    function varargout = getParentLink(self,varargin)
      [varargout{1:nargout}] = iDynTreeMEX(701, self, varargin{:});
    end
    function varargout = getParentJoint(self,varargin)
      [varargout{1:nargout}] = iDynTreeMEX(702, self, varargin{:});
    end
    function varargout = getParentLinkFromLinkIndex(self,varargin)
      [varargout{1:nargout}] = iDynTreeMEX(703, self, varargin{:});
    end
    function varargout = getParentJointFromLinkIndex(self,varargin)
      [varargout{1:nargout}] = iDynTreeMEX(704, self, varargin{:});
    end
    function varargout = reset(self,varargin)
      [varargout{1:nargout}] = iDynTreeMEX(705, self, varargin{:});
    end
    function varargout = setTraversalElement(self,varargin)
      [varargout{1:nargout}] = iDynTreeMEX(706, self, varargin{:});
>>>>>>> 5fdf5aa6
    end
  end
  methods(Static)
  end
end<|MERGE_RESOLUTION|>--- conflicted
+++ resolved
@@ -9,50 +9,18 @@
           self.swigPtr = varargin{1}.swigPtr;
         end
       else
-<<<<<<< HEAD
-        tmp = iDynTreeMEX(693, varargin{:});
-=======
         tmp = iDynTreeMEX(697, varargin{:});
->>>>>>> 5fdf5aa6
         self.swigPtr = tmp.swigPtr;
         tmp.swigPtr = [];
       end
     end
     function delete(self)
       if self.swigPtr
-<<<<<<< HEAD
-        iDynTreeMEX(694, self);
-=======
         iDynTreeMEX(698, self);
->>>>>>> 5fdf5aa6
         self.swigPtr=[];
       end
     end
     function varargout = getNrOfVisitedLinks(self,varargin)
-<<<<<<< HEAD
-      [varargout{1:nargout}] = iDynTreeMEX(695, self, varargin{:});
-    end
-    function varargout = getLink(self,varargin)
-      [varargout{1:nargout}] = iDynTreeMEX(696, self, varargin{:});
-    end
-    function varargout = getParentLink(self,varargin)
-      [varargout{1:nargout}] = iDynTreeMEX(697, self, varargin{:});
-    end
-    function varargout = getParentJoint(self,varargin)
-      [varargout{1:nargout}] = iDynTreeMEX(698, self, varargin{:});
-    end
-    function varargout = getParentLinkFromLinkIndex(self,varargin)
-      [varargout{1:nargout}] = iDynTreeMEX(699, self, varargin{:});
-    end
-    function varargout = getParentJointFromLinkIndex(self,varargin)
-      [varargout{1:nargout}] = iDynTreeMEX(700, self, varargin{:});
-    end
-    function varargout = reset(self,varargin)
-      [varargout{1:nargout}] = iDynTreeMEX(701, self, varargin{:});
-    end
-    function varargout = setTraversalElement(self,varargin)
-      [varargout{1:nargout}] = iDynTreeMEX(702, self, varargin{:});
-=======
       [varargout{1:nargout}] = iDynTreeMEX(699, self, varargin{:});
     end
     function varargout = getLink(self,varargin)
@@ -75,7 +43,6 @@
     end
     function varargout = setTraversalElement(self,varargin)
       [varargout{1:nargout}] = iDynTreeMEX(706, self, varargin{:});
->>>>>>> 5fdf5aa6
     end
   end
   methods(Static)
