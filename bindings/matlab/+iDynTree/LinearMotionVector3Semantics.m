classdef LinearMotionVector3Semantics < iDynTree.GeomVector3Semantics__LinearMotionVector3Semantics
  methods
    function self = LinearMotionVector3Semantics(varargin)
      self@iDynTree.GeomVector3Semantics__LinearMotionVector3Semantics(SwigRef.Null);
      if nargin==1 && strcmp(class(varargin{1}),'SwigRef')
        if varargin{1}~=SwigRef.Null
          self.swigPtr = varargin{1}.swigPtr;
        end
      else
<<<<<<< HEAD
        tmp = iDynTreeMEX(296, varargin{:});
=======
        tmp = iDynTreeMEX(297, varargin{:});
>>>>>>> 5fdf5aa6
        self.swigPtr = tmp.swigPtr;
        tmp.swigPtr = [];
      end
    end
    function delete(self)
      if self.swigPtr
<<<<<<< HEAD
        iDynTreeMEX(297, self);
=======
        iDynTreeMEX(298, self);
>>>>>>> 5fdf5aa6
        self.swigPtr=[];
      end
    end
    function varargout = changePoint(self,varargin)
<<<<<<< HEAD
      [varargout{1:nargout}] = iDynTreeMEX(298, self, varargin{:});
=======
      [varargout{1:nargout}] = iDynTreeMEX(299, self, varargin{:});
>>>>>>> 5fdf5aa6
    end
  end
  methods(Static)
    function varargout = compose(varargin)
<<<<<<< HEAD
     [varargout{1:nargout}] = iDynTreeMEX(299, varargin{:});
=======
     [varargout{1:nargout}] = iDynTreeMEX(300, varargin{:});
>>>>>>> 5fdf5aa6
    end
  end
end<|MERGE_RESOLUTION|>--- conflicted
+++ resolved
@@ -7,40 +7,24 @@
           self.swigPtr = varargin{1}.swigPtr;
         end
       else
-<<<<<<< HEAD
-        tmp = iDynTreeMEX(296, varargin{:});
-=======
         tmp = iDynTreeMEX(297, varargin{:});
->>>>>>> 5fdf5aa6
         self.swigPtr = tmp.swigPtr;
         tmp.swigPtr = [];
       end
     end
     function delete(self)
       if self.swigPtr
-<<<<<<< HEAD
-        iDynTreeMEX(297, self);
-=======
         iDynTreeMEX(298, self);
->>>>>>> 5fdf5aa6
         self.swigPtr=[];
       end
     end
     function varargout = changePoint(self,varargin)
-<<<<<<< HEAD
-      [varargout{1:nargout}] = iDynTreeMEX(298, self, varargin{:});
-=======
       [varargout{1:nargout}] = iDynTreeMEX(299, self, varargin{:});
->>>>>>> 5fdf5aa6
     end
   end
   methods(Static)
     function varargout = compose(varargin)
-<<<<<<< HEAD
-     [varargout{1:nargout}] = iDynTreeMEX(299, varargin{:});
-=======
      [varargout{1:nargout}] = iDynTreeMEX(300, varargin{:});
->>>>>>> 5fdf5aa6
     end
   end
 end