classdef Neighbor < SwigRef
  methods
    function this = swig_this(self)
      this = iDynTreeMEX(3, self);
    end
    function varargout = neighborLink(self, varargin)
      narginchk(1, 2)
      if nargin==1
        nargoutchk(0, 1)
<<<<<<< HEAD
        varargout{1} = iDynTreeMEX(703, self);
      else
        nargoutchk(0, 0)
        iDynTreeMEX(704, self, varargin{1});
=======
        varargout{1} = iDynTreeMEX(707, self);
      else
        nargoutchk(0, 0)
        iDynTreeMEX(708, self, varargin{1});
>>>>>>> 5fdf5aa6
      end
    end
    function varargout = neighborJoint(self, varargin)
      narginchk(1, 2)
      if nargin==1
        nargoutchk(0, 1)
<<<<<<< HEAD
        varargout{1} = iDynTreeMEX(705, self);
      else
        nargoutchk(0, 0)
        iDynTreeMEX(706, self, varargin{1});
=======
        varargout{1} = iDynTreeMEX(709, self);
      else
        nargoutchk(0, 0)
        iDynTreeMEX(710, self, varargin{1});
>>>>>>> 5fdf5aa6
      end
    end
    function self = Neighbor(varargin)
      if nargin==1 && strcmp(class(varargin{1}),'SwigRef')
        if varargin{1}~=SwigRef.Null
          self.swigPtr = varargin{1}.swigPtr;
        end
      else
<<<<<<< HEAD
        tmp = iDynTreeMEX(707, varargin{:});
=======
        tmp = iDynTreeMEX(711, varargin{:});
>>>>>>> 5fdf5aa6
        self.swigPtr = tmp.swigPtr;
        tmp.swigPtr = [];
      end
    end
    function delete(self)
      if self.swigPtr
<<<<<<< HEAD
        iDynTreeMEX(708, self);
=======
        iDynTreeMEX(712, self);
>>>>>>> 5fdf5aa6
        self.swigPtr=[];
      end
    end
  end
  methods(Static)
  end
end<|MERGE_RESOLUTION|>--- conflicted
+++ resolved
@@ -7,34 +7,20 @@
       narginchk(1, 2)
       if nargin==1
         nargoutchk(0, 1)
-<<<<<<< HEAD
-        varargout{1} = iDynTreeMEX(703, self);
-      else
-        nargoutchk(0, 0)
-        iDynTreeMEX(704, self, varargin{1});
-=======
         varargout{1} = iDynTreeMEX(707, self);
       else
         nargoutchk(0, 0)
         iDynTreeMEX(708, self, varargin{1});
->>>>>>> 5fdf5aa6
       end
     end
     function varargout = neighborJoint(self, varargin)
       narginchk(1, 2)
       if nargin==1
         nargoutchk(0, 1)
-<<<<<<< HEAD
-        varargout{1} = iDynTreeMEX(705, self);
-      else
-        nargoutchk(0, 0)
-        iDynTreeMEX(706, self, varargin{1});
-=======
         varargout{1} = iDynTreeMEX(709, self);
       else
         nargoutchk(0, 0)
         iDynTreeMEX(710, self, varargin{1});
->>>>>>> 5fdf5aa6
       end
     end
     function self = Neighbor(varargin)
@@ -43,22 +29,14 @@
           self.swigPtr = varargin{1}.swigPtr;
         end
       else
-<<<<<<< HEAD
-        tmp = iDynTreeMEX(707, varargin{:});
-=======
         tmp = iDynTreeMEX(711, varargin{:});
->>>>>>> 5fdf5aa6
         self.swigPtr = tmp.swigPtr;
         tmp.swigPtr = [];
       end
     end
     function delete(self)
       if self.swigPtr
-<<<<<<< HEAD
-        iDynTreeMEX(708, self);
-=======
         iDynTreeMEX(712, self);
->>>>>>> 5fdf5aa6
         self.swigPtr=[];
       end
     end
