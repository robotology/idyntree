--- conflicted
+++ resolved
@@ -7,38 +7,18 @@
           self.swigPtr = varargin{1}.swigPtr;
         end
       else
-<<<<<<< HEAD
-        tmp = iDynTreeMEX(389, varargin{:});
-=======
         tmp = iDynTreeMEX(390, varargin{:});
->>>>>>> 5fdf5aa6
         self.swigPtr = tmp.swigPtr;
         tmp.swigPtr = [];
       end
     end
     function delete(self)
       if self.swigPtr
-<<<<<<< HEAD
-        iDynTreeMEX(390, self);
-=======
         iDynTreeMEX(391, self);
->>>>>>> 5fdf5aa6
         self.swigPtr=[];
       end
     end
     function varargout = plus(self,varargin)
-<<<<<<< HEAD
-      [varargout{1:nargout}] = iDynTreeMEX(391, self, varargin{:});
-    end
-    function varargout = minus(self,varargin)
-      [varargout{1:nargout}] = iDynTreeMEX(392, self, varargin{:});
-    end
-    function varargout = uminus(self,varargin)
-      [varargout{1:nargout}] = iDynTreeMEX(393, self, varargin{:});
-    end
-    function varargout = mtimes(self,varargin)
-      [varargout{1:nargout}] = iDynTreeMEX(394, self, varargin{:});
-=======
       [varargout{1:nargout}] = iDynTreeMEX(392, self, varargin{:});
     end
     function varargout = minus(self,varargin)
@@ -49,7 +29,6 @@
     end
     function varargout = mtimes(self,varargin)
       [varargout{1:nargout}] = iDynTreeMEX(395, self, varargin{:});
->>>>>>> 5fdf5aa6
     end
   end
   methods(Static)
