--- conflicted
+++ resolved
@@ -4,15 +4,9 @@
       self@iDynTree.SpatialMotionVectorRaw('_swigCreate');
       if nargin~=1 || ~ischar(varargin{1}) || ~strcmp(varargin{1},'_swigCreate')
         % How to get working on C side? Commented out, replaed by hack below
-<<<<<<< HEAD
-        %self.swigCPtr = iDynTreeMATLAB_wrap(116,'new_Twist',varargin{:});
+        %self.swigCPtr = iDynTreeMATLAB_wrap(111,'new_Twist',varargin{:});
         %self.swigOwn = true;
-        tmp = iDynTreeMATLAB_wrap(116,'new_Twist',varargin{:}); % FIXME
-=======
-        %self.swigCPtr = iDynTreeMATLAB_wrap(110,'new_Twist',varargin{:});
-        %self.swigOwn = true;
-        tmp = iDynTreeMATLAB_wrap(110,'new_Twist',varargin{:}); % FIXME
->>>>>>> 9053ea8e
+        tmp = iDynTreeMATLAB_wrap(111,'new_Twist',varargin{:}); % FIXME
         self.swigCPtr = tmp.swigCPtr;
         self.swigOwn = tmp.swigOwn;
         self.swigType = tmp.swigType;
@@ -21,25 +15,21 @@
     end
     function delete(self)
       if self.swigOwn
-<<<<<<< HEAD
-        iDynTreeMATLAB_wrap(117,'delete_Twist',self);
-=======
-        iDynTreeMATLAB_wrap(111,'delete_Twist',self);
->>>>>>> 9053ea8e
+        iDynTreeMATLAB_wrap(112,'delete_Twist',self);
         self.swigOwn=false;
       end
     end
     function varargout = plus(self,varargin)
-      [varargout{1:max(1,nargout)}] = iDynTreeMATLAB_wrap(112,'Twist_plus',self,varargin{:});
+      [varargout{1:max(1,nargout)}] = iDynTreeMATLAB_wrap(113,'Twist_plus',self,varargin{:});
     end
     function varargout = minus(self,varargin)
-      [varargout{1:max(1,nargout)}] = iDynTreeMATLAB_wrap(113,'Twist_minus',self,varargin{:});
+      [varargout{1:max(1,nargout)}] = iDynTreeMATLAB_wrap(114,'Twist_minus',self,varargin{:});
     end
     function varargout = uminus(self,varargin)
-      [varargout{1:max(1,nargout)}] = iDynTreeMATLAB_wrap(114,'Twist_uminus',self,varargin{:});
+      [varargout{1:max(1,nargout)}] = iDynTreeMATLAB_wrap(115,'Twist_uminus',self,varargin{:});
     end
     function varargout = mtimes(self,varargin)
-      [varargout{1:max(1,nargout)}] = iDynTreeMATLAB_wrap(115,'Twist_mtimes',self,varargin{:});
+      [varargout{1:max(1,nargout)}] = iDynTreeMATLAB_wrap(116,'Twist_mtimes',self,varargin{:});
     end
     function [v,ok] = swig_fieldsref(self,i)
       v = [];
