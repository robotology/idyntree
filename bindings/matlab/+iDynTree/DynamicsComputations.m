--- conflicted
+++ resolved
@@ -9,110 +9,18 @@
           self.swigPtr = varargin{1}.swigPtr;
         end
       else
-<<<<<<< HEAD
-        tmp = iDynTreeMEX(832, varargin{:});
-=======
         tmp = iDynTreeMEX(867, varargin{:});
->>>>>>> ec66c41f
         self.swigPtr = tmp.swigPtr;
         tmp.swigPtr = [];
       end
     end
     function delete(self)
       if self.swigPtr
-<<<<<<< HEAD
-        iDynTreeMEX(833, self);
-=======
         iDynTreeMEX(868, self);
->>>>>>> ec66c41f
         self.swigPtr=[];
       end
     end
     function varargout = loadRobotModelFromFile(self,varargin)
-<<<<<<< HEAD
-      [varargout{1:nargout}] = iDynTreeMEX(834, self, varargin{:});
-    end
-    function varargout = loadRobotModelFromString(self,varargin)
-      [varargout{1:nargout}] = iDynTreeMEX(835, self, varargin{:});
-    end
-    function varargout = isValid(self,varargin)
-      [varargout{1:nargout}] = iDynTreeMEX(836, self, varargin{:});
-    end
-    function varargout = getNrOfDegreesOfFreedom(self,varargin)
-      [varargout{1:nargout}] = iDynTreeMEX(837, self, varargin{:});
-    end
-    function varargout = getDescriptionOfDegreeOfFreedom(self,varargin)
-      [varargout{1:nargout}] = iDynTreeMEX(838, self, varargin{:});
-    end
-    function varargout = getDescriptionOfDegreesOfFreedom(self,varargin)
-      [varargout{1:nargout}] = iDynTreeMEX(839, self, varargin{:});
-    end
-    function varargout = getNrOfLinks(self,varargin)
-      [varargout{1:nargout}] = iDynTreeMEX(840, self, varargin{:});
-    end
-    function varargout = getNrOfFrames(self,varargin)
-      [varargout{1:nargout}] = iDynTreeMEX(841, self, varargin{:});
-    end
-    function varargout = getFloatingBase(self,varargin)
-      [varargout{1:nargout}] = iDynTreeMEX(842, self, varargin{:});
-    end
-    function varargout = setFloatingBase(self,varargin)
-      [varargout{1:nargout}] = iDynTreeMEX(843, self, varargin{:});
-    end
-    function varargout = setRobotState(self,varargin)
-      [varargout{1:nargout}] = iDynTreeMEX(844, self, varargin{:});
-    end
-    function varargout = getWorldBaseTransform(self,varargin)
-      [varargout{1:nargout}] = iDynTreeMEX(845, self, varargin{:});
-    end
-    function varargout = getBaseTwist(self,varargin)
-      [varargout{1:nargout}] = iDynTreeMEX(846, self, varargin{:});
-    end
-    function varargout = getJointPos(self,varargin)
-      [varargout{1:nargout}] = iDynTreeMEX(847, self, varargin{:});
-    end
-    function varargout = getJointVel(self,varargin)
-      [varargout{1:nargout}] = iDynTreeMEX(848, self, varargin{:});
-    end
-    function varargout = getFrameIndex(self,varargin)
-      [varargout{1:nargout}] = iDynTreeMEX(849, self, varargin{:});
-    end
-    function varargout = getFrameName(self,varargin)
-      [varargout{1:nargout}] = iDynTreeMEX(850, self, varargin{:});
-    end
-    function varargout = getWorldTransform(self,varargin)
-      [varargout{1:nargout}] = iDynTreeMEX(851, self, varargin{:});
-    end
-    function varargout = getRelativeTransform(self,varargin)
-      [varargout{1:nargout}] = iDynTreeMEX(852, self, varargin{:});
-    end
-    function varargout = getFrameTwist(self,varargin)
-      [varargout{1:nargout}] = iDynTreeMEX(853, self, varargin{:});
-    end
-    function varargout = getFrameTwistInWorldOrient(self,varargin)
-      [varargout{1:nargout}] = iDynTreeMEX(854, self, varargin{:});
-    end
-    function varargout = getFrameProperSpatialAcceleration(self,varargin)
-      [varargout{1:nargout}] = iDynTreeMEX(855, self, varargin{:});
-    end
-    function varargout = getLinkIndex(self,varargin)
-      [varargout{1:nargout}] = iDynTreeMEX(856, self, varargin{:});
-    end
-    function varargout = getLinkInertia(self,varargin)
-      [varargout{1:nargout}] = iDynTreeMEX(857, self, varargin{:});
-    end
-    function varargout = inverseDynamics(self,varargin)
-      [varargout{1:nargout}] = iDynTreeMEX(858, self, varargin{:});
-    end
-    function varargout = getFrameJacobian(self,varargin)
-      [varargout{1:nargout}] = iDynTreeMEX(859, self, varargin{:});
-    end
-    function varargout = getDynamicsRegressor(self,varargin)
-      [varargout{1:nargout}] = iDynTreeMEX(860, self, varargin{:});
-    end
-    function varargout = getModelDynamicsParameters(self,varargin)
-      [varargout{1:nargout}] = iDynTreeMEX(861, self, varargin{:});
-=======
       [varargout{1:nargout}] = iDynTreeMEX(869, self, varargin{:});
     end
     function varargout = loadRobotModelFromString(self,varargin)
@@ -195,7 +103,6 @@
     end
     function varargout = getModelDynamicsParameters(self,varargin)
       [varargout{1:nargout}] = iDynTreeMEX(896, self, varargin{:});
->>>>>>> ec66c41f
     end
   end
   methods(Static)
