classdef DynamicsComputations < SwigRef
  methods
    function this = swig_this(self)
      this = iDynTreeMEX(3, self);
    end
    function self = DynamicsComputations(varargin)
      if nargin==1 && strcmp(class(varargin{1}),'SwigRef')
        if varargin{1}~=SwigRef.Null
          self.swigPtr = varargin{1}.swigPtr;
        end
      else
<<<<<<< HEAD
        tmp = iDynTreeMEX(863, varargin{:});
=======
        tmp = iDynTreeMEX(867, varargin{:});
>>>>>>> 5fdf5aa6
        self.swigPtr = tmp.swigPtr;
        tmp.swigPtr = [];
      end
    end
    function delete(self)
      if self.swigPtr
<<<<<<< HEAD
        iDynTreeMEX(864, self);
=======
        iDynTreeMEX(868, self);
>>>>>>> 5fdf5aa6
        self.swigPtr=[];
      end
    end
    function varargout = loadRobotModelFromFile(self,varargin)
<<<<<<< HEAD
      [varargout{1:nargout}] = iDynTreeMEX(865, self, varargin{:});
    end
    function varargout = loadRobotModelFromString(self,varargin)
      [varargout{1:nargout}] = iDynTreeMEX(866, self, varargin{:});
    end
    function varargout = isValid(self,varargin)
      [varargout{1:nargout}] = iDynTreeMEX(867, self, varargin{:});
    end
    function varargout = getNrOfDegreesOfFreedom(self,varargin)
      [varargout{1:nargout}] = iDynTreeMEX(868, self, varargin{:});
    end
    function varargout = getDescriptionOfDegreeOfFreedom(self,varargin)
      [varargout{1:nargout}] = iDynTreeMEX(869, self, varargin{:});
    end
    function varargout = getDescriptionOfDegreesOfFreedom(self,varargin)
      [varargout{1:nargout}] = iDynTreeMEX(870, self, varargin{:});
    end
    function varargout = getNrOfLinks(self,varargin)
      [varargout{1:nargout}] = iDynTreeMEX(871, self, varargin{:});
    end
    function varargout = getNrOfFrames(self,varargin)
      [varargout{1:nargout}] = iDynTreeMEX(872, self, varargin{:});
    end
    function varargout = getFloatingBase(self,varargin)
      [varargout{1:nargout}] = iDynTreeMEX(873, self, varargin{:});
    end
    function varargout = setFloatingBase(self,varargin)
      [varargout{1:nargout}] = iDynTreeMEX(874, self, varargin{:});
    end
    function varargout = setRobotState(self,varargin)
      [varargout{1:nargout}] = iDynTreeMEX(875, self, varargin{:});
    end
    function varargout = getWorldBaseTransform(self,varargin)
      [varargout{1:nargout}] = iDynTreeMEX(876, self, varargin{:});
    end
    function varargout = getBaseTwist(self,varargin)
      [varargout{1:nargout}] = iDynTreeMEX(877, self, varargin{:});
    end
    function varargout = getJointPos(self,varargin)
      [varargout{1:nargout}] = iDynTreeMEX(878, self, varargin{:});
    end
    function varargout = getJointVel(self,varargin)
      [varargout{1:nargout}] = iDynTreeMEX(879, self, varargin{:});
    end
    function varargout = getFrameIndex(self,varargin)
      [varargout{1:nargout}] = iDynTreeMEX(880, self, varargin{:});
    end
    function varargout = getFrameName(self,varargin)
      [varargout{1:nargout}] = iDynTreeMEX(881, self, varargin{:});
    end
    function varargout = getWorldTransform(self,varargin)
      [varargout{1:nargout}] = iDynTreeMEX(882, self, varargin{:});
    end
    function varargout = getRelativeTransform(self,varargin)
      [varargout{1:nargout}] = iDynTreeMEX(883, self, varargin{:});
    end
    function varargout = getFrameTwist(self,varargin)
      [varargout{1:nargout}] = iDynTreeMEX(884, self, varargin{:});
    end
    function varargout = getFrameTwistInWorldOrient(self,varargin)
      [varargout{1:nargout}] = iDynTreeMEX(885, self, varargin{:});
    end
    function varargout = getFrameProperSpatialAcceleration(self,varargin)
      [varargout{1:nargout}] = iDynTreeMEX(886, self, varargin{:});
    end
    function varargout = getLinkIndex(self,varargin)
      [varargout{1:nargout}] = iDynTreeMEX(887, self, varargin{:});
    end
    function varargout = getLinkInertia(self,varargin)
      [varargout{1:nargout}] = iDynTreeMEX(888, self, varargin{:});
    end
    function varargout = inverseDynamics(self,varargin)
      [varargout{1:nargout}] = iDynTreeMEX(889, self, varargin{:});
    end
    function varargout = getFrameJacobian(self,varargin)
      [varargout{1:nargout}] = iDynTreeMEX(890, self, varargin{:});
    end
    function varargout = getDynamicsRegressor(self,varargin)
      [varargout{1:nargout}] = iDynTreeMEX(891, self, varargin{:});
    end
    function varargout = getModelDynamicsParameters(self,varargin)
      [varargout{1:nargout}] = iDynTreeMEX(892, self, varargin{:});
=======
      [varargout{1:nargout}] = iDynTreeMEX(869, self, varargin{:});
    end
    function varargout = loadRobotModelFromString(self,varargin)
      [varargout{1:nargout}] = iDynTreeMEX(870, self, varargin{:});
    end
    function varargout = isValid(self,varargin)
      [varargout{1:nargout}] = iDynTreeMEX(871, self, varargin{:});
    end
    function varargout = getNrOfDegreesOfFreedom(self,varargin)
      [varargout{1:nargout}] = iDynTreeMEX(872, self, varargin{:});
    end
    function varargout = getDescriptionOfDegreeOfFreedom(self,varargin)
      [varargout{1:nargout}] = iDynTreeMEX(873, self, varargin{:});
    end
    function varargout = getDescriptionOfDegreesOfFreedom(self,varargin)
      [varargout{1:nargout}] = iDynTreeMEX(874, self, varargin{:});
    end
    function varargout = getNrOfLinks(self,varargin)
      [varargout{1:nargout}] = iDynTreeMEX(875, self, varargin{:});
    end
    function varargout = getNrOfFrames(self,varargin)
      [varargout{1:nargout}] = iDynTreeMEX(876, self, varargin{:});
    end
    function varargout = getFloatingBase(self,varargin)
      [varargout{1:nargout}] = iDynTreeMEX(877, self, varargin{:});
    end
    function varargout = setFloatingBase(self,varargin)
      [varargout{1:nargout}] = iDynTreeMEX(878, self, varargin{:});
    end
    function varargout = setRobotState(self,varargin)
      [varargout{1:nargout}] = iDynTreeMEX(879, self, varargin{:});
    end
    function varargout = getWorldBaseTransform(self,varargin)
      [varargout{1:nargout}] = iDynTreeMEX(880, self, varargin{:});
    end
    function varargout = getBaseTwist(self,varargin)
      [varargout{1:nargout}] = iDynTreeMEX(881, self, varargin{:});
    end
    function varargout = getJointPos(self,varargin)
      [varargout{1:nargout}] = iDynTreeMEX(882, self, varargin{:});
    end
    function varargout = getJointVel(self,varargin)
      [varargout{1:nargout}] = iDynTreeMEX(883, self, varargin{:});
    end
    function varargout = getFrameIndex(self,varargin)
      [varargout{1:nargout}] = iDynTreeMEX(884, self, varargin{:});
    end
    function varargout = getFrameName(self,varargin)
      [varargout{1:nargout}] = iDynTreeMEX(885, self, varargin{:});
    end
    function varargout = getWorldTransform(self,varargin)
      [varargout{1:nargout}] = iDynTreeMEX(886, self, varargin{:});
    end
    function varargout = getRelativeTransform(self,varargin)
      [varargout{1:nargout}] = iDynTreeMEX(887, self, varargin{:});
    end
    function varargout = getFrameTwist(self,varargin)
      [varargout{1:nargout}] = iDynTreeMEX(888, self, varargin{:});
    end
    function varargout = getFrameTwistInWorldOrient(self,varargin)
      [varargout{1:nargout}] = iDynTreeMEX(889, self, varargin{:});
    end
    function varargout = getFrameProperSpatialAcceleration(self,varargin)
      [varargout{1:nargout}] = iDynTreeMEX(890, self, varargin{:});
    end
    function varargout = getLinkIndex(self,varargin)
      [varargout{1:nargout}] = iDynTreeMEX(891, self, varargin{:});
    end
    function varargout = getLinkInertia(self,varargin)
      [varargout{1:nargout}] = iDynTreeMEX(892, self, varargin{:});
    end
    function varargout = inverseDynamics(self,varargin)
      [varargout{1:nargout}] = iDynTreeMEX(893, self, varargin{:});
    end
    function varargout = getFrameJacobian(self,varargin)
      [varargout{1:nargout}] = iDynTreeMEX(894, self, varargin{:});
    end
    function varargout = getDynamicsRegressor(self,varargin)
      [varargout{1:nargout}] = iDynTreeMEX(895, self, varargin{:});
    end
    function varargout = getModelDynamicsParameters(self,varargin)
      [varargout{1:nargout}] = iDynTreeMEX(896, self, varargin{:});
>>>>>>> 5fdf5aa6
    end
  end
  methods(Static)
  end
end<|MERGE_RESOLUTION|>--- conflicted
+++ resolved
@@ -9,110 +9,18 @@
           self.swigPtr = varargin{1}.swigPtr;
         end
       else
-<<<<<<< HEAD
-        tmp = iDynTreeMEX(863, varargin{:});
-=======
         tmp = iDynTreeMEX(867, varargin{:});
->>>>>>> 5fdf5aa6
         self.swigPtr = tmp.swigPtr;
         tmp.swigPtr = [];
       end
     end
     function delete(self)
       if self.swigPtr
-<<<<<<< HEAD
-        iDynTreeMEX(864, self);
-=======
         iDynTreeMEX(868, self);
->>>>>>> 5fdf5aa6
         self.swigPtr=[];
       end
     end
     function varargout = loadRobotModelFromFile(self,varargin)
-<<<<<<< HEAD
-      [varargout{1:nargout}] = iDynTreeMEX(865, self, varargin{:});
-    end
-    function varargout = loadRobotModelFromString(self,varargin)
-      [varargout{1:nargout}] = iDynTreeMEX(866, self, varargin{:});
-    end
-    function varargout = isValid(self,varargin)
-      [varargout{1:nargout}] = iDynTreeMEX(867, self, varargin{:});
-    end
-    function varargout = getNrOfDegreesOfFreedom(self,varargin)
-      [varargout{1:nargout}] = iDynTreeMEX(868, self, varargin{:});
-    end
-    function varargout = getDescriptionOfDegreeOfFreedom(self,varargin)
-      [varargout{1:nargout}] = iDynTreeMEX(869, self, varargin{:});
-    end
-    function varargout = getDescriptionOfDegreesOfFreedom(self,varargin)
-      [varargout{1:nargout}] = iDynTreeMEX(870, self, varargin{:});
-    end
-    function varargout = getNrOfLinks(self,varargin)
-      [varargout{1:nargout}] = iDynTreeMEX(871, self, varargin{:});
-    end
-    function varargout = getNrOfFrames(self,varargin)
-      [varargout{1:nargout}] = iDynTreeMEX(872, self, varargin{:});
-    end
-    function varargout = getFloatingBase(self,varargin)
-      [varargout{1:nargout}] = iDynTreeMEX(873, self, varargin{:});
-    end
-    function varargout = setFloatingBase(self,varargin)
-      [varargout{1:nargout}] = iDynTreeMEX(874, self, varargin{:});
-    end
-    function varargout = setRobotState(self,varargin)
-      [varargout{1:nargout}] = iDynTreeMEX(875, self, varargin{:});
-    end
-    function varargout = getWorldBaseTransform(self,varargin)
-      [varargout{1:nargout}] = iDynTreeMEX(876, self, varargin{:});
-    end
-    function varargout = getBaseTwist(self,varargin)
-      [varargout{1:nargout}] = iDynTreeMEX(877, self, varargin{:});
-    end
-    function varargout = getJointPos(self,varargin)
-      [varargout{1:nargout}] = iDynTreeMEX(878, self, varargin{:});
-    end
-    function varargout = getJointVel(self,varargin)
-      [varargout{1:nargout}] = iDynTreeMEX(879, self, varargin{:});
-    end
-    function varargout = getFrameIndex(self,varargin)
-      [varargout{1:nargout}] = iDynTreeMEX(880, self, varargin{:});
-    end
-    function varargout = getFrameName(self,varargin)
-      [varargout{1:nargout}] = iDynTreeMEX(881, self, varargin{:});
-    end
-    function varargout = getWorldTransform(self,varargin)
-      [varargout{1:nargout}] = iDynTreeMEX(882, self, varargin{:});
-    end
-    function varargout = getRelativeTransform(self,varargin)
-      [varargout{1:nargout}] = iDynTreeMEX(883, self, varargin{:});
-    end
-    function varargout = getFrameTwist(self,varargin)
-      [varargout{1:nargout}] = iDynTreeMEX(884, self, varargin{:});
-    end
-    function varargout = getFrameTwistInWorldOrient(self,varargin)
-      [varargout{1:nargout}] = iDynTreeMEX(885, self, varargin{:});
-    end
-    function varargout = getFrameProperSpatialAcceleration(self,varargin)
-      [varargout{1:nargout}] = iDynTreeMEX(886, self, varargin{:});
-    end
-    function varargout = getLinkIndex(self,varargin)
-      [varargout{1:nargout}] = iDynTreeMEX(887, self, varargin{:});
-    end
-    function varargout = getLinkInertia(self,varargin)
-      [varargout{1:nargout}] = iDynTreeMEX(888, self, varargin{:});
-    end
-    function varargout = inverseDynamics(self,varargin)
-      [varargout{1:nargout}] = iDynTreeMEX(889, self, varargin{:});
-    end
-    function varargout = getFrameJacobian(self,varargin)
-      [varargout{1:nargout}] = iDynTreeMEX(890, self, varargin{:});
-    end
-    function varargout = getDynamicsRegressor(self,varargin)
-      [varargout{1:nargout}] = iDynTreeMEX(891, self, varargin{:});
-    end
-    function varargout = getModelDynamicsParameters(self,varargin)
-      [varargout{1:nargout}] = iDynTreeMEX(892, self, varargin{:});
-=======
       [varargout{1:nargout}] = iDynTreeMEX(869, self, varargin{:});
     end
     function varargout = loadRobotModelFromString(self,varargin)
@@ -195,7 +103,6 @@
     end
     function varargout = getModelDynamicsParameters(self,varargin)
       [varargout{1:nargout}] = iDynTreeMEX(896, self, varargin{:});
->>>>>>> 5fdf5aa6
     end
   end
   methods(Static)
