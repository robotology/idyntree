classdef SpatialInertiaRaw < SwigRef
  methods
    function self = SpatialInertiaRaw(varargin)
      if nargin~=1 || ~ischar(varargin{1}) || ~strcmp(varargin{1},'_swigCreate')
        % How to get working on C side? Commented out, replaed by hack below
<<<<<<< HEAD
        %self.swigCPtr = iDynTreeMATLAB_wrap(206,'new_SpatialInertiaRaw',varargin{:});
        %self.swigOwn = true;
        tmp = iDynTreeMATLAB_wrap(206,'new_SpatialInertiaRaw',varargin{:}); % FIXME
=======
        %self.swigCPtr = iDynTreeMATLAB_wrap(141,'new_SpatialInertiaRaw',varargin{:});
        %self.swigOwn = true;
        tmp = iDynTreeMATLAB_wrap(141,'new_SpatialInertiaRaw',varargin{:}); % FIXME
>>>>>>> 01c73334
        self.swigCPtr = tmp.swigCPtr;
        self.swigOwn = tmp.swigOwn;
        self.swigType = tmp.swigType;
        tmp.swigOwn = false;
      end
    end
    function delete(self)
      if self.swigOwn
<<<<<<< HEAD
        iDynTreeMATLAB_wrap(207,'delete_SpatialInertiaRaw',self);
=======
        iDynTreeMATLAB_wrap(142,'delete_SpatialInertiaRaw',self);
>>>>>>> 01c73334
        self.swigOwn=false;
      end
    end
    function varargout = getMass(self,varargin)
<<<<<<< HEAD
      [varargout{1:max(1,nargout)}] = iDynTreeMATLAB_wrap(208,'SpatialInertiaRaw_getMass',self,varargin{:});
    end
    function varargout = getCenterOfMass(self,varargin)
      [varargout{1:max(1,nargout)}] = iDynTreeMATLAB_wrap(209,'SpatialInertiaRaw_getCenterOfMass',self,varargin{:});
    end
    function varargout = getRotationalInertiaWrtFrameOrigin(self,varargin)
      [varargout{1:max(1,nargout)}] = iDynTreeMATLAB_wrap(210,'SpatialInertiaRaw_getRotationalInertiaWrtFrameOrigin',self,varargin{:});
    end
    function varargout = getRotationalInertiaWrtCenterOfMass(self,varargin)
      [varargout{1:max(1,nargout)}] = iDynTreeMATLAB_wrap(211,'SpatialInertiaRaw_getRotationalInertiaWrtCenterOfMass',self,varargin{:});
    end
    function varargout = multiply(self,varargin)
      [varargout{1:max(1,nargout)}] = iDynTreeMATLAB_wrap(212,'SpatialInertiaRaw_multiply',self,varargin{:});
    end
    function varargout = zero(self,varargin)
      [varargout{1:nargout}] = iDynTreeMATLAB_wrap(213,'SpatialInertiaRaw_zero',self,varargin{:});
=======
      [varargout{1:max(1,nargout)}] = iDynTreeMATLAB_wrap(143,'SpatialInertiaRaw_getMass',self,varargin{:});
    end
    function varargout = getCenterOfMass(self,varargin)
      [varargout{1:max(1,nargout)}] = iDynTreeMATLAB_wrap(144,'SpatialInertiaRaw_getCenterOfMass',self,varargin{:});
    end
    function varargout = getRotationalInertiaWrtFrameOrigin(self,varargin)
      [varargout{1:max(1,nargout)}] = iDynTreeMATLAB_wrap(145,'SpatialInertiaRaw_getRotationalInertiaWrtFrameOrigin',self,varargin{:});
    end
    function varargout = getRotationalInertiaWrtCenterOfMass(self,varargin)
      [varargout{1:max(1,nargout)}] = iDynTreeMATLAB_wrap(146,'SpatialInertiaRaw_getRotationalInertiaWrtCenterOfMass',self,varargin{:});
    end
    function varargout = multiply(self,varargin)
      [varargout{1:max(1,nargout)}] = iDynTreeMATLAB_wrap(147,'SpatialInertiaRaw_multiply',self,varargin{:});
    end
    function varargout = zero(self,varargin)
      [varargout{1:nargout}] = iDynTreeMATLAB_wrap(148,'SpatialInertiaRaw_zero',self,varargin{:});
>>>>>>> 01c73334
    end
    function [v,ok] = swig_fieldsref(self,i)
      v = [];
      ok = false;
      switch i
      end
    end
    function [self,ok] = swig_fieldasgn(self,i,v)
      switch i
      end
    end
  end
  methods(Static)
  end
end<|MERGE_RESOLUTION|>--- conflicted
+++ resolved
@@ -3,15 +3,9 @@
     function self = SpatialInertiaRaw(varargin)
       if nargin~=1 || ~ischar(varargin{1}) || ~strcmp(varargin{1},'_swigCreate')
         % How to get working on C side? Commented out, replaed by hack below
-<<<<<<< HEAD
-        %self.swigCPtr = iDynTreeMATLAB_wrap(206,'new_SpatialInertiaRaw',varargin{:});
+        %self.swigCPtr = iDynTreeMATLAB_wrap(200,'new_SpatialInertiaRaw',varargin{:});
         %self.swigOwn = true;
-        tmp = iDynTreeMATLAB_wrap(206,'new_SpatialInertiaRaw',varargin{:}); % FIXME
-=======
-        %self.swigCPtr = iDynTreeMATLAB_wrap(141,'new_SpatialInertiaRaw',varargin{:});
-        %self.swigOwn = true;
-        tmp = iDynTreeMATLAB_wrap(141,'new_SpatialInertiaRaw',varargin{:}); % FIXME
->>>>>>> 01c73334
+        tmp = iDynTreeMATLAB_wrap(200,'new_SpatialInertiaRaw',varargin{:}); % FIXME
         self.swigCPtr = tmp.swigCPtr;
         self.swigOwn = tmp.swigOwn;
         self.swigType = tmp.swigType;
@@ -20,50 +14,27 @@
     end
     function delete(self)
       if self.swigOwn
-<<<<<<< HEAD
-        iDynTreeMATLAB_wrap(207,'delete_SpatialInertiaRaw',self);
-=======
-        iDynTreeMATLAB_wrap(142,'delete_SpatialInertiaRaw',self);
->>>>>>> 01c73334
+        iDynTreeMATLAB_wrap(201,'delete_SpatialInertiaRaw',self);
         self.swigOwn=false;
       end
     end
     function varargout = getMass(self,varargin)
-<<<<<<< HEAD
-      [varargout{1:max(1,nargout)}] = iDynTreeMATLAB_wrap(208,'SpatialInertiaRaw_getMass',self,varargin{:});
+      [varargout{1:max(1,nargout)}] = iDynTreeMATLAB_wrap(202,'SpatialInertiaRaw_getMass',self,varargin{:});
     end
     function varargout = getCenterOfMass(self,varargin)
-      [varargout{1:max(1,nargout)}] = iDynTreeMATLAB_wrap(209,'SpatialInertiaRaw_getCenterOfMass',self,varargin{:});
+      [varargout{1:max(1,nargout)}] = iDynTreeMATLAB_wrap(203,'SpatialInertiaRaw_getCenterOfMass',self,varargin{:});
     end
     function varargout = getRotationalInertiaWrtFrameOrigin(self,varargin)
-      [varargout{1:max(1,nargout)}] = iDynTreeMATLAB_wrap(210,'SpatialInertiaRaw_getRotationalInertiaWrtFrameOrigin',self,varargin{:});
+      [varargout{1:max(1,nargout)}] = iDynTreeMATLAB_wrap(204,'SpatialInertiaRaw_getRotationalInertiaWrtFrameOrigin',self,varargin{:});
     end
     function varargout = getRotationalInertiaWrtCenterOfMass(self,varargin)
-      [varargout{1:max(1,nargout)}] = iDynTreeMATLAB_wrap(211,'SpatialInertiaRaw_getRotationalInertiaWrtCenterOfMass',self,varargin{:});
+      [varargout{1:max(1,nargout)}] = iDynTreeMATLAB_wrap(205,'SpatialInertiaRaw_getRotationalInertiaWrtCenterOfMass',self,varargin{:});
     end
     function varargout = multiply(self,varargin)
-      [varargout{1:max(1,nargout)}] = iDynTreeMATLAB_wrap(212,'SpatialInertiaRaw_multiply',self,varargin{:});
+      [varargout{1:max(1,nargout)}] = iDynTreeMATLAB_wrap(206,'SpatialInertiaRaw_multiply',self,varargin{:});
     end
     function varargout = zero(self,varargin)
-      [varargout{1:nargout}] = iDynTreeMATLAB_wrap(213,'SpatialInertiaRaw_zero',self,varargin{:});
-=======
-      [varargout{1:max(1,nargout)}] = iDynTreeMATLAB_wrap(143,'SpatialInertiaRaw_getMass',self,varargin{:});
-    end
-    function varargout = getCenterOfMass(self,varargin)
-      [varargout{1:max(1,nargout)}] = iDynTreeMATLAB_wrap(144,'SpatialInertiaRaw_getCenterOfMass',self,varargin{:});
-    end
-    function varargout = getRotationalInertiaWrtFrameOrigin(self,varargin)
-      [varargout{1:max(1,nargout)}] = iDynTreeMATLAB_wrap(145,'SpatialInertiaRaw_getRotationalInertiaWrtFrameOrigin',self,varargin{:});
-    end
-    function varargout = getRotationalInertiaWrtCenterOfMass(self,varargin)
-      [varargout{1:max(1,nargout)}] = iDynTreeMATLAB_wrap(146,'SpatialInertiaRaw_getRotationalInertiaWrtCenterOfMass',self,varargin{:});
-    end
-    function varargout = multiply(self,varargin)
-      [varargout{1:max(1,nargout)}] = iDynTreeMATLAB_wrap(147,'SpatialInertiaRaw_multiply',self,varargin{:});
-    end
-    function varargout = zero(self,varargin)
-      [varargout{1:nargout}] = iDynTreeMATLAB_wrap(148,'SpatialInertiaRaw_zero',self,varargin{:});
->>>>>>> 01c73334
+      [varargout{1:nargout}] = iDynTreeMATLAB_wrap(207,'SpatialInertiaRaw_zero',self,varargin{:});
     end
     function [v,ok] = swig_fieldsref(self,i)
       v = [];
