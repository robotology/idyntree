classdef RotationalInertiaRaw < SwigRef
  methods
    function self = RotationalInertiaRaw(varargin)
      if nargin~=1 || ~ischar(varargin{1}) || ~strcmp(varargin{1},'_swigCreate')
        % How to get working on C side? Commented out, replaed by hack below
<<<<<<< HEAD
        %self.swigCPtr = iDynTreeMATLAB_wrap(197,'new_RotationalInertiaRaw',varargin{:});
        %self.swigOwn = true;
        tmp = iDynTreeMATLAB_wrap(197,'new_RotationalInertiaRaw',varargin{:}); % FIXME
=======
        %self.swigCPtr = iDynTreeMATLAB_wrap(132,'new_RotationalInertiaRaw',varargin{:});
        %self.swigOwn = true;
        tmp = iDynTreeMATLAB_wrap(132,'new_RotationalInertiaRaw',varargin{:}); % FIXME
>>>>>>> 01c73334
        self.swigCPtr = tmp.swigCPtr;
        self.swigOwn = tmp.swigOwn;
        self.swigType = tmp.swigType;
        tmp.swigOwn = false;
      end
    end
    function delete(self)
      if self.swigOwn
<<<<<<< HEAD
        iDynTreeMATLAB_wrap(198,'delete_RotationalInertiaRaw',self);
=======
        iDynTreeMATLAB_wrap(133,'delete_RotationalInertiaRaw',self);
>>>>>>> 01c73334
        self.swigOwn=false;
      end
    end
    function varargout = zero(self,varargin)
<<<<<<< HEAD
      [varargout{1:nargout}] = iDynTreeMATLAB_wrap(199,'RotationalInertiaRaw_zero',self,varargin{:});
    end
    function varargout = TODOparen(self,varargin)
      [varargout{1:max(1,nargout)}] = iDynTreeMATLAB_wrap(200,'RotationalInertiaRaw_TODOparen',self,varargin{:});
    end
    function varargout = getVal(self,varargin)
      [varargout{1:max(1,nargout)}] = iDynTreeMATLAB_wrap(201,'RotationalInertiaRaw_getVal',self,varargin{:});
    end
    function varargout = setVal(self,varargin)
      [varargout{1:max(1,nargout)}] = iDynTreeMATLAB_wrap(202,'RotationalInertiaRaw_setVal',self,varargin{:});
    end
    function varargout = rows(self,varargin)
      [varargout{1:max(1,nargout)}] = iDynTreeMATLAB_wrap(203,'RotationalInertiaRaw_rows',self,varargin{:});
    end
    function varargout = cols(self,varargin)
      [varargout{1:max(1,nargout)}] = iDynTreeMATLAB_wrap(204,'RotationalInertiaRaw_cols',self,varargin{:});
    end
    function varargout = data(self,varargin)
      [varargout{1:max(1,nargout)}] = iDynTreeMATLAB_wrap(205,'RotationalInertiaRaw_data',self,varargin{:});
=======
      [varargout{1:nargout}] = iDynTreeMATLAB_wrap(134,'RotationalInertiaRaw_zero',self,varargin{:});
    end
    function varargout = TODOparen(self,varargin)
      [varargout{1:max(1,nargout)}] = iDynTreeMATLAB_wrap(135,'RotationalInertiaRaw_TODOparen',self,varargin{:});
    end
    function varargout = getVal(self,varargin)
      [varargout{1:max(1,nargout)}] = iDynTreeMATLAB_wrap(136,'RotationalInertiaRaw_getVal',self,varargin{:});
    end
    function varargout = setVal(self,varargin)
      [varargout{1:max(1,nargout)}] = iDynTreeMATLAB_wrap(137,'RotationalInertiaRaw_setVal',self,varargin{:});
    end
    function varargout = rows(self,varargin)
      [varargout{1:max(1,nargout)}] = iDynTreeMATLAB_wrap(138,'RotationalInertiaRaw_rows',self,varargin{:});
    end
    function varargout = cols(self,varargin)
      [varargout{1:max(1,nargout)}] = iDynTreeMATLAB_wrap(139,'RotationalInertiaRaw_cols',self,varargin{:});
    end
    function varargout = data(self,varargin)
      [varargout{1:max(1,nargout)}] = iDynTreeMATLAB_wrap(140,'RotationalInertiaRaw_data',self,varargin{:});
>>>>>>> 01c73334
    end
    function [v,ok] = swig_fieldsref(self,i)
      v = [];
      ok = false;
      switch i
      end
    end
    function [self,ok] = swig_fieldasgn(self,i,v)
      switch i
      end
    end
  end
  methods(Static)
  end
end<|MERGE_RESOLUTION|>--- conflicted
+++ resolved
@@ -1,17 +1,12 @@
-classdef RotationalInertiaRaw < SwigRef
+classdef RotationalInertiaRaw < iDynTree.Matrix3x3
   methods
     function self = RotationalInertiaRaw(varargin)
+      self@iDynTree.Matrix3x3('_swigCreate');
       if nargin~=1 || ~ischar(varargin{1}) || ~strcmp(varargin{1},'_swigCreate')
         % How to get working on C side? Commented out, replaed by hack below
-<<<<<<< HEAD
-        %self.swigCPtr = iDynTreeMATLAB_wrap(197,'new_RotationalInertiaRaw',varargin{:});
+        %self.swigCPtr = iDynTreeMATLAB_wrap(198,'new_RotationalInertiaRaw',varargin{:});
         %self.swigOwn = true;
-        tmp = iDynTreeMATLAB_wrap(197,'new_RotationalInertiaRaw',varargin{:}); % FIXME
-=======
-        %self.swigCPtr = iDynTreeMATLAB_wrap(132,'new_RotationalInertiaRaw',varargin{:});
-        %self.swigOwn = true;
-        tmp = iDynTreeMATLAB_wrap(132,'new_RotationalInertiaRaw',varargin{:}); % FIXME
->>>>>>> 01c73334
+        tmp = iDynTreeMATLAB_wrap(198,'new_RotationalInertiaRaw',varargin{:}); % FIXME
         self.swigCPtr = tmp.swigCPtr;
         self.swigOwn = tmp.swigOwn;
         self.swigType = tmp.swigType;
@@ -20,65 +15,26 @@
     end
     function delete(self)
       if self.swigOwn
-<<<<<<< HEAD
-        iDynTreeMATLAB_wrap(198,'delete_RotationalInertiaRaw',self);
-=======
-        iDynTreeMATLAB_wrap(133,'delete_RotationalInertiaRaw',self);
->>>>>>> 01c73334
+        iDynTreeMATLAB_wrap(199,'delete_RotationalInertiaRaw',self);
         self.swigOwn=false;
       end
-    end
-    function varargout = zero(self,varargin)
-<<<<<<< HEAD
-      [varargout{1:nargout}] = iDynTreeMATLAB_wrap(199,'RotationalInertiaRaw_zero',self,varargin{:});
-    end
-    function varargout = TODOparen(self,varargin)
-      [varargout{1:max(1,nargout)}] = iDynTreeMATLAB_wrap(200,'RotationalInertiaRaw_TODOparen',self,varargin{:});
-    end
-    function varargout = getVal(self,varargin)
-      [varargout{1:max(1,nargout)}] = iDynTreeMATLAB_wrap(201,'RotationalInertiaRaw_getVal',self,varargin{:});
-    end
-    function varargout = setVal(self,varargin)
-      [varargout{1:max(1,nargout)}] = iDynTreeMATLAB_wrap(202,'RotationalInertiaRaw_setVal',self,varargin{:});
-    end
-    function varargout = rows(self,varargin)
-      [varargout{1:max(1,nargout)}] = iDynTreeMATLAB_wrap(203,'RotationalInertiaRaw_rows',self,varargin{:});
-    end
-    function varargout = cols(self,varargin)
-      [varargout{1:max(1,nargout)}] = iDynTreeMATLAB_wrap(204,'RotationalInertiaRaw_cols',self,varargin{:});
-    end
-    function varargout = data(self,varargin)
-      [varargout{1:max(1,nargout)}] = iDynTreeMATLAB_wrap(205,'RotationalInertiaRaw_data',self,varargin{:});
-=======
-      [varargout{1:nargout}] = iDynTreeMATLAB_wrap(134,'RotationalInertiaRaw_zero',self,varargin{:});
-    end
-    function varargout = TODOparen(self,varargin)
-      [varargout{1:max(1,nargout)}] = iDynTreeMATLAB_wrap(135,'RotationalInertiaRaw_TODOparen',self,varargin{:});
-    end
-    function varargout = getVal(self,varargin)
-      [varargout{1:max(1,nargout)}] = iDynTreeMATLAB_wrap(136,'RotationalInertiaRaw_getVal',self,varargin{:});
-    end
-    function varargout = setVal(self,varargin)
-      [varargout{1:max(1,nargout)}] = iDynTreeMATLAB_wrap(137,'RotationalInertiaRaw_setVal',self,varargin{:});
-    end
-    function varargout = rows(self,varargin)
-      [varargout{1:max(1,nargout)}] = iDynTreeMATLAB_wrap(138,'RotationalInertiaRaw_rows',self,varargin{:});
-    end
-    function varargout = cols(self,varargin)
-      [varargout{1:max(1,nargout)}] = iDynTreeMATLAB_wrap(139,'RotationalInertiaRaw_cols',self,varargin{:});
-    end
-    function varargout = data(self,varargin)
-      [varargout{1:max(1,nargout)}] = iDynTreeMATLAB_wrap(140,'RotationalInertiaRaw_data',self,varargin{:});
->>>>>>> 01c73334
     end
     function [v,ok] = swig_fieldsref(self,i)
       v = [];
       ok = false;
       switch i
       end
+      [v,ok] = swig_fieldsref@iDynTree.Matrix3x3(self,i);
+      if ok
+        return
+      end
     end
     function [self,ok] = swig_fieldasgn(self,i,v)
       switch i
+      end
+      [self,ok] = swig_fieldasgn@iDynTree.Matrix3x3(self,i,v);
+      if ok
+        return
       end
     end
   end
