classdef SpatialMotionVectorSemanticsBase < SwigRef
  methods
    function this = swig_this(self)
      this = iDynTreeMEX(3, self);
    end
    function self = SpatialMotionVectorSemanticsBase(varargin)
      if nargin==1 && strcmp(class(varargin{1}),'SwigRef')
        if varargin{1}~=SwigRef.Null
          self.swigPtr = varargin{1}.swigPtr;
        end
      else
<<<<<<< HEAD
        tmp = iDynTreeMEX(319, varargin{:});
=======
        tmp = iDynTreeMEX(320, varargin{:});
>>>>>>> 5fdf5aa6
        self.swigPtr = tmp.swigPtr;
        tmp.swigPtr = [];
      end
    end
    function delete(self)
      if self.swigPtr
<<<<<<< HEAD
        iDynTreeMEX(320, self);
=======
        iDynTreeMEX(321, self);
>>>>>>> 5fdf5aa6
        self.swigPtr=[];
      end
    end
    function varargout = check_linear2angularConsistency(self,varargin)
<<<<<<< HEAD
      [varargout{1:nargout}] = iDynTreeMEX(321, self, varargin{:});
    end
    function varargout = toString(self,varargin)
      [varargout{1:nargout}] = iDynTreeMEX(322, self, varargin{:});
    end
    function varargout = display(self,varargin)
      [varargout{1:nargout}] = iDynTreeMEX(323, self, varargin{:});
=======
      [varargout{1:nargout}] = iDynTreeMEX(322, self, varargin{:});
    end
    function varargout = toString(self,varargin)
      [varargout{1:nargout}] = iDynTreeMEX(323, self, varargin{:});
    end
    function varargout = display(self,varargin)
      [varargout{1:nargout}] = iDynTreeMEX(324, self, varargin{:});
>>>>>>> 5fdf5aa6
    end
  end
  methods(Static)
  end
end<|MERGE_RESOLUTION|>--- conflicted
+++ resolved
@@ -9,35 +9,18 @@
           self.swigPtr = varargin{1}.swigPtr;
         end
       else
-<<<<<<< HEAD
-        tmp = iDynTreeMEX(319, varargin{:});
-=======
         tmp = iDynTreeMEX(320, varargin{:});
->>>>>>> 5fdf5aa6
         self.swigPtr = tmp.swigPtr;
         tmp.swigPtr = [];
       end
     end
     function delete(self)
       if self.swigPtr
-<<<<<<< HEAD
-        iDynTreeMEX(320, self);
-=======
         iDynTreeMEX(321, self);
->>>>>>> 5fdf5aa6
         self.swigPtr=[];
       end
     end
     function varargout = check_linear2angularConsistency(self,varargin)
-<<<<<<< HEAD
-      [varargout{1:nargout}] = iDynTreeMEX(321, self, varargin{:});
-    end
-    function varargout = toString(self,varargin)
-      [varargout{1:nargout}] = iDynTreeMEX(322, self, varargin{:});
-    end
-    function varargout = display(self,varargin)
-      [varargout{1:nargout}] = iDynTreeMEX(323, self, varargin{:});
-=======
       [varargout{1:nargout}] = iDynTreeMEX(322, self, varargin{:});
     end
     function varargout = toString(self,varargin)
@@ -45,7 +28,6 @@
     end
     function varargout = display(self,varargin)
       [varargout{1:nargout}] = iDynTreeMEX(324, self, varargin{:});
->>>>>>> 5fdf5aa6
     end
   end
   methods(Static)
