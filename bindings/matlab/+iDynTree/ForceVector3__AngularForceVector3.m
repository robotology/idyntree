--- conflicted
+++ resolved
@@ -7,22 +7,14 @@
           self.swigPtr = varargin{1}.swigPtr;
         end
       else
-<<<<<<< HEAD
-        tmp = iDynTreeMEX(294, varargin{:});
-=======
         tmp = iDynTreeMEX(295, varargin{:});
->>>>>>> 5fdf5aa6
         self.swigPtr = tmp.swigPtr;
         tmp.swigPtr = [];
       end
     end
     function delete(self)
       if self.swigPtr
-<<<<<<< HEAD
-        iDynTreeMEX(295, self);
-=======
         iDynTreeMEX(296, self);
->>>>>>> 5fdf5aa6
         self.swigPtr=[];
       end
     end
