classdef TransformRaw < SwigRef
  methods
    function self = TransformRaw(varargin)
      if nargin~=1 || ~ischar(varargin{1}) || ~strcmp(varargin{1},'_swigCreate')
        % How to get working on C side? Commented out, replaed by hack below
<<<<<<< HEAD
        %self.swigCPtr = iDynTreeMATLAB_wrap(186,'new_TransformRaw',varargin{:});
        %self.swigOwn = true;
        tmp = iDynTreeMATLAB_wrap(186,'new_TransformRaw',varargin{:}); % FIXME
=======
        %self.swigCPtr = iDynTreeMATLAB_wrap(168,'new_TransformRaw',varargin{:});
        %self.swigOwn = true;
        tmp = iDynTreeMATLAB_wrap(168,'new_TransformRaw',varargin{:}); % FIXME
>>>>>>> 8bd80ba1
        self.swigCPtr = tmp.swigCPtr;
        self.swigOwn = tmp.swigOwn;
        self.swigType = tmp.swigType;
        tmp.swigOwn = false;
      end
    end
    function delete(self)
      if self.swigOwn
<<<<<<< HEAD
        iDynTreeMATLAB_wrap(187,'delete_TransformRaw',self);
=======
        iDynTreeMATLAB_wrap(169,'delete_TransformRaw',self);
>>>>>>> 8bd80ba1
        self.swigOwn=false;
      end
    end
    function varargout = inverse(self,varargin)
<<<<<<< HEAD
      [varargout{1:max(1,nargout)}] = iDynTreeMATLAB_wrap(191,'TransformRaw_inverse',self,varargin{:});
    end
    function varargout = mtimes(self,varargin)
      [varargout{1:max(1,nargout)}] = iDynTreeMATLAB_wrap(192,'TransformRaw_mtimes',self,varargin{:});
    end
    function varargout = toString(self,varargin)
      [varargout{1:max(1,nargout)}] = iDynTreeMATLAB_wrap(194,'TransformRaw_toString',self,varargin{:});
    end
    function varargout = display(self,varargin)
      [varargout{1:max(1,nargout)}] = iDynTreeMATLAB_wrap(195,'TransformRaw_display',self,varargin{:});
=======
      [varargout{1:max(1,nargout)}] = iDynTreeMATLAB_wrap(173,'TransformRaw_inverse',self,varargin{:});
    end
    function varargout = mtimes(self,varargin)
      [varargout{1:max(1,nargout)}] = iDynTreeMATLAB_wrap(174,'TransformRaw_mtimes',self,varargin{:});
    end
    function varargout = toString(self,varargin)
      [varargout{1:max(1,nargout)}] = iDynTreeMATLAB_wrap(176,'TransformRaw_toString',self,varargin{:});
    end
    function varargout = display(self,varargin)
      [varargout{1:max(1,nargout)}] = iDynTreeMATLAB_wrap(177,'TransformRaw_display',self,varargin{:});
>>>>>>> 8bd80ba1
    end
    function [v,ok] = swig_fieldsref(self,i)
      v = [];
      ok = false;
      switch i
      end
    end
    function [self,ok] = swig_fieldasgn(self,i,v)
      switch i
      end
    end
  end
  methods(Static)
    function varargout = compose(varargin)
<<<<<<< HEAD
      [varargout{1:max(1,nargout)}] = iDynTreeMATLAB_wrap(188,'TransformRaw_compose',varargin{:});
    end
    function varargout = inverse2(varargin)
      [varargout{1:max(1,nargout)}] = iDynTreeMATLAB_wrap(189,'TransformRaw_inverse2',varargin{:});
    end
    function varargout = transform(varargin)
      [varargout{1:max(1,nargout)}] = iDynTreeMATLAB_wrap(190,'TransformRaw_transform',varargin{:});
    end
    function varargout = Identity(varargin)
      [varargout{1:max(1,nargout)}] = iDynTreeMATLAB_wrap(193,'TransformRaw_Identity',varargin{:});
=======
      [varargout{1:max(1,nargout)}] = iDynTreeMATLAB_wrap(170,'TransformRaw_compose',varargin{:});
    end
    function varargout = inverse2(varargin)
      [varargout{1:max(1,nargout)}] = iDynTreeMATLAB_wrap(171,'TransformRaw_inverse2',varargin{:});
    end
    function varargout = transform(varargin)
      [varargout{1:max(1,nargout)}] = iDynTreeMATLAB_wrap(172,'TransformRaw_transform',varargin{:});
    end
    function varargout = Identity(varargin)
      [varargout{1:max(1,nargout)}] = iDynTreeMATLAB_wrap(175,'TransformRaw_Identity',varargin{:});
>>>>>>> 8bd80ba1
    end
  end
end<|MERGE_RESOLUTION|>--- conflicted
+++ resolved
@@ -3,15 +3,9 @@
     function self = TransformRaw(varargin)
       if nargin~=1 || ~ischar(varargin{1}) || ~strcmp(varargin{1},'_swigCreate')
         % How to get working on C side? Commented out, replaed by hack below
-<<<<<<< HEAD
-        %self.swigCPtr = iDynTreeMATLAB_wrap(186,'new_TransformRaw',varargin{:});
-        %self.swigOwn = true;
-        tmp = iDynTreeMATLAB_wrap(186,'new_TransformRaw',varargin{:}); % FIXME
-=======
         %self.swigCPtr = iDynTreeMATLAB_wrap(168,'new_TransformRaw',varargin{:});
         %self.swigOwn = true;
         tmp = iDynTreeMATLAB_wrap(168,'new_TransformRaw',varargin{:}); % FIXME
->>>>>>> 8bd80ba1
         self.swigCPtr = tmp.swigCPtr;
         self.swigOwn = tmp.swigOwn;
         self.swigType = tmp.swigType;
@@ -20,27 +14,11 @@
     end
     function delete(self)
       if self.swigOwn
-<<<<<<< HEAD
-        iDynTreeMATLAB_wrap(187,'delete_TransformRaw',self);
-=======
         iDynTreeMATLAB_wrap(169,'delete_TransformRaw',self);
->>>>>>> 8bd80ba1
         self.swigOwn=false;
       end
     end
     function varargout = inverse(self,varargin)
-<<<<<<< HEAD
-      [varargout{1:max(1,nargout)}] = iDynTreeMATLAB_wrap(191,'TransformRaw_inverse',self,varargin{:});
-    end
-    function varargout = mtimes(self,varargin)
-      [varargout{1:max(1,nargout)}] = iDynTreeMATLAB_wrap(192,'TransformRaw_mtimes',self,varargin{:});
-    end
-    function varargout = toString(self,varargin)
-      [varargout{1:max(1,nargout)}] = iDynTreeMATLAB_wrap(194,'TransformRaw_toString',self,varargin{:});
-    end
-    function varargout = display(self,varargin)
-      [varargout{1:max(1,nargout)}] = iDynTreeMATLAB_wrap(195,'TransformRaw_display',self,varargin{:});
-=======
       [varargout{1:max(1,nargout)}] = iDynTreeMATLAB_wrap(173,'TransformRaw_inverse',self,varargin{:});
     end
     function varargout = mtimes(self,varargin)
@@ -51,7 +29,6 @@
     end
     function varargout = display(self,varargin)
       [varargout{1:max(1,nargout)}] = iDynTreeMATLAB_wrap(177,'TransformRaw_display',self,varargin{:});
->>>>>>> 8bd80ba1
     end
     function [v,ok] = swig_fieldsref(self,i)
       v = [];
@@ -66,18 +43,6 @@
   end
   methods(Static)
     function varargout = compose(varargin)
-<<<<<<< HEAD
-      [varargout{1:max(1,nargout)}] = iDynTreeMATLAB_wrap(188,'TransformRaw_compose',varargin{:});
-    end
-    function varargout = inverse2(varargin)
-      [varargout{1:max(1,nargout)}] = iDynTreeMATLAB_wrap(189,'TransformRaw_inverse2',varargin{:});
-    end
-    function varargout = transform(varargin)
-      [varargout{1:max(1,nargout)}] = iDynTreeMATLAB_wrap(190,'TransformRaw_transform',varargin{:});
-    end
-    function varargout = Identity(varargin)
-      [varargout{1:max(1,nargout)}] = iDynTreeMATLAB_wrap(193,'TransformRaw_Identity',varargin{:});
-=======
       [varargout{1:max(1,nargout)}] = iDynTreeMATLAB_wrap(170,'TransformRaw_compose',varargin{:});
     end
     function varargout = inverse2(varargin)
@@ -88,7 +53,6 @@
     end
     function varargout = Identity(varargin)
       [varargout{1:max(1,nargout)}] = iDynTreeMATLAB_wrap(175,'TransformRaw_Identity',varargin{:});
->>>>>>> 8bd80ba1
     end
   end
 end