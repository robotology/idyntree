--- conflicted
+++ resolved
@@ -3,15 +3,9 @@
     function self = TransformRaw(varargin)
       if nargin~=1 || ~ischar(varargin{1}) || ~strcmp(varargin{1},'_swigCreate')
         % How to get working on C side? Commented out, replaed by hack below
-<<<<<<< HEAD
-        %self.swigCPtr = iDynTreeMATLAB_wrap(169,'new_TransformRaw',varargin{:});
+        %self.swigCPtr = iDynTreeMATLAB_wrap(201,'new_TransformRaw',varargin{:});
         %self.swigOwn = true;
-        tmp = iDynTreeMATLAB_wrap(169,'new_TransformRaw',varargin{:}); % FIXME
-=======
-        %self.swigCPtr = iDynTreeMATLAB_wrap(200,'new_TransformRaw',varargin{:});
-        %self.swigOwn = true;
-        tmp = iDynTreeMATLAB_wrap(200,'new_TransformRaw',varargin{:}); % FIXME
->>>>>>> 9053ea8e
+        tmp = iDynTreeMATLAB_wrap(201,'new_TransformRaw',varargin{:}); % FIXME
         self.swigCPtr = tmp.swigCPtr;
         self.swigOwn = tmp.swigOwn;
         self.swigType = tmp.swigType;
@@ -20,33 +14,15 @@
     end
     function delete(self)
       if self.swigOwn
-<<<<<<< HEAD
-        iDynTreeMATLAB_wrap(170,'delete_TransformRaw',self);
-        self.swigOwn=false;
-      end
-    end
-    function varargout = inverse(self,varargin)
-      [varargout{1:max(1,nargout)}] = iDynTreeMATLAB_wrap(174,'TransformRaw_inverse',self,varargin{:});
-    end
-    function varargout = mtimes(self,varargin)
-      [varargout{1:max(1,nargout)}] = iDynTreeMATLAB_wrap(175,'TransformRaw_mtimes',self,varargin{:});
-    end
-    function varargout = toString(self,varargin)
-      [varargout{1:max(1,nargout)}] = iDynTreeMATLAB_wrap(177,'TransformRaw_toString',self,varargin{:});
-    end
-    function varargout = display(self,varargin)
-      [varargout{1:max(1,nargout)}] = iDynTreeMATLAB_wrap(178,'TransformRaw_display',self,varargin{:});
-=======
-        iDynTreeMATLAB_wrap(201,'delete_TransformRaw',self);
+        iDynTreeMATLAB_wrap(202,'delete_TransformRaw',self);
         self.swigOwn=false;
       end
     end
     function varargout = toString(self,varargin)
-      [varargout{1:max(1,nargout)}] = iDynTreeMATLAB_wrap(206,'TransformRaw_toString',self,varargin{:});
+      [varargout{1:max(1,nargout)}] = iDynTreeMATLAB_wrap(207,'TransformRaw_toString',self,varargin{:});
     end
     function varargout = display(self,varargin)
-      [varargout{1:max(1,nargout)}] = iDynTreeMATLAB_wrap(207,'TransformRaw_display',self,varargin{:});
->>>>>>> 9053ea8e
+      [varargout{1:max(1,nargout)}] = iDynTreeMATLAB_wrap(208,'TransformRaw_display',self,varargin{:});
     end
     function [v,ok] = swig_fieldsref(self,i)
       v = [];
@@ -61,29 +37,16 @@
   end
   methods(Static)
     function varargout = compose(varargin)
-<<<<<<< HEAD
-      [varargout{1:max(1,nargout)}] = iDynTreeMATLAB_wrap(171,'TransformRaw_compose',varargin{:});
+      [varargout{1:max(1,nargout)}] = iDynTreeMATLAB_wrap(203,'TransformRaw_compose',varargin{:});
     end
     function varargout = inverse2(varargin)
-      [varargout{1:max(1,nargout)}] = iDynTreeMATLAB_wrap(172,'TransformRaw_inverse2',varargin{:});
+      [varargout{1:max(1,nargout)}] = iDynTreeMATLAB_wrap(204,'TransformRaw_inverse2',varargin{:});
     end
     function varargout = transform(varargin)
-      [varargout{1:max(1,nargout)}] = iDynTreeMATLAB_wrap(173,'TransformRaw_transform',varargin{:});
+      [varargout{1:max(1,nargout)}] = iDynTreeMATLAB_wrap(205,'TransformRaw_transform',varargin{:});
     end
     function varargout = Identity(varargin)
-      [varargout{1:max(1,nargout)}] = iDynTreeMATLAB_wrap(176,'TransformRaw_Identity',varargin{:});
-=======
-      [varargout{1:max(1,nargout)}] = iDynTreeMATLAB_wrap(202,'TransformRaw_compose',varargin{:});
-    end
-    function varargout = inverse2(varargin)
-      [varargout{1:max(1,nargout)}] = iDynTreeMATLAB_wrap(203,'TransformRaw_inverse2',varargin{:});
-    end
-    function varargout = transform(varargin)
-      [varargout{1:max(1,nargout)}] = iDynTreeMATLAB_wrap(204,'TransformRaw_transform',varargin{:});
-    end
-    function varargout = Identity(varargin)
-      [varargout{1:max(1,nargout)}] = iDynTreeMATLAB_wrap(205,'TransformRaw_Identity',varargin{:});
->>>>>>> 9053ea8e
+      [varargout{1:max(1,nargout)}] = iDynTreeMATLAB_wrap(206,'TransformRaw_Identity',varargin{:});
     end
   end
 end