classdef SensorsList < SwigRef
  methods
    function self = SensorsList(varargin)
      if nargin~=1 || ~ischar(varargin{1}) || ~strcmp(varargin{1},'_swigCreate')
        % How to get working on C side? Commented out, replaed by hack below
<<<<<<< HEAD
        %self.swigCPtr = iDynTreeMATLAB_wrap(242,'new_SensorsList',varargin{:});
        %self.swigOwn = true;
        tmp = iDynTreeMATLAB_wrap(242,'new_SensorsList',varargin{:}); % FIXME
=======
        %self.swigCPtr = iDynTreeMATLAB_wrap(225,'new_SensorsList',varargin{:});
        %self.swigOwn = true;
        tmp = iDynTreeMATLAB_wrap(225,'new_SensorsList',varargin{:}); % FIXME
>>>>>>> 8bd80ba1
        self.swigCPtr = tmp.swigCPtr;
        self.swigOwn = tmp.swigOwn;
        self.swigType = tmp.swigType;
        tmp.swigOwn = false;
      end
    end
    function delete(self)
      if self.swigOwn
<<<<<<< HEAD
        iDynTreeMATLAB_wrap(243,'delete_SensorsList',self);
=======
        iDynTreeMATLAB_wrap(226,'delete_SensorsList',self);
>>>>>>> 8bd80ba1
        self.swigOwn=false;
      end
    end
    function varargout = addSensor(self,varargin)
<<<<<<< HEAD
      [varargout{1:max(1,nargout)}] = iDynTreeMATLAB_wrap(244,'SensorsList_addSensor',self,varargin{:});
    end
    function varargout = getNrOfSensors(self,varargin)
      [varargout{1:max(1,nargout)}] = iDynTreeMATLAB_wrap(245,'SensorsList_getNrOfSensors',self,varargin{:});
    end
    function varargout = getSensorIndex(self,varargin)
      [varargout{1:max(1,nargout)}] = iDynTreeMATLAB_wrap(246,'SensorsList_getSensorIndex',self,varargin{:});
    end
    function varargout = getSensor(self,varargin)
      [varargout{1:max(1,nargout)}] = iDynTreeMATLAB_wrap(247,'SensorsList_getSensor',self,varargin{:});
=======
      [varargout{1:max(1,nargout)}] = iDynTreeMATLAB_wrap(227,'SensorsList_addSensor',self,varargin{:});
    end
    function varargout = getNrOfSensors(self,varargin)
      [varargout{1:max(1,nargout)}] = iDynTreeMATLAB_wrap(228,'SensorsList_getNrOfSensors',self,varargin{:});
    end
    function varargout = getSensorIndex(self,varargin)
      [varargout{1:max(1,nargout)}] = iDynTreeMATLAB_wrap(229,'SensorsList_getSensorIndex',self,varargin{:});
    end
    function varargout = getSensor(self,varargin)
      [varargout{1:max(1,nargout)}] = iDynTreeMATLAB_wrap(230,'SensorsList_getSensor',self,varargin{:});
>>>>>>> 8bd80ba1
    end
    function [v,ok] = swig_fieldsref(self,i)
      v = [];
      ok = false;
      switch i
      end
    end
    function [self,ok] = swig_fieldasgn(self,i,v)
      switch i
      end
    end
  end
  methods(Static)
  end
end<|MERGE_RESOLUTION|>--- conflicted
+++ resolved
@@ -3,15 +3,9 @@
     function self = SensorsList(varargin)
       if nargin~=1 || ~ischar(varargin{1}) || ~strcmp(varargin{1},'_swigCreate')
         % How to get working on C side? Commented out, replaed by hack below
-<<<<<<< HEAD
-        %self.swigCPtr = iDynTreeMATLAB_wrap(242,'new_SensorsList',varargin{:});
-        %self.swigOwn = true;
-        tmp = iDynTreeMATLAB_wrap(242,'new_SensorsList',varargin{:}); % FIXME
-=======
         %self.swigCPtr = iDynTreeMATLAB_wrap(225,'new_SensorsList',varargin{:});
         %self.swigOwn = true;
         tmp = iDynTreeMATLAB_wrap(225,'new_SensorsList',varargin{:}); % FIXME
->>>>>>> 8bd80ba1
         self.swigCPtr = tmp.swigCPtr;
         self.swigOwn = tmp.swigOwn;
         self.swigType = tmp.swigType;
@@ -20,27 +14,11 @@
     end
     function delete(self)
       if self.swigOwn
-<<<<<<< HEAD
-        iDynTreeMATLAB_wrap(243,'delete_SensorsList',self);
-=======
         iDynTreeMATLAB_wrap(226,'delete_SensorsList',self);
->>>>>>> 8bd80ba1
         self.swigOwn=false;
       end
     end
     function varargout = addSensor(self,varargin)
-<<<<<<< HEAD
-      [varargout{1:max(1,nargout)}] = iDynTreeMATLAB_wrap(244,'SensorsList_addSensor',self,varargin{:});
-    end
-    function varargout = getNrOfSensors(self,varargin)
-      [varargout{1:max(1,nargout)}] = iDynTreeMATLAB_wrap(245,'SensorsList_getNrOfSensors',self,varargin{:});
-    end
-    function varargout = getSensorIndex(self,varargin)
-      [varargout{1:max(1,nargout)}] = iDynTreeMATLAB_wrap(246,'SensorsList_getSensorIndex',self,varargin{:});
-    end
-    function varargout = getSensor(self,varargin)
-      [varargout{1:max(1,nargout)}] = iDynTreeMATLAB_wrap(247,'SensorsList_getSensor',self,varargin{:});
-=======
       [varargout{1:max(1,nargout)}] = iDynTreeMATLAB_wrap(227,'SensorsList_addSensor',self,varargin{:});
     end
     function varargout = getNrOfSensors(self,varargin)
@@ -51,7 +29,6 @@
     end
     function varargout = getSensor(self,varargin)
       [varargout{1:max(1,nargout)}] = iDynTreeMATLAB_wrap(230,'SensorsList_getSensor',self,varargin{:});
->>>>>>> 8bd80ba1
     end
     function [v,ok] = swig_fieldsref(self,i)
       v = [];
