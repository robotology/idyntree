--- conflicted
+++ resolved
@@ -75,11 +75,7 @@
     {
         accelerometer = (Accelerometer *)sensorsList.getSensor(iDynTree::ACCELEROMETER, idx);
         parentLinkId = accelerometer->getParentIndex();
-<<<<<<< HEAD
         predictedAcc = accelerometer->predictMeasurement(linkAcc(parentLinkId),linkVel(parentLinkId));
-=======
-        accelerometer->predictMeasurement(linkAcc(parentLinkId),linkVel(parentLinkId),predictedAcc);
->>>>>>> 5fdf5aa6
         predictedMeasurement.setMeasurement(iDynTree::ACCELEROMETER,idx,predictedAcc);
         
     }
@@ -87,13 +83,8 @@
     {
         
         gyroscope = (Gyroscope*)sensorsList.getSensor(iDynTree::GYROSCOPE, idx);
-<<<<<<< HEAD
         parentLinkId = accelerometer->getParentIndex();
         predictedAngVel = gyroscope->predictMeasurement(linkVel(parentLinkId));
-=======
-        parentLinkId = gyroscope->getParentIndex();
-        gyroscope->predictMeasurement(linkVel(parentLinkId),predictedAngVel);
->>>>>>> 5fdf5aa6
         predictedMeasurement.setMeasurement(iDynTree::GYROSCOPE,idx,predictedAngVel);   
         
     }
@@ -143,14 +134,9 @@
     unsigned int vecItr = 0;
     int parentLinkId;
     predictedMeasurement.resize(vecSize);
-<<<<<<< HEAD
-    int parentLinkId;
     LinAcceleration predictedAcc;
     AngVelocity predictedAngVel;
-    for(int i =0; i<model.getNrOfDOFs();i++)
-=======
     for(int i =0; i<model.getNrOfLinks();i++)
->>>>>>> 5fdf5aa6
     {
         // following the convention of BERDY, we iterate through the links from 
         // root to leaves and fill in the sensor info in each (accelero first and 
@@ -158,21 +144,14 @@
         
         if(acceleroMap[i] != NULL)
         {
-<<<<<<< HEAD
-           
+        
             Accelerometer *accelerometer = (Accelerometer*)acceleroMap[i];
             parentLinkId = accelerometer->getParentIndex();
             predictedAcc = accelerometer->predictMeasurement(linkAcc(i),linkVel(i));
-=======
-            iDynTree::LinAcceleration predictedAcc, crossProdTerm;
-            iDynTree::Transform link_T_sensor;
-            iDynTree::SpatialAcc linkAccTerm;
-            iDynTree::Twist localVelocity;
-            Accelerometer *accelerometer = (Accelerometer*)acceleroMap[i];
+
 
             parentLinkId = accelerometer->getParentIndex();
-            accelerometer->predictMeasurement(linkAcc(i),linkVel(i),predictedAcc);
->>>>>>> 5fdf5aa6
+            predictedAcc = accelerometer->predictMeasurement(linkAcc(i),linkVel(i));
         
             predictedMeasurement.setVal(vecItr++,predictedAcc.getVal(0));
             predictedMeasurement.setVal(vecItr++,predictedAcc.getVal(1));
@@ -180,16 +159,10 @@
         }
         if(gyroMap[i] != NULL)
         {
-<<<<<<< HEAD
+
             Gyroscope *gyroscope = (Gyroscope*)gyroMap[i];
             parentLinkId = gyroscope->getParentIndex();
             predictedAngVel = gyroscope->predictMeasurement(linkVel(i));
-=======
-            iDynTree::AngVelocity predictedAngVel;
-            Gyroscope *gyroscope = (Gyroscope*)gyroMap[i];
-            parentLinkId = gyroscope->getParentIndex();
-            gyroscope->predictMeasurement(linkVel(i),predictedAngVel);
->>>>>>> 5fdf5aa6
             predictedMeasurement.setVal(vecItr++,predictedAngVel.getVal(0));
             predictedMeasurement.setVal(vecItr++,predictedAngVel.getVal(1));
             predictedMeasurement.setVal(vecItr++,predictedAngVel.getVal(2));
