/*!
 * @file InverseKinematics.h
 * @author Francesco Romano
 * @copyright 2016 iCub Facility - Istituto Italiano di Tecnologia
 *            Released under the terms of the LGPLv2.1 or later, see LGPL.TXT
 * @date 2016
 *
 */


#ifndef IDYNTREE_INVERSEKINEMATICS_H
#define IDYNTREE_INVERSEKINEMATICS_H

#include <string>
#include <vector>

#include <iDynTree/ConvexHullHelpers.h>
#include <iDynTree/Core/Direction.h>

namespace iDynTree {
    class VectorDynSize;
    class Transform;
    class Position;
    class Rotation;
    class Model;
    class Polygon;
}


namespace iDynTree {
    class InverseKinematics;

    /*!
     * @brief type of parametrization for the rotation (SO3) element
     */
    enum InverseKinematicsRotationParametrization {
        InverseKinematicsRotationParametrizationQuaternion, /*!< Quaternion parametrization */
        InverseKinematicsRotationParametrizationRollPitchYaw, /*!< Roll Pitch Yaw parametrization */
    };

    inline unsigned sizeOfRotationParametrization(enum InverseKinematicsRotationParametrization rotationParametrization)
    {
        switch (rotationParametrization) {
            case InverseKinematicsRotationParametrizationQuaternion:
                return 4;
            case InverseKinematicsRotationParametrizationRollPitchYaw:
                return 3;
        }

		return 0;
    }

    /*!
     * @brief Specify how to solve for the desired target
     *
     * A target frame can be solved as a constraints
     * (i.e. if it cannot be obtained the problem is unfeasible)
     * or as a cost (best-effort to reach the target)
     */
    enum InverseKinematicsTreatTargetAsConstraint {
        InverseKinematicsTreatTargetAsConstraintNone = 0, //both as costs
        InverseKinematicsTreatTargetAsConstraintPositionOnly = 1, //position as constraint, rotation as cost
        InverseKinematicsTreatTargetAsConstraintRotationOnly = 1 << 1, //rotation as constraint, position as cost
        InverseKinematicsTreatTargetAsConstraintFull = InverseKinematicsTreatTargetAsConstraintPositionOnly | InverseKinematicsTreatTargetAsConstraintRotationOnly, //both as constraints
    };
}

/*!
 * @brief NLP-based Inverse kinematics
 *
 * Given a mechanical structure configuration
 * \f[ q \in SE(3) \times \mathbb{R}^n \f] and
 * possibly multiple target frames
 * \f[ F_i^d \in \SE(3) \f]
 * the inverse kinematics is responsible to find the
 * configuration \f$ q^* \f$ such that
 * \f[ F_i(q^*) = F_i^d \forall i, \f]
 * where the meaning of the \f$=\f$ and \f$\forall\f$
 * depends on the resolution mode and on the references specified
 *
 * Example
 * @code
 * //Allocate an inverse kinematics object
 * iDynTree::InverseKinematric ik;
 * @endcode
 *
 * @note all the cartesian frames must be specified w.r.t. the same global frame.
 * This library does not assume any particular global frame
 *
 *
 *
 */
class iDynTree::InverseKinematics
{

public:
    /*!
     * Default constructor
     */
    InverseKinematics();

    /*!
     * Destructor
     */
    ~InverseKinematics();

    /*!
     * @brief Loads the kinematic model from an external file.
     *
     * You can specify an optional list specifying which joints
     * are considered as optimization variables (all the joints not
     * contained in the list are considered fixed joint). If the vector is
     * empty all the joints in the model will be considered as optimization variables.
     *
     * @param[in] urdfFile path to the urdf file describing the model
     * @param[in] consideredJoints list of internal joints describing which joints are optimized
     * @param[in] filetype (optional) explicit definition of the type of the loaded file. Only "urdf" is supported at the moment.
     * @return true if successful. False otherwise
     */
    bool loadModelFromFile(const std::string & filename,
                           const std::vector<std::string> &consideredJoints = std::vector<std::string>(),
                           const std::string & filetype="urdf");

    /*!
     * @brief set the kinematic model to be used in the optimization
     *
     * All the degrees of freedom listed in the second parameters will be used as
     * optimization variables. 
     * If the vector is empty, all the joints will be used.
     *
     * @note you may want to simplify the model by calling
	 * loadReducedModelFromFullModel method contained in the ModelLoader class.
     *
     * @param model the kinematic model to be used in the optimization
     * @return true if successful. False otherwise
     */
    bool setModel(const iDynTree::Model &model,
                  const std::vector<std::string> &consideredJoints = std::vector<std::string>());

    /*!
     * Reset the variables.
     * @note the model is not removed
     * @note The parameters such as max iterations, max cpu time and verbosity are resetted with this method.
     */
    void clearProblem();

    bool setFloatingBaseOnFrameNamed(const std::string &floatingBaseFrameName);

    /*!
     * Sets the robot current configuration
     *
     *
     * @param baseConfiguration  transformation identifying the base pose with respect to the world frame
     * @param robotConfiguration the robot configuration
     *
     * @note the size (and order) of jointConfiguration must match the joints in the model, not
     * in the consideredJoints variable
     *
     * @return true if successful, false otherwise.
     */
    bool IDYNTREE_DEPRECATED_WITH_MSG("Use setCurrentRobotConfiguration instead")
    setRobotConfiguration(const iDynTree::Transform& baseConfiguration,
                          const iDynTree::VectorDynSize& jointConfiguration);

    /*!
     * Sets the robot current configuration
     *
     *
     * @param baseConfiguration  transformation identifying the base pose with respect to the world frame
     * @param robotConfiguration the robot configuration
     *
     * @note the size (and order) of jointConfiguration must match the joints in the model, not
     * in the consideredJoints variable
     *
     * @return true if successful, false otherwise.
     */
    bool setCurrentRobotConfiguration(const iDynTree::Transform& baseConfiguration,
                                      const iDynTree::VectorDynSize& jointConfiguration);

    /*!
     * Set configuration for the specified joint
     *
     * @param jointName          name of the joint
     * @param jointConfiguration new value for the joint
     *
     * @return true if successful, false otherwise.
     */
    bool setJointConfiguration(const std::string& jointName,
                               const double jointConfiguration);

    void setRotationParametrization(enum InverseKinematicsRotationParametrization parametrization);

    enum InverseKinematicsRotationParametrization rotationParametrization();

    /*! @name Parameters-related methods
     */
    ///@{

    /**
     * Sets Maximum Iteration.
     *
     * The default value for this parameter is 3000 .
     *
     * @param max_iter exits if iter>=max_iter (max_iter<0
     *                   disables this check).
     */
    void setMaxIterations(const int max_iter);

    /**
     * Retrieves the current value of Maximum Iteration.
     * @return max_iter.
     */
    int maxIterations() const;

    /**
     * Sets Maximum CPU seconds.
     *
     * The default value for this parameter is \frac$ 10^{6} \frac$ .
     *
     * @param max_cpu_time exits if cpu_time>=max_cpu_time given in
     *                     seconds.
     */
    void setMaxCPUTime(const double max_cpu_time);

    /**
     * Retrieves the current value of Maximum CPU seconds.
     * @return max_cpu_time.
     */
    double maxCPUTime() const;

    /**
     * Sets cost function tolerance.
     *
     * The default value for this parameter is \frac$ 10^{-8} \frac$  .
     *
     * @param tol tolerance.
     */
    void setCostTolerance(const double tol);

    /**
     * Retrieves cost function tolerance.
     * @return tolerance.
     */
    double costTolerance() const;

    /**
     * Sets constraints tolerance.
     *
     * The default value for this parameter is \frac$ 10^{-4} \frac$  .
     *
     * @param tol tolerance.
     */
    void setConstraintsTolerance(const double constr_tol);

    /**
     * Retrieves constraints tolerance.
     * @return tolerance.
     */
    double constraintsTolerance() const;

    /*!
     * Sets Verbosity.
     * @param verbose is a integer number which progressively enables
     *                different levels of warning messages or status
     *                dump. The larger this value the more detailed
     *                is the output.
    */
    void setVerbosity(const unsigned int verbose);

    std::string linearSolverName();
    void setLinearSolverName(const std::string &solverName);

    ///@}


    /*! @name Constraints-related methods
     */
    ///@{

    /*!
     * Adds a (constancy) constraint for the specified frame
     *
     * The constraint is
     * \f$ {}^w_X_{frame}(q) = {}^w_X_{frame}(q^0) \f$
     * where the robot configuration \f$q\f$ is the one specified with setRobotConfiguration
     * @note you should specify first the robot configuration. Otherwise call the versions
     * with explicit constraint value
     * @param frameName the frame name
     *
     * @return true if successful, false otherwise.
     */
    bool addFrameConstraint(const std::string& frameName);

    /*!
     * Adds a (constancy) constraint for the specified frame
     *
     * The homogeneous trasformation of the specified frame w.r.t. the inertial frame
     * will remain constant and equal to the specified second parameter
     *
     * @param frameName       the name of the frame on which to attach the constraint
     * @param constraintValue the transform to associate to the constraint.
     *
     * @return true if successful, false otherwise.
     */
    bool addFrameConstraint(const std::string& frameName,
                            const iDynTree::Transform& constraintValue);

    /*!
     * Adds a (constancy) position constraint for the specified frame
     *
     * Only the position component of the frame is constrained
     * @param frameName       the name of the frame on which to attach the constraint
     * @param constraintValue the position associated to the constraint
     *
     * @return true if successful, false otherwise.
     */
    bool addFramePositionConstraint(const std::string& frameName,
                                    const iDynTree::Position& constraintValue);

    /*!
     * Adds a (constancy) position constraint for the specified frame
     *
     * Only the position component of the frame is constrained
     * @param frameName       the name of the frame on which to attach the constraint
     * @param constraintValue the position associated to the constraint
     *
     * @return true if successful, false otherwise.
     */
    bool addFramePositionConstraint(const std::string& frameName,
                                    const iDynTree::Transform& constraintValue);

    /*!
     * Adds a (constancy) orientation constraint for the specified frame
     *
     * Only the orientation component of the frame is constrained
     * @param frameName       the name of the frame on which to attach the constraint
     * @param constraintValue the orientation associated to the constraint
     *
     * @return true if successful, false otherwise.
     */
    bool addFrameRotationConstraint(const std::string& frameName,
                                    const iDynTree::Rotation& constraintValue);

    /*!
     * Adds a (constancy) orientation constraint for the specified frame
     *
     * Only the orientation component of the frame is constrained
     * @param frameName       the name of the frame on which to attach the constraint
     * @param constraintValue the orientation associated to the constraint
     *
     * @return true if successful, false otherwise.
     */
    bool addFrameRotationConstraint(const std::string& frameName,
                                    const iDynTree::Transform& constraintValue);

    /*!
     * Add a constant inequality constraint on the projection of the center of mass,
     * assuming one support links.
     *
     * This method assume that the position of two links is constrained by a FrameConstraint,
     * and adds a inequality constraint to ensure that the center of mass projection lies on the
     * convex hull of the contact polygon.
     */
    bool addCenterOfMassProjectionConstraint(const std::string& firstSupportFrame,
                                             const Polygon& firstSupportPolygon,
                                             const iDynTree::Direction xAxisOfPlaneInWorld,
                                             const iDynTree::Direction yAxisOfPlaneInWorld,
                                             const iDynTree::Position originOfPlaneInWorld = iDynTree::Position::Zero());

    /*!
     * Add a constant inequality constraint on the projection of the center of mass,
     * assuming two support links.
     *
     * This method assume that the position of two links is constrained by a FrameConstraint,
     * and adds a inequality constraint to ensure that the center of mass projection lies on the
     * convex hull of the contact polygons.
     */
    bool addCenterOfMassProjectionConstraint(const std::string& firstSupportFrame,
                                             const Polygon& firstSupportPolygon,
                                             const std::string& secondSupportFrame,
                                             const Polygon& secondSupportPolygon,
                                             const iDynTree::Direction xAxisOfPlaneInWorld,
                                             const iDynTree::Direction yAxisOfPlaneInWorld,
                                             const iDynTree::Position originOfPlaneInWorld = iDynTree::Position::Zero());

    /*!
     * Add a constant inequality constraint on the projection of the center of mass,
     * assuming an arbitrary number of support links.
     *
     * This method assume that the position of two links is constrained by a FrameConstraint,
     * and adds a inequality constraint to ensure that the center of mass projection lies on the
     * convex hull of the contact polygons.
     */
    bool addCenterOfMassProjectionConstraint(const std::vector<std::string>& supportFrames,
                                             const std::vector<Polygon>& supportPolygons,
                                             const iDynTree::Direction xAxisOfPlaneInWorld,
                                             const iDynTree::Direction yAxisOfPlaneInWorld,
                                             const iDynTree::Position originOfPlaneInWorld);

    /*!
     * Get the distance between the projection of the center of mass projection for the current configuration (set through setRobotConfiguration)
     * and the limit of the convex hull (positive if the center of mass is inside the convex hull, negative if the com is outside the convex hull).
     *
     * If no constraint has been added through a call to addCenterOfMassProjectionConstraint, return 0.0 .
     *
     * \todo Move this function in a contraint-specific class.
     */
    double getCenterOfMassProjectionMargin();

    ///@}

    /*! @name Target-related methods
     */
    ///@{

    /*!
     * Adds a target for the specified frame
     *
     * @param frameName       the name of the frame which represents the target
     * @param targetValue value that the frame should reach
     * @param[in] positionWeight if the position part of the target is handled as
     *                           a term in the cost function, this specify the weight
     *                           of this term in the cost function. Default value is 1.0
     * @param[in] rotationWeight if the rotation part of the target is handled as
     *                           a term in the cost function, this specify the weight
     *                           of this term in the cost function. Default value is 1.0
     * @return true if successful, false otherwise.
     */
    bool addTarget(const std::string& frameName,
                   const iDynTree::Transform& targetValue,
                   const double positionWeight=1.0,
                   const double rotationWeight=1.0);

    /*!
     * Adds a position (3D) target for the specified frame
     *
     * @param frameName the name of the frame which represents the target
     * @param targetValue value that the origin of the frame frameName should reach
     * @param[in] positionWeight if the position part of the target is handled as
     *                           a term in the cost function, this specify the weight
     *                           of this term in the cost function. Default value is 1.0
     * @return true if successful, false otherwise.
     */
    bool addPositionTarget(const std::string& frameName,
                           const iDynTree::Position& targetValue,
                           const double positionWeight=1.0);

    /*!
     * Adds a position (3D) target for the specified frame
     *
     * \note only the position component of the targetValue parameter
     * will be considered
     * @param frameName the name of the frame which represents the target
     * @param targetValue value that the origin of the frame frameName should reach
     * @param[in] positionWeight if the position part of the target is handled as
     *                           a term in the cost function, this specify the weight
     *                           of this term in the cost function. Default value is 1.0
     * @return true if successful, false otherwise.
     */
    bool addPositionTarget(const std::string& frameName,
                           const iDynTree::Transform& targetValue,
                           const double positionWeight=1.0);

    /*!
     * Adds an orientation target for the specified frame
     *
     * @param frameName the name of the frame which represents the target
     * @param targetValue value that the orientation of the frame frameName should reach
     * @param[in] rotationWeight if the rotation part of the target is handled as
     *                           a term in the cost function, this specify the weight
     *                           of this term in the cost function. Default value is 1.0
     * @return true if successful, false otherwise.
     */
    bool addRotationTarget(const std::string& frameName,
                           const iDynTree::Rotation& targetValue,
                           const double rotationWeight=1.0);

    /*!
     * Adds an orientation target for the specified frame
     *
     * \note only the orientation component of the targetValue parameter
     * will be considered
     *
     * This call is equivalent to call
     * @code
     * addRotationTarget(frameName, targetValue.rotation());
     * @endcode
     * @see
     * addRotationTarget(const std::string&, const iDynTree::Rotation&)
     * addTarget(const std::string&, const iDynTree::Transform&)
     *
     * @param frameName the name of the frame which represents the target
     * @param targetValue value that the orientation of the frame frameName should reach
     * @param[in] rotationWeight if the rotation part of the target is handled as
     *                           a term in the cost function, this specify the weight
     *                           of this term in the cost function. Default value is 1.0
     * @return true if successful, false otherwise.
     */
    bool addRotationTarget(const std::string& frameName,
                           const iDynTree::Transform& targetValue,
                           const double rotationWeight=1.0);

    /*!
     * Update the desired target and weights for the specified frame.
     *
     * @param frameName       the name of the frame which represents the target
     * @param targetValue value that the frame should reach
     * @param[in] positionWeight if the position part of the target is handled as
     *                           a term in the cost function, this specify the weight
     *                           of this term in the cost function. Default value is the the last one previously set.
     * @param[in] rotationWeight if the rotation part of the target is handled as
     *                           a term in the cost function, this specify the weight
     *                           of this term in the cost function. Default value is the the last one previously set.
     * @return true if successful, false otherwise, for example if the specified frame target was not previously added with addTarget .
     */
    bool updateTarget(const std::string& frameName,
                      const iDynTree::Transform& targetValue,
                      const double positionWeight=-1.0,
                      const double rotationWeight=-1.0);

    /*!
     * Update the position (3D) target for the specified frame
     *
     * @param frameName the name of the frame which represents the target
     * @param targetValue value that the origin of the frame frameName should reach
     * @param[in] positionWeight if the position part of the target is handled as
     *                           a term in the cost function, this specify the weight
     *                           of this term in the cost function. Default value is the last one previously set.
     * @return true if successful, false otherwise, for example if the specified frame target was not previously added with addTarget or addPositionTarget .
     */
    bool updatePositionTarget(const std::string& frameName,
                              const iDynTree::Position& targetValue,
                              const double positionWeight=-1.0);
    /*!
     * Update an orientation target for the specified frame
     *
     * @param frameName the name of the frame which represents the target
     * @param targetValue value that the orientation of the frame frameName should reach
     * @param[in] rotationWeight if the rotation part of the target is handled as
     *                           a term in the cost function, this specify the weight
     *                           of this term in the cost function. Default value is the last one previously set.
     * @return true if successful, false otherwise, for example if the specified frame target was not previously added with addTarget or addRotationTarget .
     */
    bool updateRotationTarget(const std::string& frameName,
                              const iDynTree::Rotation& targetValue,
                              const double rotationWeight=-1.0);


    /*!
     * Specify the default method to solve all the specified targets
     *
     * Targets can be solved fully as cost, partially (position or orientation)
     * as cost and the other component as hard constraint or
     * fully as hard constraints
     * @see targetResolutionMode()
     * All the newly added target will have as default resolution mode the one specified in this
     * function. Existing targets will remain unchanged
     *
     * @param mode the target resolution mode
     * 
     * @return true if successful, false otherwise.
     */
    void setDefaultTargetResolutionMode(enum iDynTree::InverseKinematicsTreatTargetAsConstraint mode);

    /*!
     * Returns the default method to solve all the specified targets
     *
     * @see setDefaultTargetResolutionMode()
     * All the newly added target will have as default resolution mode the one returned in this
     * function.
     *
     * @return the current default method to solve targets
     */
    enum iDynTree::InverseKinematicsTreatTargetAsConstraint defaultTargetResolutionMode();

    /*!
     * Specify the method to solve the specified target
     *
     * Targets can be solved fully as cost, partially (position or orientation)
     * as cost and the other component as hard constraint or
     * fully as hard constraints
     * @see targetResolutionMode()
     *
     * @param mode the target resolution mode
     * @param targetName the name (frame) identified the target
     * @return true if successful, false otherwise, for example if the specified frame target was not previously added with addTarget or addRotationTarget .
     */
    bool setTargetResolutionMode(const std::string& targetName, enum InverseKinematicsTreatTargetAsConstraint mode);
    

    /*!
     * Return the target resolution mode
     *
     * @see setTargetResolutionMode
     * @note If the target hasn't been specified yet, it returns "InverseKinematicsTreatTargetAsConstraintNone"
     * @return the current target resolution mode, or InverseKinematicsTreatTargetAsConstraintNone if the target cannot be found
     */
    enum InverseKinematicsTreatTargetAsConstraint targetResolutionMode(const std::string& frameName);
    ///@}

    /*!
     * Sets a desired final configuration for the joints.
     *
     * The solver will try to obtain solutions as similar to the specified configuration as possible
     *
     * @note the desiredJointConfiguration have the same serialisation of the joints in the specified model
     *
     * @param[in] desiredJointConfiguration configuration for the joints
     * @param[in] weight weight for the joint configuration cost.
     *                   If it is not passed, the previous passed value will be mantained.
     *                   If the value was never passed, its value is 1e-6 .
     *
     * @return true if successful, false otherwise.
     */
    bool IDYNTREE_DEPRECATED_WITH_MSG("Use the explicit setDesiredFullJointsConfiguration or setDesiredReducedJointConfiguration instead")
    setDesiredJointConfiguration(const iDynTree::VectorDynSize& desiredJointConfiguration, double weight=-1.0);
    bool setDesiredFullJointsConfiguration(const iDynTree::VectorDynSize& desiredJointConfiguration, double weight=-1.0);
    bool setDesiredReducedJointConfiguration(const iDynTree::VectorDynSize& desiredJointConfiguration, double weight=-1.0);


    /*!
     * Initial guess for the solution
     *
     * @note the initialCondition variable have the same serialisation of the joints in the specified model
     * @param baseTransform     initial base pose
     * @param initialCondition  initial joints configuration
     * @return
     */
    bool IDYNTREE_DEPRECATED_WITH_MSG("Use the explicit setFullJointsInitialCondition or setReducedInitialCondition instead")
    setInitialCondition(const iDynTree::Transform* baseTransform,
                        const iDynTree::VectorDynSize* initialCondition);

    bool setFullJointsInitialCondition(const iDynTree::Transform* baseTransform,
                                       const iDynTree::VectorDynSize* initialCondition);
    bool setReducedInitialCondition(const iDynTree::Transform* baseTransform,
                                    const iDynTree::VectorDynSize* initialCondition);

    // This is one part should be checked so as to properly enable warm start
    bool solve();

    /*! @name Solution-related methods
      */
    ///@{

    /*!
     * Return the last solution of the inverse kinematics problem
     *
     * @param[out] baseTransformSolution  solution for the base position
     * @param[out] shapeSolution       solution for the shape (the internal configurations)
     */
    void IDYNTREE_DEPRECATED_WITH_MSG("Use the explicit getFullJointsSolution or getReducedSolution instead")
    getSolution(iDynTree::Transform& baseTransformSolution,
                iDynTree::VectorDynSize& shapeSolution);

    void getFullJointsSolution(iDynTree::Transform& baseTransformSolution,
                               iDynTree::VectorDynSize& shapeSolution);

    /*!
     * Return the last solution of the inverse kinematics problem
     *
     * This method returns in the shapeSolution variable only the joints that have been optimised
     * viz. only the joints specified in the consideredJoints variable in the initialization 
     * @param[out] baseTransformSolution  solution for the base position
     * @param[out] shapeSolution       solution for the shape (the internal configurations)
     */
    void getReducedSolution(iDynTree::Transform& baseTransformSolution,
                            iDynTree::VectorDynSize& shapeSolution);

    ///@}


    bool getPoseForFrame(const std::string& frameName, iDynTree::Transform& transform);

    /*
     Other iKin features:
     - set joint limits for each joint (different from the one loaded)
     - Select different solutions for the target
     */

    /* other todos:
     - add check on modelLoaded, and other stuff if needed
     */

    /*!
     *  Access the model used by the InverseKinematics .
     *
     * @return A constant reference to iDynTree::Model used by the inverse kinematics.
     */
    IDYNTREE_DEPRECATED_WITH_MSG("Use the explicit fullModel or reducedModel instead")
    const Model & model() const;

    const Model & fullModel() const;
    
    const Model & reducedModel() const;

    void setCOMTarget(iDynTree::Position& desiredPosition, double weight = 1.0);
    
    void setCOMAsConstraint(bool asConstraint = true);
    
    void setCOMAsConstraintTolerance(double tolerance = 1e-8);
    
    bool isCOMAConstraint();
    
    bool isCOMTargetActive();
    
    void deactivateCOMTarget();

    /*!
<<<<<<< HEAD
     * Set the directions along which a point will be projected.
     *
     * \author Aiko Dinale (xx/08/2017)
     *
     * @param xProjection     x direction of the projection
     * @param yProjection     y direction of the projection
     */
    void setProjectionDirection(const iDynTree::Direction xProjection,
                                const iDynTree::Direction yProjection,
                                const iDynTree::Position originOfPlaneInWorld = iDynTree::Position::Zero());
=======
     * Set the directions along which a point will be projected
     *
     * @param xProjection     x direction of the projection
     * @param yProjection     y direction of the projection
     * @return
     */
    void setProjectionDirection(const iDynTree::Direction xProjection,
                                                   const iDynTree::Direction yProjection,
                                                   const iDynTree::Position originOfPlaneInWorld = iDynTree::Position::Zero());
>>>>>>> aad7acf9

private:
    void* m_pimpl; /*!< private implementation */

};

#endif /* end of include guard: IDYNTREE_INVERSEKINEMATICS_H */<|MERGE_RESOLUTION|>--- conflicted
+++ resolved
@@ -640,7 +640,7 @@
 
     /*! @name Solution-related methods
       */
-    ///@{
+
 
     /*!
      * Return the last solution of the inverse kinematics problem
@@ -706,7 +706,6 @@
     void deactivateCOMTarget();
 
     /*!
-<<<<<<< HEAD
      * Set the directions along which a point will be projected.
      *
      * \author Aiko Dinale (xx/08/2017)
@@ -717,17 +716,6 @@
     void setProjectionDirection(const iDynTree::Direction xProjection,
                                 const iDynTree::Direction yProjection,
                                 const iDynTree::Position originOfPlaneInWorld = iDynTree::Position::Zero());
-=======
-     * Set the directions along which a point will be projected
-     *
-     * @param xProjection     x direction of the projection
-     * @param yProjection     y direction of the projection
-     * @return
-     */
-    void setProjectionDirection(const iDynTree::Direction xProjection,
-                                                   const iDynTree::Direction yProjection,
-                                                   const iDynTree::Position originOfPlaneInWorld = iDynTree::Position::Zero());
->>>>>>> aad7acf9
 
 private:
     void* m_pimpl; /*!< private implementation */
