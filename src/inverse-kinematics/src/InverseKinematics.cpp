/*!
 * @file InverseKinematics.cpp
 * @author Francesco Romano
 * @copyright 2016 iCub Facility - Istituto Italiano di Tecnologia
 *            Released under the terms of the LGPLv2.1 or later, see LGPL.TXT
 * @date 2016
 */

#include <iDynTree/InverseKinematics.h>
#include "InverseKinematicsData.h"
#include "TransformConstraint.h"

#include <iDynTree/Core/Axis.h>
#include <iDynTree/Core/Direction.h>
#include <iDynTree/Core/Transform.h>
#include <iDynTree/ModelIO/ModelLoader.h>

#include <cassert>
#include <iostream>

#define IK_PIMPL(x) static_cast<internal::kinematics::InverseKinematicsData*>((x))

/*
 * Private implementation is divided in two classes.
 * - IKData is responsible of handling all the data and functions which are
 *   tied to a particular solver
 * - IKNLP is an IPOPT NLP implementation. It manages only IPOPT related data
 *   and implements IPOPT related functions
 */

namespace iDynTree {

    InverseKinematics::InverseKinematics()
    : m_pimpl(0)
    {
        m_pimpl = new internal::kinematics::InverseKinematicsData();
    }

    InverseKinematics::~InverseKinematics()
    {
        if (m_pimpl) {
            delete IK_PIMPL(m_pimpl);
            m_pimpl = 0;
        }
    }

    bool InverseKinematics::loadModelFromFile(const std::string & filename,
                                              const std::vector<std::string> &consideredJoints,
                                              const std::string & filetype)
    {
        ModelLoader loader;
        if (!loader.loadModelFromFile(filename) || !loader.isValid()) {
            std::cerr << "[ERROR] iDynTree::InverseDynamics : Failed to load model from URDF file " << filename << std::endl;
            return false;
        }


        if (!consideredJoints.empty()) {
            if (!loader.loadReducedModelFromFullModel(loader.model(), consideredJoints)
                || !loader.isValid()) {
                std::cerr << "[ERROR] iDynTree::InverseDynamics : Failed to reduce model" << std::endl;
                return false;
            }
        }

        return setModel(loader.model());
    }

    bool InverseKinematics::setModel(const iDynTree::Model &model)
    {
        assert(m_pimpl);
        return IK_PIMPL(m_pimpl)->setModel(model);
    }

    void InverseKinematics::clearProblem()
    {
        assert(m_pimpl);
        IK_PIMPL(m_pimpl)->clearProblem();
    }

    bool InverseKinematics::setFloatingBaseOnFrameNamed(const std::string &floatingBaseFrameName)
    {
        assert(m_pimpl);
        return IK_PIMPL(m_pimpl)->dynamics().setFloatingBase(floatingBaseFrameName);
    }

    bool InverseKinematics::setRobotConfiguration(const iDynTree::Transform& baseConfiguration, const iDynTree::VectorDynSize& jointConfiguration)
    {
        assert(m_pimpl);
        return IK_PIMPL(m_pimpl)->setRobotConfiguration(baseConfiguration, jointConfiguration);
    }

    bool InverseKinematics::setJointConfiguration(const std::string& jointName, const double jointConfiguration)
    {
        assert(m_pimpl);
        return IK_PIMPL(m_pimpl)->setJointConfiguration(jointName, jointConfiguration);
    }

    void InverseKinematics::setRotationParametrization(enum InverseKinematicsRotationParametrization parametrization)
    {
        assert(m_pimpl);
        IK_PIMPL(m_pimpl)->setRotationParametrization(parametrization);
    }

    enum InverseKinematicsRotationParametrization InverseKinematics::rotationParametrization()
    {
        assert(m_pimpl);
        return IK_PIMPL(m_pimpl)->rotationParametrization();
    }

    void InverseKinematics::setMaxIter(const int max_iter)
    {
        if (max_iter>0)
            IK_PIMPL(m_pimpl)->m_maxIter = max_iter;
        else
            IK_PIMPL(m_pimpl)->m_maxIter = std::numeric_limits<int>::max();

    }

    int InverseKinematics::getMaxIter() const
    {
        return IK_PIMPL(m_pimpl)->m_maxIter;
    }

    void InverseKinematics::setMaxCpuTime(const double max_cpu_time)
    {
        IK_PIMPL(m_pimpl)->m_maxCpuTime = max_cpu_time;
    }

    double InverseKinematics::getMaxCpuTime() const
    {
        return IK_PIMPL(m_pimpl)->m_maxCpuTime;
    }

    void InverseKinematics::setTol(const double tol)
    {
        IK_PIMPL(m_pimpl)->m_tol = tol;
    }

    double InverseKinematics::getTol() const
    {
        return IK_PIMPL(m_pimpl)->m_tol;
    }

    void InverseKinematics::setConstrTol(const double constr_tol)
    {
        IK_PIMPL(m_pimpl)->m_constrTol = constr_tol;
    }

    double InverseKinematics::getConstrTol() const
    {
        return IK_PIMPL(m_pimpl)->m_constrTol;
    }

    void InverseKinematics::setVerbosity(const unsigned int verbose)
    {
        assert(m_pimpl);
        IK_PIMPL(m_pimpl)->m_verbosityLevel = verbose;
    }

    std::string InverseKinematics::linearSolverName()
    {
        assert(m_pimpl);
        return IK_PIMPL(m_pimpl)->m_solverName;
    }

    void InverseKinematics::setLinearSolverName(const std::string &solverName)
    {
        assert(m_pimpl);
        IK_PIMPL(m_pimpl)->m_solverName = solverName;
    }

    bool InverseKinematics::addFrameConstraint(const std::string& frameName)
    {
        assert(m_pimpl);
        iDynTree::Transform w_X_frame = IK_PIMPL(m_pimpl)->dynamics().getWorldTransform(frameName);
        return addFrameConstraint(frameName, w_X_frame);
    }

    bool InverseKinematics::addFrameConstraint(const std::string& frameName, const iDynTree::Transform& constraintValue)
    {
        assert(m_pimpl);
        return IK_PIMPL(m_pimpl)->addFrameConstraint(internal::kinematics::TransformConstraint::fullTransformConstraint(frameName, constraintValue));
    }

    bool InverseKinematics::addFramePositionConstraint(const std::string& frameName, const iDynTree::Position& constraintValue)
    {
        assert(m_pimpl);
        return IK_PIMPL(m_pimpl)->addFrameConstraint(internal::kinematics::TransformConstraint::positionConstraint(frameName, constraintValue));
    }

    bool InverseKinematics::addFramePositionConstraint(const std::string& frameName, const iDynTree::Transform& constraintValue)
    {
        assert(m_pimpl);
        return IK_PIMPL(m_pimpl)->addFrameConstraint(internal::kinematics::TransformConstraint::positionConstraint(frameName, constraintValue.getPosition()));
    }

    bool InverseKinematics::addFrameRotationConstraint(const std::string& frameName, const iDynTree::Rotation& constraintValue)
    {
        assert(m_pimpl);
        return IK_PIMPL(m_pimpl)->addFrameConstraint(internal::kinematics::TransformConstraint::rotationConstraint(frameName, constraintValue));
    }

    bool InverseKinematics::addFrameRotationConstraint(const std::string& frameName, const iDynTree::Transform& constraintValue)
    {
        assert(m_pimpl);
        return IK_PIMPL(m_pimpl)->addFrameConstraint(internal::kinematics::TransformConstraint::rotationConstraint(frameName, constraintValue.getRotation()));
    }

    bool InverseKinematics::addCenterOfMassProjectionConstraint(const std::string &firstSupportFrame,
                                                                const Polygon &firstSupportPolygon,
                                                                const iDynTree::Direction xAxisOfPlaneInWorld,
                                                                const iDynTree::Direction yAxisOfPlaneInWorld,
                                                                const iDynTree::Position originOfPlaneInWorld)
    {
        std::vector<std::string> supportFrames;
        std::vector<Polygon> supportPolygons;
        supportFrames.push_back(firstSupportFrame);
        supportPolygons.push_back(firstSupportPolygon);
        return addCenterOfMassProjectionConstraint(supportFrames,supportPolygons,xAxisOfPlaneInWorld,yAxisOfPlaneInWorld,originOfPlaneInWorld);
    }

    bool InverseKinematics::addCenterOfMassProjectionConstraint(const std::string &firstSupportFrame,
                                                                const Polygon &firstSupportPolygon,
                                                                const std::string &secondSupportFrame,
                                                                const Polygon &secondSupportPolygon,
                                                                const iDynTree::Direction xAxisOfPlaneInWorld,
                                                                const iDynTree::Direction yAxisOfPlaneInWorld,
                                                                const iDynTree::Position originOfPlaneInWorld)
    {
        std::vector<std::string> supportFrames;
        std::vector<Polygon> supportPolygons;
        supportFrames.push_back(firstSupportFrame);
        supportFrames.push_back(secondSupportFrame);
        supportPolygons.push_back(firstSupportPolygon);
        supportPolygons.push_back(secondSupportPolygon);
        return addCenterOfMassProjectionConstraint(supportFrames,supportPolygons,xAxisOfPlaneInWorld,yAxisOfPlaneInWorld,originOfPlaneInWorld);
    }

    bool InverseKinematics::addCenterOfMassProjectionConstraint(const std::vector<std::string> &supportFrames,
                                                                const std::vector<Polygon> &supportPolygons,
                                                                const iDynTree::Direction xAxisOfPlaneInWorld,
                                                                const iDynTree::Direction yAxisOfPlaneInWorld,
                                                                const iDynTree::Position originOfPlaneInWorld)
    {
        if( supportFrames.size() == 0 )
        {
            reportError("InverseKinematics","addCenterOfMassProjectionConstraint","No support frames specified");
            return false;
        }

        if( supportFrames.size() != supportPolygons.size() )
        {
            reportError("InverseKinematics","addCenterOfMassProjectionConstraint","Size mismatch between supportFrames and supportPolygons");
            return false;
        }

        size_t nrOfSupportLinks = supportFrames.size();

        IK_PIMPL(m_pimpl)->m_comHullConstraint.supportFrameIndices.resize(0);
        std::vector<iDynTree::Transform> world_H_support(nrOfSupportLinks);

        for (int i=0; i < nrOfSupportLinks; i++)
        {
            // check for transform
            int frameIndex = IK_PIMPL(m_pimpl)->m_dynamics.getFrameIndex(supportFrames[i]);
            if (frameIndex  == iDynTree::FRAME_INVALID_INDEX)
            {
                std::stringstream ss;
                ss << "Frame " << supportFrames[i] << " not found in the model";
                reportError("InverseKinematics","addCenterOfMassProjectionConstraint",ss.str().c_str());
                return false;
            }

            internal::kinematics::TransformMap::iterator constraintIt = IK_PIMPL(m_pimpl)->m_constraints.find(frameIndex);
            if (constraintIt == IK_PIMPL(m_pimpl)->m_constraints.end())
            {
                std::stringstream ss;
                ss << "Frame " << supportFrames[i] << " is not subject to a constraint";
                reportError("InverseKinematics","addCenterOfMassProjectionConstraint",ss.str().c_str());
                return false;
            }

            IK_PIMPL(m_pimpl)->m_comHullConstraint.supportFrameIndices.push_back(frameIndex);

            // Store the constrained value for this frame
            world_H_support[i] = constraintIt->second.getTransform();
        }

        iDynTree::Axis projectionPlaneXaxisInAbsoluteFrame(xAxisOfPlaneInWorld,originOfPlaneInWorld);
        iDynTree::Axis projectionPlaneYaxisInAbsoluteFrame(yAxisOfPlaneInWorld,originOfPlaneInWorld);

        // Compute the constraint
        bool ok = IK_PIMPL(m_pimpl)->m_comHullConstraint.buildConvexHull(xAxisOfPlaneInWorld,
                                                                         yAxisOfPlaneInWorld,
                                                                         originOfPlaneInWorld,
                                                                         supportPolygons,
                                                                         world_H_support);

        // Save some info on the constraints
        IK_PIMPL(m_pimpl)->m_comHullConstraint.absoluteFrame_X_supportFrame = world_H_support;

        if (!ok)
        {
            reportError("InverseKinematics","addCenterOfMassProjectionConstraint","Problem in computing COM constraint matrices.");
            return false;
        }

        // Configuration went fine, enable constraint
        IK_PIMPL(m_pimpl)->m_comHullConstraint.setActive(true);

        return true;
    }

    double InverseKinematics::getCenterOfMassProjectionMargin()
    {
        // Compute center of mass in the first constraint frame
        iDynTree::KinDynComputations & kinDyn = IK_PIMPL(m_pimpl)->m_dynamics;
        iDynTree::Position comInAbsoluteConstraintFrame =
            IK_PIMPL(m_pimpl)->m_comHullConstraint.absoluteFrame_X_supportFrame[0]*(kinDyn.getWorldTransform(IK_PIMPL(m_pimpl)->m_comHullConstraint.supportFrameIndices[0]).inverse()*kinDyn.getCenterOfMassPosition());

        iDynTree::Vector2 comProjection = IK_PIMPL(m_pimpl)->m_comHullConstraint.project(comInAbsoluteConstraintFrame);
        return IK_PIMPL(m_pimpl)->m_comHullConstraint.computeMargin(comProjection);
    }

    bool InverseKinematics::addTarget(const std::string& frameName,
                                      const iDynTree::Transform& constraintValue,
                                      const double positionWeight,
                                      const double rotationWeight)
    {
        assert(m_pimpl);
        return IK_PIMPL(m_pimpl)->addTarget(internal::kinematics::TransformConstraint::fullTransformConstraint(frameName,
                                                                                                               constraintValue,
                                                                                                               positionWeight,
                                                                                                               rotationWeight));
    }

    bool InverseKinematics::addPositionTarget(const std::string& frameName, const iDynTree::Position& constraintValue, const double positionWeight)
    {
        assert(m_pimpl);
        return IK_PIMPL(m_pimpl)->addTarget(internal::kinematics::TransformConstraint::positionConstraint(frameName,  constraintValue, positionWeight));
    }

    bool InverseKinematics::addPositionTarget(const std::string& frameName, const iDynTree::Transform& constraintValue, const double positionWeight)
    {
        assert(m_pimpl);
        return IK_PIMPL(m_pimpl)->addTarget(internal::kinematics::TransformConstraint::positionConstraint(frameName,  constraintValue.getPosition(), positionWeight));
    }

    bool InverseKinematics::addRotationTarget(const std::string& frameName, const iDynTree::Rotation& constraintValue, const double rotationWeight)
    {
        assert(m_pimpl);
        return IK_PIMPL(m_pimpl)->addTarget(internal::kinematics::TransformConstraint::rotationConstraint(frameName,  constraintValue, rotationWeight));
    }

    bool InverseKinematics::addRotationTarget(const std::string& frameName, const iDynTree::Transform& constraintValue, const double rotationWeight)
    {
        assert(m_pimpl);
        return IK_PIMPL(m_pimpl)->addTarget(internal::kinematics::TransformConstraint::rotationConstraint(frameName,  constraintValue.getRotation(), rotationWeight));
    }

    bool InverseKinematics::updateTarget(const std::string& frameName,
                                         const Transform& targetValue,
                                         const double positionWeight,
                                         const double rotationWeight)
    {
        internal::kinematics::TransformMap::iterator transConstr = IK_PIMPL(m_pimpl)->getTargetRefIfItExists(frameName);

        if( transConstr == IK_PIMPL(m_pimpl)->m_targets.end() )
        {
            std::stringstream ss;
            ss << "No target for frame " << frameName << " was added to the InverseKinematics problem.";
            reportError("InverseKinematics","updateTarget",ss.str().c_str());
            return false;
        }

        IK_PIMPL(m_pimpl)->updatePositionTarget(transConstr,targetValue.getPosition(),positionWeight);
        IK_PIMPL(m_pimpl)->updateRotationTarget(transConstr,targetValue.getRotation(),rotationWeight);
        return true;
    }

    bool InverseKinematics::updatePositionTarget(const std::string& frameName,
                                                 const Position& targetValue,
                                                 const double positionWeight)
    {
        internal::kinematics::TransformMap::iterator transConstr = IK_PIMPL(m_pimpl)->getTargetRefIfItExists(frameName);

        if( transConstr == IK_PIMPL(m_pimpl)->m_targets.end() )
        {
            std::stringstream ss;
            ss << "No target for frame " << frameName << " was added to the InverseKinematics problem.";
            reportError("InverseKinematics","updatePositionTarget",ss.str().c_str());
            return false;
        }

        IK_PIMPL(m_pimpl)->updatePositionTarget(transConstr,targetValue,positionWeight);
        return true;
    }

    bool InverseKinematics::updateRotationTarget(const std::string& frameName,
                                                 const Rotation& targetValue,
                                                 const double rotationWeight)
    {
        internal::kinematics::TransformMap::iterator transConstr = IK_PIMPL(m_pimpl)->getTargetRefIfItExists(frameName);

        if( transConstr == IK_PIMPL(m_pimpl)->m_targets.end() )
        {
            std::stringstream ss;
            ss << "No target for frame " << frameName << " was added to the InverseKinematics problem.";
            reportError("InverseKinematics","updateRotationTarget",ss.str().c_str());
            return false;
        }

        IK_PIMPL(m_pimpl)->updateRotationTarget(transConstr,targetValue,rotationWeight);
        return true;
    }

    bool InverseKinematics::setDesiredJointConfiguration(const iDynTree::VectorDynSize& desiredJointConfiguration, double weight)
    {
        assert(m_pimpl);
        return IK_PIMPL(m_pimpl)->setDesiredJointConfiguration(desiredJointConfiguration, weight);
    }

    bool InverseKinematics::setInitialCondition(const iDynTree::Transform* baseTransform, const iDynTree::VectorDynSize* initialCondition)
    {
        assert(m_pimpl);
        return IK_PIMPL(m_pimpl)->setInitialCondition(baseTransform, initialCondition);
    }

    void InverseKinematics::setTargetResolutionMode(iDynTree::InverseKinematicsTreatTargetAsConstraint mode)
    {
        assert(m_pimpl);
        IK_PIMPL(m_pimpl)->setTargetResolutionMode(mode);
    }
    
    bool InverseKinematics::setTargetResolutionMode(InverseKinematicsTreatTargetAsConstraint mode, const std::string& frameName)
    {
        assert(m_pimpl);
        internal::kinematics::TransformMap::iterator transConstr = IK_PIMPL(m_pimpl)->getTargetRefIfItExists(frameName);
        
        if( transConstr == IK_PIMPL(m_pimpl)->m_targets.end() )
        {
            std::stringstream ss;
            ss << "No target for frame " << frameName << " was added to the InverseKinematics problem.";
            reportError("InverseKinematics","setTargetResolutionMode",ss.str().c_str());
            return false;
        }
        
        IK_PIMPL(m_pimpl)->setTargetResolutionMode(mode, transConstr);
        return true;
    }


    enum InverseKinematicsTreatTargetAsConstraint InverseKinematics::targetResolutionMode(const std::string& frameName)
    {
        assert(m_pimpl);
        internal::kinematics::TransformMap::iterator transConstr = IK_PIMPL(m_pimpl)->getTargetRefIfItExists(frameName);
        
        if( transConstr == IK_PIMPL(m_pimpl)->m_targets.end() )
        {
            std::stringstream ss;
            ss << "No target for frame " << frameName << " was added to the InverseKinematics problem.";
            reportError("InverseKinematics","targetResolutionMode",ss.str().c_str());
            return InverseKinematicsTreatTargetAsConstraintNone;
        }
        
        return IK_PIMPL(m_pimpl)->targetResolutionMode(transConstr);
    }

    bool InverseKinematics::solve()
    {
        assert(m_pimpl);
        return IK_PIMPL(m_pimpl)->solveProblem();
    }

    void InverseKinematics::getSolution(iDynTree::Transform & baseTransformSolution,
                                        iDynTree::VectorDynSize & shapeSolution)
    {
        assert(m_pimpl);
        IK_PIMPL(m_pimpl)->getSolution(baseTransformSolution,shapeSolution);
        return;
    }

    bool InverseKinematics::getPoseForFrame(const std::string& frameName,
                                            iDynTree::Transform& transform)
    {
        assert(m_pimpl);
        transform = IK_PIMPL(m_pimpl)->dynamics().getWorldTransform(frameName);
        return true;

    }

    const Model & InverseKinematics::model() const
    {
        return IK_PIMPL(m_pimpl)->dynamics().model();
    }

    bool InverseKinematics::isCoMTargetActive()
    {
        return IK_PIMPL(m_pimpl)->isCoMTargetActive();
    }
<<<<<<< HEAD
    
    void InverseKinematics::setCoMasConstraint(bool asConstraint)
    {
        IK_PIMPL(m_pimpl)->setCoMasConstraint(asConstraint);
    }

    
    bool InverseKinematics::isCoMaCOnstraint()
    {
        return IK_PIMPL(m_pimpl)->isCoMaConstraint();
    }

    
=======

>>>>>>> 4d901b69
    void InverseKinematics::setCoMTarget(Position& desiredPosition, double weight)
    {
        IK_PIMPL(m_pimpl)->setCoMTarget(desiredPosition, weight);
    }

    void InverseKinematics::setCoMasConstraintTolerance(double tolerance)
    {
        IK_PIMPL(m_pimpl)->setCoMasConstraintTolerance(tolerance);
    }


    void InverseKinematics::setCoMTargetInactive()
    {
        IK_PIMPL(m_pimpl)->setCoMTargetInactive();
    }



}<|MERGE_RESOLUTION|>--- conflicted
+++ resolved
@@ -499,7 +499,6 @@
     {
         return IK_PIMPL(m_pimpl)->isCoMTargetActive();
     }
-<<<<<<< HEAD
     
     void InverseKinematics::setCoMasConstraint(bool asConstraint)
     {
@@ -512,10 +511,6 @@
         return IK_PIMPL(m_pimpl)->isCoMaConstraint();
     }
 
-    
-=======
-
->>>>>>> 4d901b69
     void InverseKinematics::setCoMTarget(Position& desiredPosition, double weight)
     {
         IK_PIMPL(m_pimpl)->setCoMTarget(desiredPosition, weight);
