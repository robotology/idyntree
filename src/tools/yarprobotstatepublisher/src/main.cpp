/******************************************************************************
 *                                                                            *
 * Copyright (C) 2017 Fondazione Istituto Italiano di Tecnologia (IIT)        *
 * All Rights Reserved.                                                       *
 *                                                                            *
 ******************************************************************************/

/**
 * @file main.cpp
 * @authors: Silvio Traversaro <silvio.traversaro@iit.it>
 */

#include <cstdlib>
#include <yarp/os/all.h>

#include "robotstatepublisher.h"

using namespace std;


/****************************************************************/
int main(int argc, char *argv[])
{
    // initialize yarp network:
    // the very first thing to do
    yarp::os::Network yarp;

    // load command-line options
    yarp::os::ResourceFinder rf;
    rf.configure(argc,argv);

    // print available command-line options
    // upon specifying --help; refer to xml
    // descriptor for the relative documentation
    if (rf.check("help"))
    {
        cout<<"Options"<<endl;
<<<<<<< HEAD
        cout<<"\t--namePrefix             <name-prefix>: prefix of the yarprobotstatepublisher ports"<<endl;
        cout<<"\t--tfPrefix               <tf-prefix>: prefix of the published TFs"<<endl;
=======
        cout<<"\t--name-prefix            <name-prefix>: prefix of the yarprobotstatepublisher ports (default no prefix)"<<endl;
        cout<<"\t--tf-prefix              <tf-prefix>: prefix of the published TFs (default no prefix)"<<endl;
>>>>>>> c6eb8411
        cout<<"\t--model                  <file-name>: file name of the model to load at startup"<<endl;
        cout<<"\t--model-joints           <greater>: if the urdf model joints are greater than the joints streamed in joint_states, else <lower>. <greater> is the default value"<<endl;
        cout<<"\t--base-frame             <frame-name>: specify the base frame of the published tf tree"<<endl;
<<<<<<< HEAD
        cout<<"\t--jointstates-topic      <topic-name>: source topic that streams the joint state"<<endl;
=======
        cout<<"\t--jointstates-topic      <topic-name>: source ROS topic that streams the joint state (default /joint_states)"<<endl;
>>>>>>> c6eb8411
        return EXIT_SUCCESS;
    }

    if (!yarp.checkNetwork(10.0))
    {
        yError()<<"YARP network is not available";
        return EXIT_FAILURE;
    }

    YARPRobotStatePublisherModule statepublisher;
    return statepublisher.runModule(rf);
}<|MERGE_RESOLUTION|>--- conflicted
+++ resolved
@@ -32,24 +32,15 @@
     // print available command-line options
     // upon specifying --help; refer to xml
     // descriptor for the relative documentation
-    if (rf.check("help"))
+    iif (rf.check("help"))
     {
         cout<<"Options"<<endl;
-<<<<<<< HEAD
         cout<<"\t--namePrefix             <name-prefix>: prefix of the yarprobotstatepublisher ports"<<endl;
         cout<<"\t--tfPrefix               <tf-prefix>: prefix of the published TFs"<<endl;
-=======
-        cout<<"\t--name-prefix            <name-prefix>: prefix of the yarprobotstatepublisher ports (default no prefix)"<<endl;
-        cout<<"\t--tf-prefix              <tf-prefix>: prefix of the published TFs (default no prefix)"<<endl;
->>>>>>> c6eb8411
         cout<<"\t--model                  <file-name>: file name of the model to load at startup"<<endl;
         cout<<"\t--model-joints           <greater>: if the urdf model joints are greater than the joints streamed in joint_states, else <lower>. <greater> is the default value"<<endl;
         cout<<"\t--base-frame             <frame-name>: specify the base frame of the published tf tree"<<endl;
-<<<<<<< HEAD
         cout<<"\t--jointstates-topic      <topic-name>: source topic that streams the joint state"<<endl;
-=======
-        cout<<"\t--jointstates-topic      <topic-name>: source ROS topic that streams the joint state (default /joint_states)"<<endl;
->>>>>>> c6eb8411
         return EXIT_SUCCESS;
     }
 
