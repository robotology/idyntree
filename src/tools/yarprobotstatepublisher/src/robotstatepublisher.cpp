--- conflicted
+++ resolved
@@ -268,8 +268,18 @@
 
     // Set the updated joint positions
     m_kinDynComp.setJointPos(m_jointPos);
-
-<<<<<<< HEAD
+  
+    // Set the size of the tf frames to be published
+    size_t sizeOfTFFrames;
+    if (this->reducedModelOption)
+    {
+        sizeOfTFFrames = model.getNrOfLinks();
+    }
+    else
+    {
+        sizeOfTFFrames = model.getNrOfFrames();
+    }
+
     // Publish the frames on TF
     bool m_publishGlobalTF = false; // TODO
     if (m_publishGlobalTF) {
@@ -285,7 +295,7 @@
         iDynTree::Transform world_H_base;
         iDynTree::toiDynTree(world_H_base_yarp, world_H_base);
 
-        for (size_t frameIdx=0; frameIdx < model.getNrOfFrames(); frameIdx++) {
+        for (size_t frameIdx=0; frameIdx < sizeOfTFFrames; frameIdx++) {
             // skip self-tranform
             if (m_baseFrameIndex == frameIdx) {
                 continue;
@@ -304,7 +314,7 @@
         }
     }
     else {
-        for (size_t frameIdx=0; frameIdx < model.getNrOfFrames(); frameIdx++)
+        for (size_t frameIdx=0; frameIdx < sizeOfTFFrames; frameIdx++)
         {
             if(m_baseFrameIndex == frameIdx)    // skip self-tranform
                 continue;
@@ -315,29 +325,6 @@
                                         m_tfPrefix + model.getFrameName(m_baseFrameIndex),
                                         m_buf4x4);
         }
-=======
-    // Set the size of the tf frames to be published
-    size_t sizeOfTFFrames;
-    if (this->reducedModelOption)
-    {
-        sizeOfTFFrames = model.getNrOfLinks();
-    }
-    else
-    {
-        sizeOfTFFrames = model.getNrOfFrames();
-    }
-
-    for (size_t frameIdx=0; frameIdx < sizeOfTFFrames; frameIdx++)
-    {
-        if(m_baseFrameIndex == frameIdx)    // skip self-tranform
-            continue;
-
-        iDynTree::Transform base_H_frame = m_kinDynComp.getRelativeTransform(m_baseFrameIndex, frameIdx);
-        iDynTree::toYarp(base_H_frame.asHomogeneousTransform(), m_buf4x4);
-        m_iframetrans->setTransform(m_tfPrefix + model.getFrameName(frameIdx),
-                                    m_tfPrefix + model.getFrameName(m_baseFrameIndex),
-                                    m_buf4x4);
->>>>>>> 2cbb75f6
     }
 
     return;
