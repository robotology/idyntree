/******************************************************************************
 *                                                                            *
 * Copyright (C) 2017 Fondazione Istituto Italiano di Tecnologia (IIT)        *
 * All Rights Reserved.                                                       *
 *                                                                            *
 ******************************************************************************/

/**
 * @file coordinator.cpp
 * @authors: Silvio Traversaro <silvio.traversaro@iit.it>
 */

#include <cmath>
#include <cstdio>
#include <cstdarg>
#include <algorithm>
#include <iostream>
#include <iomanip>

#include <yarp/math/Math.h>

#include <iDynTree/ModelIO/ModelLoader.h>
#include <iDynTree/KinDynComputations.h>
#include <iDynTree/yarp/YARPConversions.h>

#include "robotstatepublisher.h"

using namespace std;
using namespace yarp::os;
using namespace yarp::dev;
using namespace yarp::sig;
using namespace yarp::math;

/************************************************************/
JointStateSubscriber::JointStateSubscriber(): m_module(nullptr)
{
}

/************************************************************/
void JointStateSubscriber::attach(YARPRobotStatePublisherModule* module)
{
    m_module = module;
}

/************************************************************/
<<<<<<< HEAD
void JointStateSuscriber::onRead(yarp::rosmsg::sensor_msgs::JointState& v)
=======
void JointStateSubscriber::onRead(yarp::rosmsg::sensor_msgs::JointState& v)
>>>>>>> c6eb8411
{
    m_module->onRead(v);
}

/************************************************************/
YARPRobotStatePublisherModule::YARPRobotStatePublisherModule(): m_iframetrans(nullptr),
                                                                m_usingNetworkClock(false),
                                                                m_baseFrameName(""),
                                                                m_baseFrameIndex(iDynTree::FRAME_INVALID_INDEX),
                                                                m_buf4x4(4,4)
{
}


/************************************************************/
bool YARPRobotStatePublisherModule::configure(ResourceFinder &rf)
{
    string name="yarprobotstatepublisher";
<<<<<<< HEAD
    string namePrefix = rf.check("namePrefix",Value("")).asString();
    if (!namePrefix.empty()) {
        m_rosNode = new yarp::os::Node("/"+namePrefix+"/yarprobotstatepublisher");
    }
    else m_rosNode = new yarp::os::Node("/yarprobotstatepublisher");
=======
    string namePrefix = rf.check("name-prefix",Value("")).asString();
    string robot = rf.check("robot",Value("")).asString();
    if (!namePrefix.empty()) {
        m_rosNode.reset(new yarp::os::Node("/"+namePrefix+"/yarprobotstatepublisher"));
    }
    else if (!robot.empty()) {
        m_rosNode.reset(new yarp::os::Node("/"+robot+"/yarprobotstatepublisher"));
        std::cerr << "[WARNING] The yarprobotstatepublisher option robot is deprecated," << std::endl <<
                     "[WARNING] use name-prefix option instead";
    }
    else {
        m_rosNode.reset(new yarp::os::Node("/yarprobotstatepublisher"));
    }
>>>>>>> c6eb8411

    string modelFileName=rf.check("model",Value("model.urdf")).asString();
    m_period=rf.check("period",Value(0.010)).asDouble();

    Property pTransformclient_cfg;
    pTransformclient_cfg.put("device", "transformClient");
    if (!namePrefix.empty()) {
        pTransformclient_cfg.put("local", "/"+namePrefix+"/"+name+"/transformClient");
    }
    else pTransformclient_cfg.put("local", "/"+name+"/transformClient");

    pTransformclient_cfg.put("remote", "/transformServer");

<<<<<<< HEAD
    m_tfPrefix = rf.check("tfPrefix",Value("")).asString();
=======
    m_tfPrefix = rf.check("tf-prefix",Value("")).asString();
>>>>>>> c6eb8411

    bool ok_client = m_ddtransformclient.open(pTransformclient_cfg);
    if (!ok_client)
    {
        yError()<<"Problem in opening the transformClient device";
<<<<<<< HEAD
        yError()<<"Is the transform server running?";
=======
        yError()<<"Is the transformServer YARP device running?";
>>>>>>> c6eb8411
        close();
        return false;
    }
    if (!m_ddtransformclient.view(m_iframetrans))
    {
        yError()<<"IFrameTransform I/F is not implemented";
        close();
        return false;
    }

    // Get model joints option value from configuration parameters
    // The default value is set to greater for back compatability
    m_model_joints = rf.check("modelJoints",Value("greater")).asString();

    // If YARP is using a network clock, writing on a ROS topic is not working
    // Workaround: explicitly instantiate a network clock to read the time from gazebo
    if( yarp::os::NetworkBase::exists("/clock") )
    {
        m_usingNetworkClock = true;
        m_netClock.open("/clock");
    }

    // Open the model
    string pathToModel=rf.findFileByName(modelFileName);
    iDynTree::ModelLoader modelLoader;
    bool ok = modelLoader.loadModelFromFile(pathToModel);
    ok = ok && m_kinDynComp.loadRobotModel(modelLoader.model());
    if (!ok || !m_kinDynComp.isValid())
    {
        yError()<<"Impossible to load file " << pathToModel;
        close();
        return false;
    }

    // Resize the joint pos buffer
    m_jointPos.resize(m_kinDynComp.model().getNrOfPosCoords());

    // Get the base frame information
    if (rf.check("base-frame"))
    {
        m_baseFrameName = rf.find("base-frame").asString();
    }
    else
    {
        // If base-frame is not passed, use the default base-frame of the model
        const iDynTree::Model& model = m_kinDynComp.model();
        m_baseFrameName = model.getLinkName(model.getDefaultBaseLink());
    }

    const iDynTree::Model& model = m_kinDynComp.model();
    m_baseFrameIndex = model.getFrameIndex(m_baseFrameName);

    if (m_baseFrameIndex == iDynTree::FRAME_INVALID_INDEX)
    {
        yError()<<"Impossible to find frame " << m_baseFrameName << " in the model";
        close();
        return false;
    }

    // Setup the topic and configureisValid the onRead callback
    string jointStatesTopicName = rf.check("jointstates-topic",Value("/joint_states")).asString();
<<<<<<< HEAD
    m_jointStateSubscriber = new JointStateSuscriber();
=======
    m_jointStateSubscriber.reset(new JointStateSubscriber());
>>>>>>> c6eb8411
    m_jointStateSubscriber->attach(this);
    m_jointStateSubscriber->topic(jointStatesTopicName);
    m_jointStateSubscriber->useCallback();

    return true;
}


/************************************************************/
bool YARPRobotStatePublisherModule::close()
{
    yarp::os::LockGuard guard(m_mutex);

    // Disconnect the topic subscriber
    if (m_jointStateSubscriber)
    {
        m_jointStateSubscriber->interrupt();
        m_jointStateSubscriber->close();
    }

    if (m_ddtransformclient.isValid())
    {
        yInfo()<<"Closing the tf device";
        m_ddtransformclient.close();
        m_iframetrans = nullptr;
    }

    m_baseFrameIndex = iDynTree::FRAME_INVALID_INDEX;

    return true;
}


/************************************************************/
double YARPRobotStatePublisherModule::getPeriod()
{
    return m_period;
}



/************************************************************/
bool YARPRobotStatePublisherModule::updateModule()
{
    // All the actual processing is performed in the onRead callback
    return true;
}

/************************************************************/
void YARPRobotStatePublisherModule::onRead(yarp::rosmsg::sensor_msgs::JointState &v)
{
    yarp::os::LockGuard guard(m_mutex);

    // If configure was successful, parse the data
    if (m_baseFrameIndex == iDynTree::FRAME_INVALID_INDEX)
    {
        return;
    }

<<<<<<< HEAD
    if (m_model_joints == "lower") {

        // Check if the joints states are more than the number of joints of the model
        if (v.name.size() > m_jointPos.size()) {
            yError() << "Size mismatch. Model has " << m_jointPos.size()
                     << " joints, while the received JointState message has " << v.name.size() << " joints.";
            return;
        }

    }
    else {

        // Check if joint states contain at least as many joints of the model
        if (v.name.size() < m_jointPos.size())
        {
            yError() << "Size mismatch. Model has " << m_jointPos.size()
                     << " joints, while the received JointState message has " << v.name.size() << " joints.";
            return;
        }

=======
    // Check if joint states contain at least as many joints of the model
    if (v.name.size() < m_jointPos.size())
    {
        yError() << "Size mismatch. Model has " << m_jointPos.size()
                 << " joints, while the received JointState message has " << v.name.size() << " joints.";
        return;
>>>>>>> c6eb8411
    }

    // TODO: this part can be drastically speed up.
    //      Possible improvements:
    //        * Add a map string --> indeces
    // Fill the buffer of joints positions
    const iDynTree::Model& model = m_kinDynComp.model();
    iDynTree::JointIndex jntIndex;
    for (size_t i=0; i < v.name.size(); i++)
    {
<<<<<<< HEAD
        for (size_t j=0; j < model.getNrOfDOFs(); j++)
        {
            if (v.name[i] == model.getJointName(j))
            {
                jntIndex = model.getJointIndex(v.name[i]);
                break;
            }
        }

        if (jntIndex == iDynTree::JOINT_INVALID_INDEX)
=======
        jntIndex = model.getJointIndex(v.name[i]);

        if (!(model.getJoint(jntIndex)->getNrOfDOFs()) || jntIndex == iDynTree::JOINT_INVALID_INDEX)
>>>>>>> c6eb8411
            continue;

        m_jointPos(model.getJoint(jntIndex)->getDOFsOffset()) = v.position[i];
    }

    // Set the updated joint positions
    m_kinDynComp.setJointPos(m_jointPos);

<<<<<<< HEAD
    // Publish the frames on TF
    bool m_publishGlobalTF = false; // TODO
    if (m_publishGlobalTF) {
        // Read the last TF from the world (ground) to the base
        yarp::sig::Matrix world_H_base_yarp;
        if (!m_iframetrans->getTransform(m_tfPrefix + m_baseFrameName, "ground", world_H_base_yarp)) {
            yError() << "Failed to retrieve the relative transform between ground and"
                     << m_tfPrefix + m_baseFrameName;
            return;
        }

        // Convert the transform from Yarp to iDynTree
        iDynTree::Transform world_H_base;
        iDynTree::toiDynTree(world_H_base_yarp, world_H_base);

        for (size_t frameIdx=0; frameIdx < model.getNrOfFrames(); frameIdx++) {
            // skip self-tranform
            if (m_baseFrameIndex == frameIdx) {
                continue;
            }

            // skip publishing the world to base transform
            if (model.getFrameName(frameIdx) == m_baseFrameName) {
                continue;
            }

            iDynTree::Transform base_H_frame = m_kinDynComp.getRelativeTransform(m_baseFrameIndex, frameIdx);
            iDynTree::toYarp(world_H_base * base_H_frame.asHomogeneousTransform(), m_buf4x4);
            m_iframetrans->setTransform(m_tfPrefix + model.getFrameName(frameIdx),
                                        "ground",
                                        m_buf4x4);
        }
    }
    else {
        for (size_t frameIdx=0; frameIdx < model.getNrOfFrames(); frameIdx++)
        {
            if(m_baseFrameIndex == frameIdx)    // skip self-tranform
                continue;

            iDynTree::Transform base_H_frame = m_kinDynComp.getRelativeTransform(m_baseFrameIndex, frameIdx);
            iDynTree::toYarp(base_H_frame.asHomogeneousTransform(), m_buf4x4);
            m_iframetrans->setTransform(m_tfPrefix + model.getFrameName(frameIdx),
                                        m_tfPrefix + model.getFrameName(m_baseFrameIndex),
                                        m_buf4x4);
        }
=======
    for (size_t frameIdx=0; frameIdx < model.getNrOfFrames(); frameIdx++)
    {
        if(m_baseFrameIndex == frameIdx)    // skip self-tranform
            continue;

        iDynTree::Transform base_H_frame = m_kinDynComp.getRelativeTransform(m_baseFrameIndex, frameIdx);
        iDynTree::toYarp(base_H_frame.asHomogeneousTransform(), m_buf4x4);
        m_iframetrans->setTransform(m_tfPrefix + model.getFrameName(frameIdx),
                                    m_tfPrefix + model.getFrameName(m_baseFrameIndex),
                                    m_buf4x4);
>>>>>>> c6eb8411
    }

    return;
}<|MERGE_RESOLUTION|>--- conflicted
+++ resolved
@@ -43,11 +43,7 @@
 }
 
 /************************************************************/
-<<<<<<< HEAD
-void JointStateSuscriber::onRead(yarp::rosmsg::sensor_msgs::JointState& v)
-=======
 void JointStateSubscriber::onRead(yarp::rosmsg::sensor_msgs::JointState& v)
->>>>>>> c6eb8411
 {
     m_module->onRead(v);
 }
@@ -66,13 +62,6 @@
 bool YARPRobotStatePublisherModule::configure(ResourceFinder &rf)
 {
     string name="yarprobotstatepublisher";
-<<<<<<< HEAD
-    string namePrefix = rf.check("namePrefix",Value("")).asString();
-    if (!namePrefix.empty()) {
-        m_rosNode = new yarp::os::Node("/"+namePrefix+"/yarprobotstatepublisher");
-    }
-    else m_rosNode = new yarp::os::Node("/yarprobotstatepublisher");
-=======
     string namePrefix = rf.check("name-prefix",Value("")).asString();
     string robot = rf.check("robot",Value("")).asString();
     if (!namePrefix.empty()) {
@@ -86,7 +75,6 @@
     else {
         m_rosNode.reset(new yarp::os::Node("/yarprobotstatepublisher"));
     }
->>>>>>> c6eb8411
 
     string modelFileName=rf.check("model",Value("model.urdf")).asString();
     m_period=rf.check("period",Value(0.010)).asDouble();
@@ -100,21 +88,13 @@
 
     pTransformclient_cfg.put("remote", "/transformServer");
 
-<<<<<<< HEAD
-    m_tfPrefix = rf.check("tfPrefix",Value("")).asString();
-=======
     m_tfPrefix = rf.check("tf-prefix",Value("")).asString();
->>>>>>> c6eb8411
 
     bool ok_client = m_ddtransformclient.open(pTransformclient_cfg);
     if (!ok_client)
     {
         yError()<<"Problem in opening the transformClient device";
-<<<<<<< HEAD
-        yError()<<"Is the transform server running?";
-=======
         yError()<<"Is the transformServer YARP device running?";
->>>>>>> c6eb8411
         close();
         return false;
     }
@@ -176,11 +156,7 @@
 
     // Setup the topic and configureisValid the onRead callback
     string jointStatesTopicName = rf.check("jointstates-topic",Value("/joint_states")).asString();
-<<<<<<< HEAD
-    m_jointStateSubscriber = new JointStateSuscriber();
-=======
     m_jointStateSubscriber.reset(new JointStateSubscriber());
->>>>>>> c6eb8411
     m_jointStateSubscriber->attach(this);
     m_jointStateSubscriber->topic(jointStatesTopicName);
     m_jointStateSubscriber->useCallback();
@@ -240,7 +216,6 @@
         return;
     }
 
-<<<<<<< HEAD
     if (m_model_joints == "lower") {
 
         // Check if the joints states are more than the number of joints of the model
@@ -261,14 +236,6 @@
             return;
         }
 
-=======
-    // Check if joint states contain at least as many joints of the model
-    if (v.name.size() < m_jointPos.size())
-    {
-        yError() << "Size mismatch. Model has " << m_jointPos.size()
-                 << " joints, while the received JointState message has " << v.name.size() << " joints.";
-        return;
->>>>>>> c6eb8411
     }
 
     // TODO: this part can be drastically speed up.
@@ -279,7 +246,6 @@
     iDynTree::JointIndex jntIndex;
     for (size_t i=0; i < v.name.size(); i++)
     {
-<<<<<<< HEAD
         for (size_t j=0; j < model.getNrOfDOFs(); j++)
         {
             if (v.name[i] == model.getJointName(j))
@@ -290,11 +256,6 @@
         }
 
         if (jntIndex == iDynTree::JOINT_INVALID_INDEX)
-=======
-        jntIndex = model.getJointIndex(v.name[i]);
-
-        if (!(model.getJoint(jntIndex)->getNrOfDOFs()) || jntIndex == iDynTree::JOINT_INVALID_INDEX)
->>>>>>> c6eb8411
             continue;
 
         m_jointPos(model.getJoint(jntIndex)->getDOFsOffset()) = v.position[i];
@@ -303,7 +264,6 @@
     // Set the updated joint positions
     m_kinDynComp.setJointPos(m_jointPos);
 
-<<<<<<< HEAD
     // Publish the frames on TF
     bool m_publishGlobalTF = false; // TODO
     if (m_publishGlobalTF) {
@@ -349,18 +309,6 @@
                                         m_tfPrefix + model.getFrameName(m_baseFrameIndex),
                                         m_buf4x4);
         }
-=======
-    for (size_t frameIdx=0; frameIdx < model.getNrOfFrames(); frameIdx++)
-    {
-        if(m_baseFrameIndex == frameIdx)    // skip self-tranform
-            continue;
-
-        iDynTree::Transform base_H_frame = m_kinDynComp.getRelativeTransform(m_baseFrameIndex, frameIdx);
-        iDynTree::toYarp(base_H_frame.asHomogeneousTransform(), m_buf4x4);
-        m_iframetrans->setTransform(m_tfPrefix + model.getFrameName(frameIdx),
-                                    m_tfPrefix + model.getFrameName(m_baseFrameIndex),
-                                    m_buf4x4);
->>>>>>> c6eb8411
     }
 
     return;
