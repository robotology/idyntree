--- conflicted
+++ resolved
@@ -83,7 +83,6 @@
 
 bool LinkWrenches::isConsistent(const Model& model) const
 {
-<<<<<<< HEAD
     return (model.getNrOfLinks() == m_linkWrenches.size());
 }
 
@@ -92,13 +91,6 @@
     return m_linkWrenches.size();
 }
 
-
-
-=======
-    return (this->m_linkWrenches.size() == model.getNrOfLinks());
-}
-
->>>>>>> 0c4147a9
 Wrench& LinkWrenches::operator()(const LinkIndex link)
 {
     return this->m_linkWrenches[link];
