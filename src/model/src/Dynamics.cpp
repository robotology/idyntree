/*
 * Copyright (C) 2015 Fondazione Istituto Italiano di Tecnologia
 * Authors: Silvio Traversaro
 * CopyPolicy: Released under the terms of the LGPLv2.1 or later, see LGPL.TXT
 *
 */



#include <iDynTree/Model/Model.h>
#include <iDynTree/Model/Traversal.h>

#include <iDynTree/Model/FreeFloatingState.h>
#include <iDynTree/Model/FreeFloatingMassMatrix.h>
#include <iDynTree/Model/LinkState.h>
#include <iDynTree/Model/JointState.h>

#include <iDynTree/Core/ArticulatedBodyInertia.h>
#include <iDynTree/Core/SpatialMomentum.h>
#include <iDynTree/Core/EigenHelpers.h>

#include <iDynTree/Model/Dynamics.h>

#include <Eigen/Core>

namespace iDynTree
{

bool RNEADynamicPhase(const Model& model, const Traversal& traversal,
                      const IRawVector& jointPos,
                      const LinkVelArray& linksVels,
                      const LinkAccArray& linksAccs,
                      const LinkNetExternalWrenches& fext,
                      LinkInternalWrenches& f,
                      FreeFloatingGeneralizedTorques& baseWrenchJntTorques)
{
    bool retValue = true;

    for(int traversalEl = traversal.getNrOfVisitedLinks()-1; traversalEl >= 0; traversalEl--)
    {
        LinkConstPtr visitedLink = traversal.getLink(traversalEl);
        LinkIndex    visitedLinkIndex = visitedLink->getIndex();
        LinkConstPtr parentLink  = traversal.getParentLink(traversalEl);
        IJointConstPtr toParentJoint = traversal.getParentJoint(traversalEl);

        // We sum in the link internal wrench the inertial wrenches,
        // the external wrenches and the child link wrenches .
        // It is Equation 5.20 in Featherstone 2008 , with the
        // only difference that we assume the external forces
        // are expressed in the link reference frame (both orientation
        // and point).
        const iDynTree::SpatialInertia & I = visitedLink->getInertia();
        const iDynTree::SpatialAcc     & a = linksAccs(visitedLinkIndex);
        const iDynTree::Twist          & v = linksVels(visitedLinkIndex);
        f(visitedLinkIndex) = I*a + v*(I*v) - fext(visitedLinkIndex);

        // Iterate on childs of visitedLink
        // We obtain all the children as all the neighbors of the link, except
        // for its parent
        // \todo TODO this point is definitly Tree-specific
        // \todo TODO this "get child" for is duplicated in the code, we
        //            should try to consolidate it
        for(unsigned int neigh_i=0; neigh_i < model.getNrOfNeighbors(visitedLinkIndex); neigh_i++)
        {
             LinkIndex neighborIndex = model.getNeighbor(visitedLinkIndex,neigh_i).neighborLink;
             if( !parentLink || neighborIndex != parentLink->getIndex() )
             {
                 LinkIndex childIndex = neighborIndex;
                 IJointConstPtr neighborJoint = model.getJoint(model.getNeighbor(visitedLinkIndex,neigh_i).neighborJoint);
<<<<<<< HEAD
                 Transform visitedLink_X_child = neighborJoint->getTransform(jointPos,visitedLinkIndex,childIndex);
=======
                 const Transform & visitedLink_X_child = neighborJoint->getTransform(robotPos.jointPos(),visitedLinkIndex,childIndex);
>>>>>>> 0c4147a9

                 // One term of the sum in Equation 5.20 in Featherstone 2008
                 f(visitedLinkIndex) = f(visitedLinkIndex) + visitedLink_X_child*f(childIndex);
             }
        }

        if( parentLink == 0 )
        {
            // If the visited link is the base, the base has no parent, and hence no
            // joint torque to compute.
            // In this case the base wrench is simply saved in the output generalized
            // torques vector (with a minus because the base force is the one applied
            // on the base, while f[visitedLinkIndex] stores the one applied by the base.
            // Notice that this force, if the model, the accelerations and the external wrenches
            // are coherent, should be zero. This because any external wrench on the base should
            // be present also in the fExt vector .
            baseWrenchJntTorques.baseWrench() = -f(visitedLinkIndex);
        }
        else
        {
            // If the visited link is not the base and  connected to a parent link
            // at this point we can compute the torque of the joint connecting this link and its parent
            // This is Equation 5.13 in Featherstone 2008. It is offloaded to the joint to be
            // able to deal with different kind of joints.
            toParentJoint->computeJointTorque(jointPos,
                                              f(visitedLinkIndex),
                                              parentLink->getIndex(),
                                              visitedLinkIndex,
                                              baseWrenchJntTorques.jointTorques());
        }
    }

    return retValue;
}

bool CompositeRigidBodyAlgorithm(const Model& model,
                                 const Traversal& traversal,
                                 const FreeFloatingPos& jointPos,
                                 LinkCompositeRigidBodyInertias& linkCRBs,
                                 FreeFloatingMassMatrix& massMatrix)
{
    // Map the massMatrix to an Eigen matrix
    Eigen::Map<Eigen::Matrix<double,Eigen::Dynamic,Eigen::Dynamic,Eigen::RowMajor> >
        massMatrixEigen(massMatrix.data(),massMatrix.rows(),massMatrix.cols());

    /**
     * Forward pass: initialize the CRBI
     * of each link to its own inertia.
     */
    for(unsigned int traversalEl=0; traversalEl < traversal.getNrOfVisitedLinks(); traversalEl++)
    {
        LinkConstPtr visitedLink = traversal.getLink(traversalEl);
        LinkIndex visitedLinkIndex = visitedLink->getIndex();
        linkCRBs(visitedLinkIndex) = visitedLink->getInertia();
    }

    /**
     * Backward pass: for each link compute the
     * CRB of the link (given the traversal).
     */
    for(int traversalEl = traversal.getNrOfVisitedLinks()-1; traversalEl >= 0; traversalEl--)
    {
        LinkConstPtr visitedLink = traversal.getLink(traversalEl);
        LinkIndex    visitedLinkIndex = visitedLink->getIndex();
        LinkConstPtr parentLink  = traversal.getParentLink(traversalEl);
        IJointConstPtr toParentJoint = traversal.getParentJoint(traversalEl);

        // If the visited link is not the base one, add its
        // CRBI to the CRBI of the parent
        // \todo TODO streamline the check "is Link the floating base"
        // given a traversal
        if( parentLink )
        {
            LinkIndex parentLinkIndex = parentLink->getIndex();

            linkCRBs(parentLinkIndex) = linkCRBs(parentLinkIndex) +
                (toParentJoint->getTransform(jointPos.jointPos(),parentLinkIndex,visitedLinkIndex))*linkCRBs(visitedLinkIndex);

            // For now we just implement the CRBA for 0 or 1 dofs joints.
            assert( toParentJoint->getNrOfDOFs() <= 1 );

            // If the visited link is attached to its parent with a fixed joint,
            // we don't need to do anything else for this link.
            // Otherwise we need to compute the rows and columns of the mass matrix
            // related to the dof connecting the visited link to its parent
            if( toParentJoint->getNrOfDOFs() == 1 )
            {
                // In this loop we follow the algorith as described in
                // in Featherstone 2008 , Table 6.2 . In particular S_visitedDof (S_i in the book)
                // is the motion subspace vector connected to the degree of freedom connecting the link to its parent,
                // while S_ancestorDof (S_j in the book) is the motion subspace vector of its ancestor considered in the
                // inner loop
                SpatialMotionVector S_visitedDof = toParentJoint->getMotionSubspaceVector(0,visitedLink->getIndex(),parentLinkIndex);
                SpatialForceVector  F = linkCRBs(visitedLinkIndex)*S_visitedDof;

                // We compute the term of the mass matrix on the diagonal
                // (in the book: H_ii = S_i^\top F
                size_t dofIndex = toParentJoint->getDOFsOffset();
                massMatrix(6+dofIndex,6+dofIndex) = S_visitedDof.dot(F);

                // Then we compute all the off-diagonal terms relative to
                // the ancestors of the currently visited link

                // j = i
                LinkConstPtr ancestor = visitedLink;

                // while lambda(j) != 0
                while( traversal.getParentLinkFromLinkIndex(traversal.getParentLinkFromLinkIndex(ancestor->getIndex())->getIndex()) )
                {
                    {
                        IJointConstPtr ancestorToParentJoint = traversal.getParentJointFromLinkIndex(ancestor->getIndex());
                        LinkIndex      ancestorParent =        traversal.getParentLinkFromLinkIndex(ancestor->getIndex())->getIndex();
                        Transform ancestorParent_X_ancestor = ancestorToParentJoint->getTransform(jointPos.jointPos(),ancestorParent,ancestor->getIndex());
                        F = ancestorParent_X_ancestor*F;
                    }

                    // j = \lambda(j)

                    ancestor = traversal.getParentLinkFromLinkIndex(ancestor->getIndex());

                    IJointConstPtr ancestorToParentJoint = traversal.getParentJointFromLinkIndex(ancestor->getIndex());
                    LinkIndex      ancestorParentIndex   = traversal.getParentLinkFromLinkIndex(ancestor->getIndex())->getIndex();

                    // For now we just implement the CRBA for 0 or 1 dofs joints.
                    assert( ancestorToParentJoint->getNrOfDOFs() <= 1 );

                    if( ancestorToParentJoint->getNrOfDOFs() == 1 )
                    {
                        SpatialMotionVector S_ancestorDof =
                            ancestorToParentJoint->getMotionSubspaceVector(0,ancestor->getIndex(),ancestorParentIndex);
                        size_t ancestorDofIndex = ancestorToParentJoint->getDOFsOffset();

                        // H_ij = F^\top S_j
                        // H_ji = H_ij^\top
                        massMatrix(6+dofIndex,6+ancestorDofIndex) = S_ancestorDof.dot(F);
                        massMatrix(6+ancestorDofIndex,6+dofIndex) = massMatrix(6+dofIndex,6+ancestorDofIndex);
                    }
                }

                // We need to write F in the base link for the off-diagonal term of the mass matrix
                {
                    IJointConstPtr ancestorToParentJoint = traversal.getParentJointFromLinkIndex(ancestor->getIndex());
                    LinkIndex      ancestorParent =        traversal.getParentLinkFromLinkIndex(ancestor->getIndex())->getIndex();
                    Transform ancestorParent_X_ancestor = ancestorToParentJoint->getTransform(jointPos.jointPos(),ancestorParent,ancestor->getIndex());
                    F = ancestorParent_X_ancestor*F;
                }

                // Fill the 6 \times nDof right top submatrix of the mass matrix
                // (i.e. the jacobian of the momentum)
                Eigen::Matrix<double,6,1> FEigen = toEigen(F);
                massMatrixEigen.block<6,1>(0,6+dofIndex) = FEigen;
                massMatrixEigen.block<1,6>(6+dofIndex,0) = FEigen;
            }

        }
    }

    // Fill the top left 6x6 matrix: it is just the composite rigid body inertia of all the body
    Matrix6x6 lockedInertia = linkCRBs(traversal.getLink(0)->getIndex()).asMatrix();
    massMatrixEigen.block<6,6>(0,0) = toEigen(lockedInertia);

    return true;
}

ArticulatedBodyAlgorithmInternalBuffers::ArticulatedBodyAlgorithmInternalBuffers(const Model& model)
{
    resize(model);
}

void ArticulatedBodyAlgorithmInternalBuffers::resize(const Model& model)
{
    S.resize(model);
    U.resize(model);
    D.resize(model);
    u.resize(model);
    linksVel.resize(model);
    linksBiasAcceleration.resize(model);
    linksAccelerations.resize(model);
    linkABIs.resize(model);
    linksBiasWrench.resize(model);
    // debug
    //pa.resize(model);
}

bool ArticulatedBodyAlgorithmInternalBuffers::isConsistent(const Model& model)
{
    bool ok = true;

    ok = ok && S.isConsistent(model);
    ok = ok && U.isConsistent(model);
    ok = ok && D.isConsistent(model);
    ok = ok && u.isConsistent(model);
    ok = ok && linksVel.isConsistent(model);
    ok = ok && linksBiasAcceleration.isConsistent(model);
    ok = ok && linkABIs.isConsistent(model);
    ok = ok && linksBiasWrench.isConsistent(model);

    return ok;
}

bool ArticulatedBodyAlgorithm(const Model& model,
                              const Traversal& traversal,
                              const FreeFloatingPos& robotPos,
                              const FreeFloatingVel& robotVel,
                              const LinkNetExternalWrenches & linkExtWrenches,
                              const JointDoubleArray & jointTorques,
                                    ArticulatedBodyAlgorithmInternalBuffers & bufs,
                                    FreeFloatingAcc & robotAcc)
{
    /**
     * Forward pass: compute the link velocities and the link bias accelerations
     * and initialize the Articulated Body Inertia and the articulated bias wrench.
     */
    for(unsigned int traversalEl=0; traversalEl < traversal.getNrOfVisitedLinks(); traversalEl++)
    {
        LinkConstPtr visitedLink = traversal.getLink(traversalEl);
        LinkIndex visitedLinkIndex = visitedLink->getIndex();
        LinkConstPtr parentLink  = traversal.getParentLink(traversalEl);
        IJointConstPtr toParentJoint = traversal.getParentJoint(traversalEl);

        // Propagate velocities and bias accelerations

        // If the visitedLink is the base one, initialize the velocity with the input velocity
        if( parentLink == 0 )
        {
            assert(visitedLinkIndex >= 0 && visitedLinkIndex < (LinkIndex)model.getNrOfLinks());
            bufs.linksVel(visitedLinkIndex) = robotVel.baseVel();
            bufs.linksBiasAcceleration(visitedLinkIndex) = SpatialAcc::Zero();
        }
        else
        {
            LinkIndex    parentLinkIndex = parentLink->getIndex();
            // Otherwise we propagate velocity in the usual way
            if( toParentJoint->getNrOfDOFs() == 0 )
            {
                bufs.linksVel(visitedLinkIndex) =
                    toParentJoint->getTransform(robotPos.jointPos(),visitedLinkIndex,parentLink->getIndex())*bufs.linksVel(parentLinkIndex);
                bufs.linksBiasAcceleration(visitedLinkIndex) = SpatialAcc::Zero();
            }
            else
            {
                size_t dofIndex = toParentJoint->getDOFsOffset();
                bufs.S(dofIndex) = toParentJoint->getMotionSubspaceVector(0,visitedLinkIndex,parentLinkIndex);
                Twist vj;
                toEigen(vj.getLinearVec3()) = robotVel.jointVel()(dofIndex)*toEigen(bufs.S(dofIndex).getLinearVec3());
                toEigen(vj.getAngularVec3()) = robotVel.jointVel()(dofIndex)*toEigen(bufs.S(dofIndex).getAngularVec3());
                bufs.linksVel(visitedLinkIndex) =
                    toParentJoint->getTransform(robotPos.jointPos(),visitedLinkIndex,parentLinkIndex)*bufs.linksVel(parentLinkIndex)
                    + vj;
                bufs.linksBiasAcceleration(visitedLinkIndex) = bufs.linksVel(visitedLinkIndex)*vj;

            }
        }

        // Initialize Articulated Body Inertia
        bufs.linkABIs(visitedLinkIndex) = visitedLink->getInertia();

        // Initialize bias force (note that we assume that the external frames are
        // expressed in a local frame, differently from Featherstone 2008
        bufs.linksBiasWrench(visitedLinkIndex) = bufs.linksVel(visitedLinkIndex)*(visitedLink->getInertia()*bufs.linksVel(visitedLinkIndex))
                                            - linkExtWrenches(visitedLinkIndex);
    }

    /*
     * Backward pass: recursivly compute
     * the articulated body inertia and the articulated body bias wrench.
     *
     */
    for(int traversalEl = traversal.getNrOfVisitedLinks()-1; traversalEl >= 0; traversalEl--)
    {
        LinkConstPtr visitedLink = traversal.getLink(traversalEl);
        LinkIndex    visitedLinkIndex = visitedLink->getIndex();
        LinkConstPtr parentLink  = traversal.getParentLink(traversalEl);
        IJointConstPtr toParentJoint = traversal.getParentJoint(traversalEl);

        if( parentLink )
        {
            ArticulatedBodyInertia Ia;
            Wrench pa;

            // For now we support only 0 and 1 dof joints

            // for 1 dof joints, the articulated inertia
            // need to be propagated to the parent considering
            // the joints
            if( toParentJoint->getNrOfDOFs() > 0 )
            {
                assert(toParentJoint->getNrOfDOFs()==1);
                size_t dofIndex = toParentJoint->getDOFsOffset();
                bufs.U(dofIndex) = bufs.linkABIs(visitedLinkIndex)*bufs.S(dofIndex);
                bufs.D(dofIndex) = bufs.S(dofIndex).dot(bufs.U(dofIndex));
                bufs.u(dofIndex) = jointTorques(dofIndex) - bufs.S(dofIndex).dot(bufs.linksBiasWrench(visitedLinkIndex));

                Ia = bufs.linkABIs(visitedLinkIndex) - ArticulatedBodyInertia::ABADyadHelper(bufs.U(dofIndex),bufs.D(dofIndex));

                pa                 =   bufs.linksBiasWrench(visitedLinkIndex)
                                     + Ia*bufs.linksBiasAcceleration(visitedLinkIndex)
                                     + bufs.U(dofIndex)*(bufs.u(dofIndex)/bufs.D(dofIndex));

            }

            // For fixed joints, we just need to propate
            // the articulated quantities without considering the
            // joint
            if( toParentJoint->getNrOfDOFs() == 0 )
            {
                Ia = bufs.linkABIs(visitedLinkIndex);
                pa                 =   bufs.linksBiasWrench(visitedLinkIndex)
                                     + Ia*bufs.linksBiasAcceleration(visitedLinkIndex);
            }

            //bufs.pa(visitedLinkIndex) = pa;

            // Propagate
            LinkIndex parentLinkIndex = parentLink->getIndex();
            Transform parent_X_visited = toParentJoint->getTransform(robotPos.jointPos(),parentLinkIndex,visitedLinkIndex);
            bufs.linkABIs(parentLinkIndex)        += parent_X_visited*Ia;
            bufs.linksBiasWrench(parentLinkIndex) = bufs.linksBiasWrench(parentLinkIndex) + parent_X_visited*pa;
        }
    }

    /**
     * Second forward pass: find robot accelerations
     *
     */
    // \todo TODO Handle gravity
    for(unsigned int traversalEl=0; traversalEl < traversal.getNrOfVisitedLinks(); traversalEl++)
    {
       LinkConstPtr visitedLink = traversal.getLink(traversalEl);
       LinkIndex visitedLinkIndex = visitedLink->getIndex();
       LinkConstPtr parentLink  = traversal.getParentLink(traversalEl);
       IJointConstPtr toParentJoint = traversal.getParentJoint(traversalEl);

       if( parentLink == 0 )
       {
           // Preliminary step: find base acceleration
           bufs.linksAccelerations(visitedLinkIndex) = -(bufs.linkABIs(visitedLinkIndex).applyInverse(bufs.linksBiasWrench(visitedLinkIndex)));

           robotAcc.baseAcc() = bufs.linksAccelerations(visitedLinkIndex);
       }
       else
       {
           LinkIndex    parentLinkIndex = parentLink->getIndex();
           if( toParentJoint->getNrOfDOFs() > 0 )
           {
               size_t dofIndex = toParentJoint->getDOFsOffset();
               assert(toParentJoint->getNrOfDOFs()==1);
               bufs.linksAccelerations(visitedLinkIndex) =
                   toParentJoint->getTransform(robotPos.jointPos(),visitedLinkIndex,parentLinkIndex)*bufs.linksAccelerations(parentLinkIndex)
                   + bufs.linksBiasAcceleration(visitedLinkIndex);
               robotAcc.jointAcc()(dofIndex) = (bufs.u(dofIndex)-bufs.U(dofIndex).dot(bufs.linksAccelerations(visitedLinkIndex)))/bufs.D(dofIndex);
               bufs.linksAccelerations(visitedLinkIndex) = bufs.linksAccelerations(visitedLinkIndex) + bufs.S(dofIndex)*robotAcc.jointAcc()(dofIndex);
           }
           else
           {
               //for fixed joints we just propagate the acceleration
               bufs.linksAccelerations(visitedLinkIndex) =
                   toParentJoint->getTransform(robotPos.jointPos(),visitedLinkIndex,parentLinkIndex)*bufs.linksAccelerations(parentLinkIndex)
                   + bufs.linksBiasAcceleration(visitedLinkIndex);
           }
       }
    }

    return true;
}



}





<|MERGE_RESOLUTION|>--- conflicted
+++ resolved
@@ -27,7 +27,7 @@
 {
 
 bool RNEADynamicPhase(const Model& model, const Traversal& traversal,
-                      const IRawVector& jointPos,
+                      const JointPosDoubleArray& jointPos,
                       const LinkVelArray& linksVels,
                       const LinkAccArray& linksAccs,
                       const LinkNetExternalWrenches& fext,
@@ -67,11 +67,8 @@
              {
                  LinkIndex childIndex = neighborIndex;
                  IJointConstPtr neighborJoint = model.getJoint(model.getNeighbor(visitedLinkIndex,neigh_i).neighborJoint);
-<<<<<<< HEAD
-                 Transform visitedLink_X_child = neighborJoint->getTransform(jointPos,visitedLinkIndex,childIndex);
-=======
-                 const Transform & visitedLink_X_child = neighborJoint->getTransform(robotPos.jointPos(),visitedLinkIndex,childIndex);
->>>>>>> 0c4147a9
+
+                 const Transform & visitedLink_X_child = neighborJoint->getTransform(jointPos,visitedLinkIndex,childIndex);
 
                  // One term of the sum in Equation 5.20 in Featherstone 2008
                  f(visitedLinkIndex) = f(visitedLinkIndex) + visitedLink_X_child*f(childIndex);
@@ -109,7 +106,7 @@
 
 bool CompositeRigidBodyAlgorithm(const Model& model,
                                  const Traversal& traversal,
-                                 const FreeFloatingPos& jointPos,
+                                 const JointPosDoubleArray& jointPos,
                                  LinkCompositeRigidBodyInertias& linkCRBs,
                                  FreeFloatingMassMatrix& massMatrix)
 {
@@ -148,7 +145,7 @@
             LinkIndex parentLinkIndex = parentLink->getIndex();
 
             linkCRBs(parentLinkIndex) = linkCRBs(parentLinkIndex) +
-                (toParentJoint->getTransform(jointPos.jointPos(),parentLinkIndex,visitedLinkIndex))*linkCRBs(visitedLinkIndex);
+                (toParentJoint->getTransform(jointPos,parentLinkIndex,visitedLinkIndex))*linkCRBs(visitedLinkIndex);
 
             // For now we just implement the CRBA for 0 or 1 dofs joints.
             assert( toParentJoint->getNrOfDOFs() <= 1 );
@@ -184,7 +181,7 @@
                     {
                         IJointConstPtr ancestorToParentJoint = traversal.getParentJointFromLinkIndex(ancestor->getIndex());
                         LinkIndex      ancestorParent =        traversal.getParentLinkFromLinkIndex(ancestor->getIndex())->getIndex();
-                        Transform ancestorParent_X_ancestor = ancestorToParentJoint->getTransform(jointPos.jointPos(),ancestorParent,ancestor->getIndex());
+                        Transform ancestorParent_X_ancestor = ancestorToParentJoint->getTransform(jointPos,ancestorParent,ancestor->getIndex());
                         F = ancestorParent_X_ancestor*F;
                     }
 
@@ -215,7 +212,7 @@
                 {
                     IJointConstPtr ancestorToParentJoint = traversal.getParentJointFromLinkIndex(ancestor->getIndex());
                     LinkIndex      ancestorParent =        traversal.getParentLinkFromLinkIndex(ancestor->getIndex())->getIndex();
-                    Transform ancestorParent_X_ancestor = ancestorToParentJoint->getTransform(jointPos.jointPos(),ancestorParent,ancestor->getIndex());
+                    Transform ancestorParent_X_ancestor = ancestorToParentJoint->getTransform(jointPos,ancestorParent,ancestor->getIndex());
                     F = ancestorParent_X_ancestor*F;
                 }
 
@@ -277,7 +274,7 @@
                               const FreeFloatingPos& robotPos,
                               const FreeFloatingVel& robotVel,
                               const LinkNetExternalWrenches & linkExtWrenches,
-                              const JointDoubleArray & jointTorques,
+                              const JointDOFsDoubleArray & jointTorques,
                                     ArticulatedBodyAlgorithmInternalBuffers & bufs,
                                     FreeFloatingAcc & robotAcc)
 {
