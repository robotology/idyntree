/*
 * Copyright (C) 2015 Fondazione Istituto Italiano di Tecnologia
 * Authors: Silvio Traversaro
 * CopyPolicy: Released under the terms of the LGPLv2.1 or later, see LGPL.TXT
 *
 */

#ifndef IDYNTREE_FORWARD_KINEMATICS_H
#define IDYNTREE_FORWARD_KINEMATICS_H

#include <iDynTree/Model/Indeces.h>

namespace iDynTree
{
    class Model;
    class Traversal;
    class FreeFloatingPos;
    class FreeFloatingVel;
    class FreeFloatingAcc;
    class LinkPositions;
    class LinkVelArray;
    class LinkAccArray;

    /**
     * Function that computes, given a traversal
     * the position forward kinematics of a FreeFloating robot.
     *
     * \ingroup iDynTreeModel
     *
     *
     */
<<<<<<< HEAD
    bool ForwardPositionKinematics(const iDynTree::Model & model,
                                   const iDynTree::Traversal & traversal,
                                   const iDynTree::FreeFloatingPos & jointPos,
                                         iDynTree::LinkPositions   & linkPos);
=======
    bool ForwardPositionKinematics(const Model & model,
                                   const Traversal & traversal,
                                   const FreeFloatingPos & jointPos,
                                         LinkPositions   & linkPos);
>>>>>>> 0c4147a9


    /**
     * Function that compute the links velocities and accelerations
     * given the free floating robot velocities and accelerations.
     *
     * This function impelments what is usually known as the
     * "forward pass" of the Recursive Newton Euler algorithm.
     */
    bool ForwardVelAccKinematics(const iDynTree::Model & model,
                                 const iDynTree::Traversal & traversal,
                                 const iDynTree::FreeFloatingPos & robotPos,
                                 const iDynTree::FreeFloatingVel & robotVel,
                                 const iDynTree::FreeFloatingAcc & robotAcc,
                                       iDynTree::LinkVelArray & linkVel,
                                       iDynTree::LinkAccArray  & linkAcc);

    /**
     * Function that compute the links velocities and accelerations
     * given the free floating robot velocities and accelerations.
     *
     *
     */
    bool ForwardPosVelAccKinematics(const iDynTree::Model & model,
                                    const iDynTree::Traversal & traversal,
                                    const iDynTree::FreeFloatingPos & robotPos,
                                    const iDynTree::FreeFloatingVel & robotVel,
                                    const iDynTree::FreeFloatingAcc & robotAcc,
                                          iDynTree::LinkPositions & linkPos,
                                          iDynTree::LinkVelArray & linkVel,
                                          iDynTree::LinkAccArray  & linkAcc);

}

#endif<|MERGE_RESOLUTION|>--- conflicted
+++ resolved
@@ -29,18 +29,10 @@
      *
      *
      */
-<<<<<<< HEAD
-    bool ForwardPositionKinematics(const iDynTree::Model & model,
-                                   const iDynTree::Traversal & traversal,
-                                   const iDynTree::FreeFloatingPos & jointPos,
-                                         iDynTree::LinkPositions   & linkPos);
-=======
     bool ForwardPositionKinematics(const Model & model,
                                    const Traversal & traversal,
                                    const FreeFloatingPos & jointPos,
                                          LinkPositions   & linkPos);
->>>>>>> 0c4147a9
-
 
     /**
      * Function that compute the links velocities and accelerations
