/*
 * Copyright (C) 2015 Fondazione Istituto Italiano di Tecnologia
 * Authors: Silvio Traversaro
 * CopyPolicy: Released under the terms of the LGPLv2.1 or later, see LGPL.TXT
 *
 */

#include <iDynTree/Model/FixedJoint.h>
#include <iDynTree/Model/RevoluteJoint.h>
#include <iDynTree/Model/Model.h>
#include <iDynTree/Model/ModelTestUtils.h>
#include <iDynTree/Model/Traversal.h>

#include <iDynTree/Core/TestUtils.h>

#include <algorithm>
#include <cassert>
#include <cstdio>
#include <cstdlib>

// For modelTransformsers testing
#include <iDynTree/Model/ModelTransformers.h>
#include <iDynTree/Model/ForwardKinematics.h>
#include <iDynTree/Model/Dynamics.h>
#include <iDynTree/Model/FreeFloatingState.h>

using namespace iDynTree;


void createCopyAndDestroy(const Model & model)
{
    Model * p_model = new Model(model);
    ASSERT_EQUAL_DOUBLE(p_model->getNrOfLinks(),model.getNrOfLinks());
    ASSERT_EQUAL_DOUBLE(p_model->getNrOfJoints(),model.getNrOfJoints());
    *p_model = model;
    ASSERT_EQUAL_DOUBLE(p_model->getNrOfLinks(),model.getNrOfLinks());
    ASSERT_EQUAL_DOUBLE(p_model->getNrOfJoints(),model.getNrOfJoints());
    delete p_model;
}

void checkComputeTraversal(const Model & model)
{
    Traversal traversal;
    bool ok = model.computeFullTreeTraversal(traversal);

    ASSERT_EQUAL_DOUBLE(ok,true);
    ASSERT_EQUAL_DOUBLE(traversal.getNrOfVisitedLinks(),model.getNrOfLinks());
}

void checkNeighborSanity(const Model & model, bool verbose)
{
    for(size_t link =0; link < model.getNrOfLinks(); link++ )
    {
        if( verbose )
        {
            std::cout << "Link " << model.getLinkName(link) << " has "
                      << model.getNrOfNeighbors(link) << " neeighbors" << std::endl;
        }

        for(unsigned int neigh_i = 0; neigh_i < model.getNrOfNeighbors(link); neigh_i++ )
        {
            LinkIndex neighIndex = model.getNeighbor(link,neigh_i).neighborLink;
            std::string neighName = model.getLinkName(neighIndex);
            if( verbose )
            {
                std::cout << "neighbor " << neigh_i << " is " << neighName << std::endl;
            }
        }
    }
}

<<<<<<< HEAD
=======
Model getRandomChain(unsigned int nrOfJoints)
{
    Model model;

    model.addLink("baseLink",getRandomLink());

    std::string linkName = "baseLink";
    for(unsigned int i=0; i < nrOfJoints; i++)
    {
        std::string parentLink = linkName;
        linkName = "link" + int2string(i);
        addRandomLinkToModel(model,parentLink,linkName);

        checkNeighborSanity(model,false);
    }

    return model;
}

bool isStringInVector(const std::string & str,
                      const std::vector<std::string> & vec)
{
    return std::find(vec.begin(), vec.end(), str) != vec.end();
}

void getRandomSubsetOfJoints(const Model & model,
                             size_t nrOfJointsInSubset,
                             std::vector<std::string>& subsetOfJoints)
{
    while( subsetOfJoints.size() < nrOfJointsInSubset )
    {
        JointIndex randomJoint = (JointIndex) getRandomInteger(0,model.getNrOfJoints()-1);
        std::string randomJointName = model.getJointName(randomJoint);

        // If the random added joint is not in the vector, add it
        if( !isStringInVector(randomJointName,subsetOfJoints) )
        {
            subsetOfJoints.push_back(randomJointName);
        }
    }
}

class RNEAHelperClass
{
private:
    Model model;
    LinkVelArray linkVels;
    LinkAccArray linkAccs;
    LinkExternalWrenches linkExtF;
    LinkInternalWrenches linkIntF;
    Traversal traversal;

public:
    RNEAHelperClass(const Model& _model): model(_model),
                                          linkVels(_model),
                                          linkAccs(_model),
                                          linkExtF(_model),
                                          linkIntF(_model)
    {
        model.computeFullTreeTraversal(traversal);
    }

    bool runRNEA(const FreeFloatingPos & pos, const FreeFloatingVel & vel,
                 const FreeFloatingAcc & acc, FreeFloatingGeneralizedTorques & trqs)
    {
        bool ok = true;
        ok = ok && ForwardVelAccKinematics(model,traversal,
                                           pos,vel,acc,
                                           linkVels,linkAccs);
        ok = ok && RNEADynamicPhase(model,traversal,
                                    pos,linkVels,linkAccs,
                                    linkExtF,linkIntF,trqs);

        return ok;
    }
};

/**
 * Copy a vector of the dofs from the reduced model to a full model.
 *
 */
template<typename vectorType>
void copyFromReducedToFull(const vectorType & reducedVector,
                            vectorType & fullVector,
                      const Model & reducedModel,
                      const Model & fullModel)
{
    for(JointIndex jntReduced = 0; jntReduced < reducedModel.getNrOfJoints(); jntReduced++ )
    {
        IJointConstPtr jnt = reducedModel.getJoint(jntReduced);
        std::string jointName = reducedModel.getJointName(jntReduced);

        if( jnt->getNrOfDOFs() > 0 )
        {
            IJointConstPtr jntInFullModel = fullModel.getJoint(fullModel.getJointIndex(jointName));

            assert(jntInFullModel->getNrOfDOFs() > 0);
            assert(fullVector.size() == fullModel.getNrOfPosCoords());
            assert(reducedVector.size() == reducedModel.getNrOfPosCoords());
            assert(jntInFullModel->getPosCoordsOffset() < fullVector.size());
            assert(jnt->getPosCoordsOffset() < reducedVector.size());

            fullVector(jntInFullModel->getPosCoordsOffset()) = reducedVector(jnt->getPosCoordsOffset());
        }
    }
}


/**
 * Copy a vector of the dofs from the reduced model to a full model.
 *
 */
template<typename vectorType>
void copyFromFullToReduced(      vectorType & reducedVector,
                      const vectorType & fullVector,
                      const Model & reducedModel,
                      const Model & fullModel)
{
    for(JointIndex jntReduced = 0; jntReduced < reducedModel.getNrOfJoints(); jntReduced++ )
    {
        IJointConstPtr jnt = reducedModel.getJoint(jntReduced);
        std::string jointName = reducedModel.getJointName(jntReduced);

        if( jnt->getNrOfDOFs() > 0 )
        {
            IJointConstPtr jntInFullModel = fullModel.getJoint(fullModel.getJointIndex(jointName));

            reducedVector(jnt->getPosCoordsOffset()) = fullVector(jntInFullModel->getPosCoordsOffset());
        }
    }
}

/**
 * \todo Move outsite in proper ModelTransformersUnitTest file.
 */
void checkReducedModel(const Model & model)
{
    // Create a random reduced version of the model
    // and check that the RNEA for the full model
    // and for the reduced model (with the removed
    // joint positions, velocity and accelerations set to 0)
    // is giving the same results
    for(size_t jnts=0; jnts < model.getNrOfJoints(); jnts += 5)
    {
        std::vector<std::string> jointInReducedModel;
        getRandomSubsetOfJoints(model,jnts,jointInReducedModel);

        Model reducedModel;
        bool ok = createReducedModel(model,jointInReducedModel,reducedModel);

        ASSERT_EQUAL_DOUBLE(ok,1.0);

        // Check that the two models have the same number of frames
        ASSERT_EQUAL_DOUBLE(reducedModel.getNrOfJoints(),jnts);
        ASSERT_EQUAL_DOUBLE(reducedModel.getNrOfJoints(),jointInReducedModel.size());
        ASSERT_EQUAL_DOUBLE(model.getNrOfFrames(),reducedModel.getNrOfFrames());

        // Run RNEA
        RNEAHelperClass fullRNEA(model);
        RNEAHelperClass reducedRNEA(reducedModel);

        FreeFloatingPos reducedPos(reducedModel);
        FreeFloatingVel reducedVel(reducedModel);
        FreeFloatingAcc reducedAcc(reducedModel);
        FreeFloatingGeneralizedTorques reducedTrqs(reducedModel);
        FreeFloatingGeneralizedTorques reducedTrqsCheck(reducedModel);

        reducedPos.worldBasePos() = getRandomTransform();
        getRandomVector(reducedPos.jointPos());

        reducedVel.baseVel() = getRandomTwist();
        getRandomVector(reducedVel.jointVel());

        reducedAcc.baseAcc() = getRandomTwist();
        getRandomVector(reducedAcc.jointAcc());

        FreeFloatingPos fullPos(model);
        FreeFloatingVel fullVel(model);
        FreeFloatingAcc fullAcc(model);
        FreeFloatingGeneralizedTorques fullTrqs(model);

        fullPos.worldBasePos() = reducedPos.worldBasePos();
        fullVel.baseVel()      = reducedVel.baseVel();
        fullAcc.baseAcc()      = reducedAcc.baseAcc();

        copyFromReducedToFull(reducedPos.jointPos(),fullPos.jointPos(),reducedModel,model);
        copyFromReducedToFull(reducedVel.jointVel(),fullVel.jointVel(),reducedModel,model);
        copyFromReducedToFull(reducedAcc.jointAcc(),fullAcc.jointAcc(),reducedModel,model);

        fullRNEA.runRNEA(fullPos,fullVel,fullAcc,fullTrqs);
        reducedRNEA.runRNEA(reducedPos,reducedVel,reducedAcc,reducedTrqs);

        reducedTrqsCheck.baseWrench() = fullTrqs.baseWrench();
        copyFromFullToReduced(reducedTrqsCheck.jointTorques(),fullTrqs.jointTorques(),reducedModel,model);

        ASSERT_EQUAL_VECTOR_TOL(reducedTrqs.baseWrench().asVector(),reducedTrqsCheck.baseWrench().asVector(),1e-8);
        ASSERT_EQUAL_VECTOR_TOL(reducedTrqs.jointTorques(),reducedTrqsCheck.jointTorques(),1e-8);
    }

}

void checkAll(const Model & model)
{
    createCopyAndDestroy(model);
    checkNeighborSanity(model,false);
    checkComputeTraversal(model);
}

>>>>>>> 81111248
void checkSimpleModel()
{
    std::cout << "Checking simple model... " << std::endl;

    double rotInertiaData[3*3] = {14.0,0.0,0.0,
                                  0.0,12.0,0.0,
                                  0.0,0.0,10.0};

    SpatialInertia inertiaLink0(1.0,Position(100,0,0),RotationalInertiaRaw(rotInertiaData,3,3));

    Link link0;
    link0.setInertia(inertiaLink0);

    Link link1(link0);

    FixedJoint fixJoint(0,1,Transform(Rotation::Identity(),Position(1,3,4)));

    {
        Model model;

        model.addLink("link0",link0);
        model.addLink("link1",link1);

        model.addJoint("fixedJoint",&fixJoint);

        ASSERT_EQUAL_DOUBLE(model.getNrOfLinks(),2);
        ASSERT_EQUAL_DOUBLE(model.getNrOfJoints(),1);
        ASSERT_EQUAL_DOUBLE(model.getNrOfNeighbors(0),1);
        ASSERT_EQUAL_DOUBLE(model.getNrOfNeighbors(1),1);
        ASSERT_EQUAL_DOUBLE(model.getNeighbor(0,0).neighborLink,1);
        ASSERT_EQUAL_DOUBLE(model.getNeighbor(1,0).neighborLink,0);

        createCopyAndDestroy(model);
        checkComputeTraversal(model);
    }
}

void checkRandomChains()
{
    std::cout << "Checking random chains..." << std::endl;


    for(int i=4; i <= 100; i += 10)
    {
        Model randomModel = getRandomChain(i);

        std::cout << "Checking random chain of size: " << i << std::endl;
        checkAll(randomModel);
    }

    for(int i=2; i <= 100; i += 30 )
    {
        Model randomModel = getRandomChain(i);

        std::cout << "Checking reduced model for random chain of size: " << i << std::endl;
        checkAll(randomModel);
    }


}

void checkRandomModels()
{
    std::cout << "Checking random models..." << std::endl;

    for(int i=2; i <= 100; i += 10 )
    {
        Model randomModel = getRandomModel(i);

        std::cout << "Checking random model of size: " << i << std::endl;
        checkReducedModel(randomModel);
    }

    for(int i=2; i <= 100; i += 30 )
    {
        Model randomModel = getRandomModel(i);

        std::cout << "Checking reduced model for random model of size: " << i << std::endl;
        checkReducedModel(randomModel);
    }

}

int main()
{
    checkSimpleModel();
    checkRandomChains();
    checkRandomModels();

    return EXIT_SUCCESS;
}<|MERGE_RESOLUTION|>--- conflicted
+++ resolved
@@ -67,27 +67,6 @@
             }
         }
     }
-}
-
-<<<<<<< HEAD
-=======
-Model getRandomChain(unsigned int nrOfJoints)
-{
-    Model model;
-
-    model.addLink("baseLink",getRandomLink());
-
-    std::string linkName = "baseLink";
-    for(unsigned int i=0; i < nrOfJoints; i++)
-    {
-        std::string parentLink = linkName;
-        linkName = "link" + int2string(i);
-        addRandomLinkToModel(model,parentLink,linkName);
-
-        checkNeighborSanity(model,false);
-    }
-
-    return model;
 }
 
 bool isStringInVector(const std::string & str,
@@ -279,7 +258,6 @@
     checkComputeTraversal(model);
 }
 
->>>>>>> 81111248
 void checkSimpleModel()
 {
     std::cout << "Checking simple model... " << std::endl;
@@ -350,7 +328,7 @@
         Model randomModel = getRandomModel(i);
 
         std::cout << "Checking random model of size: " << i << std::endl;
-        checkReducedModel(randomModel);
+        checkAll(randomModel);
     }
 
     for(int i=2; i <= 100; i += 30 )
@@ -358,7 +336,7 @@
         Model randomModel = getRandomModel(i);
 
         std::cout << "Checking reduced model for random model of size: " << i << std::endl;
-        checkReducedModel(randomModel);
+        checkAll(randomModel);
     }
 
 }
