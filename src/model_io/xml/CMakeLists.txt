# Copyright (C) 2015 Fondazione Istituto Italiano di Tecnologia
#
# Licensed under either the GNU Lesser General Public License v3.0 :
# https://www.gnu.org/licenses/lgpl-3.0.html
# or the GNU Lesser General Public License v2.1 :
# https://www.gnu.org/licenses/old-licenses/lgpl-2.1.html
# at your option.

set(IDYNTREE_MODELIO_XML_HEADERS include/iDynTree/XMLParser.h
                                 include/iDynTree/XMLElement.h
                                 include/iDynTree/XMLAttribute.h
                                 include/iDynTree/XMLDocument.h)

set(IDYNTREE_MODELIO_XML_PRIVATE_HEADERS )

set(IDYNTREE_MODELIO_XML_SOURCES src/XMLParser.cpp
                                 src/XMLElement.cpp
                                 src/XMLAttribute.cpp
                                 src/XMLDocument.cpp)



SOURCE_GROUP("Source Files" FILES ${IDYNTREE_MODELIO_XML_SOURCES})
SOURCE_GROUP("Header Files" FILES ${IDYNTREE_MODELIO_XML_HEADERS})
SOURCE_GROUP("Private Header Files" FILES ${IDYNTREE_MODELIO_XML_PRIVATE_HEADERS})

# share headers with all iDynTree targets
set(libraryname idyntree-modelio-xml)

add_library(${libraryname} ${IDYNTREE_MODELIO_XML_SOURCES} ${IDYNTREE_MODELIO_XML_HEADERS} ${IDYNTREE_MODELIO_XML_PRIVATE_HEADERS})
add_library(iDynTree::${libraryname} ALIAS ${libraryname})

# Test if this works:
# We want to include the same-library header files directly (in the implementation), but with the full prefix in the .h (as this will be public)
target_include_directories(${libraryname} PUBLIC "$<BUILD_INTERFACE:${CMAKE_CURRENT_SOURCE_DIR}/include>"
                                                 "$<BUILD_INTERFACE:${CMAKE_CURRENT_SOURCE_DIR}/include/iDynTree>"
<<<<<<< HEAD
                                                 "$<BUILD_INTERFACE:${CMAKE_CURRENT_SOURCE_DIR}/include/private>"
                                                 "$<INSTALL_INTERFACE:${CMAKE_INSTALL_INCLUDEDIR}>")

target_link_libraries(${libraryname} PRIVATE Eigen3::Eigen LibXml2::LibXml2 idyntree-core)
=======
                                                 "$<INSTALL_INTERFACE:${CMAKE_INSTALL_PREFIX}/${CMAKE_INSTALL_INCLUDEDIR}>"
                                          PRIVATE ${EIGEN3_INCLUDE_DIR}
                                                  ${LIBXML2_INCLUDE_DIR})
>>>>>>> 84d216c1

if(NOT CMAKE_VERSION VERSION_LESS 2.8.12)
    target_compile_options(${libraryname} PRIVATE ${IDYNTREE_WARNING_FLAGS} ${LIBXML2_DEFINITIONS})
endif()

set_property(TARGET ${libraryname} PROPERTY PUBLIC_HEADER ${IDYNTREE_MODELIO_XML_HEADERS})

install(TARGETS ${libraryname}
        EXPORT iDynTree
        COMPONENT runtime
        RUNTIME DESTINATION "${CMAKE_INSTALL_BINDIR}" COMPONENT bin
        LIBRARY DESTINATION "${CMAKE_INSTALL_LIBDIR}" COMPONENT shlib
        ARCHIVE DESTINATION "${CMAKE_INSTALL_LIBDIR}" COMPONENT lib
        PUBLIC_HEADER DESTINATION ${CMAKE_INSTALL_INCLUDEDIR}/iDynTree)

set_property(GLOBAL APPEND PROPERTY ${VARS_PREFIX}_TARGETS ${libraryname})

if(IDYNTREE_COMPILE_TESTS)
    add_subdirectory(tests)
endif(IDYNTREE_COMPILE_TESTS)<|MERGE_RESOLUTION|>--- conflicted
+++ resolved
@@ -34,16 +34,10 @@
 # We want to include the same-library header files directly (in the implementation), but with the full prefix in the .h (as this will be public)
 target_include_directories(${libraryname} PUBLIC "$<BUILD_INTERFACE:${CMAKE_CURRENT_SOURCE_DIR}/include>"
                                                  "$<BUILD_INTERFACE:${CMAKE_CURRENT_SOURCE_DIR}/include/iDynTree>"
-<<<<<<< HEAD
-                                                 "$<BUILD_INTERFACE:${CMAKE_CURRENT_SOURCE_DIR}/include/private>"
                                                  "$<INSTALL_INTERFACE:${CMAKE_INSTALL_INCLUDEDIR}>")
 
 target_link_libraries(${libraryname} PRIVATE Eigen3::Eigen LibXml2::LibXml2 idyntree-core)
-=======
-                                                 "$<INSTALL_INTERFACE:${CMAKE_INSTALL_PREFIX}/${CMAKE_INSTALL_INCLUDEDIR}>"
-                                          PRIVATE ${EIGEN3_INCLUDE_DIR}
-                                                  ${LIBXML2_INCLUDE_DIR})
->>>>>>> 84d216c1
+
 
 if(NOT CMAKE_VERSION VERSION_LESS 2.8.12)
     target_compile_options(${libraryname} PRIVATE ${IDYNTREE_WARNING_FLAGS} ${LIBXML2_DEFINITIONS})
