/*
 * Copyright (C) 2015 Fondazione Istituto Italiano di Tecnologia
 * Authors: Silvio Traversaro
 * CopyPolicy: Released under the terms of the LGPLv2.1 or later, see LGPL.TXT
 *
 */

#ifndef IDYNTREE_TEST_UTILS_H
#define IDYNTREE_TEST_UTILS_H

<<<<<<< HEAD
#include <iDynTree/Core/IVector.h>
#include <iDynTree/Core/IMatrix.h>
#include <iDynTree/Core/MatrixDynSize.h>
=======
>>>>>>> 0c4147a9
#include <iDynTree/Core/Utils.h>

#include <algorithm>
#include <iomanip>
#include <iostream>
#include <string>
#include <vector>

#include <cstdlib>
#include <cmath>


namespace iDynTree
{
    class Transform;
    class SpatialMotionVector;
    class SpatialForceVector;
    class Axis;
    class SpatialForceVector;
    class SpatialMotionVector;
    class SpatialInertia;
    class Position;
    class Rotation;

#define ASSERT_EQUAL_STRING(val1,val2) assertStringAreEqual(val1,val2,iDynTree::DEFAULT_TOL,__FILE__,__LINE__)
#define ASSERT_EQUAL_DOUBLE(val1,val2) assertDoubleAreEqual(val1,val2,iDynTree::DEFAULT_TOL,__FILE__,__LINE__)
#define ASSERT_EQUAL_VECTOR(val1,val2) assertVectorAreEqual(val1,val2,iDynTree::DEFAULT_TOL,__FILE__,__LINE__)
#define ASSERT_EQUAL_VECTOR_TOL(val1,val2,tol) assertVectorAreEqual(val1,val2,tol,__FILE__,__LINE__)
#define ASSERT_EQUAL_SPATIAL_MOTION(val1,val2) assertSpatialMotionAreEqual(val1,val2,iDynTree::DEFAULT_TOL,__FILE__,__LINE__)
#define ASSERT_EQUAL_SPATIAL_FORCE(val1,val2) assertSpatialForceAreEqual(val1,val2,iDynTree::DEFAULT_TOL,__FILE__,__LINE__)
#define ASSERT_EQUAL_MATRIX(val1,val2) assertMatrixAreEqual(val1,val2,iDynTree::DEFAULT_TOL,__FILE__,__LINE__)
#define ASSERT_EQUAL_MATRIX_TOL(val1,val2,tol) assertMatrixAreEqual(val1,val2,tol,__FILE__,__LINE__)
#define ASSERT_EQUAL_TRANSFORM(val1,val2) assertTransformsAreEqual(val1,val2,iDynTree::DEFAULT_TOL,__FILE__,__LINE__)
#define ASSERT_EQUAL_TRANSFORM_TOL(val1,val2,tol) assertTransformsAreEqual(val1,val2,tol,__FILE__,__LINE__)


    void assertStringAreEqual(const std::string & val1, const std::string & val2, double tol = DEFAULT_TOL, std::string file="", int line=-1);


    void assertDoubleAreEqual(const double & val1, const double & val2, double tol = DEFAULT_TOL, std::string file="", int line=-1);

     /**
     * Assert that two transforms are equal, and
     * exit with EXIT_FAILURE if they are not.
     *
     */
    void assertTransformsAreEqual(const Transform & trans1, const Transform & trans2, double tol = DEFAULT_TOL, std::string file="", int line=-1);

    /**
     * Assert that two spatial motion vectors are equal,
     * and exit with EXIT_FAILURE if they are not.
     *
     */
    void assertSpatialMotionAreEqual(const SpatialMotionVector & t1, const SpatialMotionVector & t2, double tol = DEFAULT_TOL, std::string file="", int line=-1);

    /**
     * Assert that two spatial force vectors are equal,
     * and exit with EXIT_FAILURE if they are not.
     *
     */
    void assertSpatialForceAreEqual(const SpatialForceVector & f1, const SpatialForceVector & f2, double tol = DEFAULT_TOL, std::string file="", int line=-1);

    /**
     * Get random bool
     */
    bool getRandomBool();

    /**
     * Get a random double between min and max .
     */
    double getRandomDouble(double min=0.0, double max=1.0);

    /**
     * Get a random integer between min and max (included).
     * For example a dice could be simulated with getRandomInteger(1,6);
     */
    int getRandomInteger(int min, int max);

    /**
     * Fill a vector with random double.
     */
    template<typename VectorType>
    void getRandomVector(VectorType & vec)
    {
        for(unsigned int i=0; i<vec.size(); i++)
        {
            vec(i) = getRandomDouble();
        }
    }

    /**
     * Fill a matrix of random doubles.
     */
    void getRandomMatrix(MatrixDynSize & mat);

    /**
     * Get a random position.
     */
    Position getRandomPosition();

    /**
     * Get a random rotation.
     */
    Rotation getRandomRotation();

    /**
     * Get a random transform.
     */
    Transform getRandomTransform();

    /**
     * Get a random axis.
     */
    Axis getRandomAxis();

    /**
     * Get a random (but physically consistent) inertia.
     */
    SpatialInertia getRandomInertia();

    /**
     * Get a random twist-like 6D vector.
     */
    SpatialMotionVector getRandomTwist();

    /**
     * Get a random wrench-like 6D object.
     */
    SpatialForceVector getRandomWrench();

     /**
     * Helper for printing vectors
     */
    template<typename VectorType>
    void printVector(std::string name, const VectorType& vec)
    {
        for(unsigned int i=0; i < vec.size(); i++ )
        {
            std::cerr << vec(i) << "\n";
        }
    }

    /**
     * Helper for printing difference of two vectors
     */
    template<typename VectorType1, typename VectorType2>
    void printVectorDifference(std::string name, const VectorType1& vec1, const VectorType2& vec2)
    {
        std::cerr << name << " : \n";
        size_t minSize = vec1.size();

        if( vec2.size() < minSize )
        {
            minSize = vec2.size();
        }

        for(unsigned int i=0; i < minSize; i++ )
        {
            std::cerr << vec1(i) - vec2(i) << "\n";
        }
    }

    /**
     * Helper for printing the patter of wrong elements
     * in between two vectors
     */
    inline void printVectorWrongElements(std::string name, std::vector<bool> & correctElems)
    {
        std::cerr << name << " ( . match, X mismatch): \n";

        for(unsigned int i=0; i < correctElems.size(); i++ )
        {
            if( correctElems[i] )
            {
                std::cerr << "." << "\n";
            }
            else
            {
                std::cerr << "X" << "\n";
            }
        }
    }

    /**
     * Helper for printing the patter of wrong elements
     * in between two matrix
     */
    inline void printMatrixWrongElements(std::string name, std::vector< std::vector<bool> > & correctElems)
    {
        std::cerr << name << "( . match, X mismatch): \n";

        size_t rows = correctElems.size();
        size_t cols = correctElems[0].size();
        for(unsigned int row=0; row < rows; row++ )
        {
            for( unsigned int col = 0; col < cols; col++ )
            {
                if( correctElems[row][col] )
                {
                    std::cerr << ".";
                }
                else
                {
                    std::cerr << "X";
                }

                std::cerr << " ";
            }

            std::cerr << "\n";
        }
    }

    /**
     * Helper for printing the patter of wrong elements
     * in between two matrix
     */
    template<typename MatrixType1, typename MatrixType2>
    void printMatrixPercentageError(const MatrixType1& mat1, const MatrixType2& mat2)
    {
        size_t rows = mat1.rows();
        size_t cols = mat2.cols();
        for(unsigned int row=0; row < rows; row++ )
        {
            for( unsigned int col = 0; col < cols; col++ )
            {
                double mat1el = mat1(row,col);
                double mat2el = mat2(row,col);
                double percentageError = std::abs(mat1el-mat2el)/std::max(mat1el,mat2el);
                std::cerr << std::fixed << std::setprecision(3) << percentageError << " ";
            }

            std::cerr << "\n";
        }
    }


    /**
     * Assert that two vectors are equal, and
     * exit with EXIT_FAILURE if they are not.
     *
     */
    template<typename VectorType1, typename VectorType2>
    void assertVectorAreEqual(const VectorType1& vec1, const VectorType2& vec2, double tol, std::string file, int line)
    {
        if( vec1.size() != vec2.size() )
        {
            std::cerr << file << ":" << line << " : assertVectorAreEqual failure: vec1 has size " << vec1.size()
                    << " while vec2 has size " << vec2.size() << std::endl;
            exit(EXIT_FAILURE);
        }

        std::vector<bool> correctElements(vec1.size(),true);
        bool checkCorrect = true;

        for( unsigned int i = 0; i < vec1.size(); i++ )
        {
            if( fabs(vec1(i)-vec2(i)) >= tol )
            {
                checkCorrect = false;
                correctElements[i] = false;
            }
        }

        if( !checkCorrect )
        {
            std::cerr << file << ":" << line << " : assertVectorAreEqual failure: " << std::endl;
            printVector("vec1",vec1);
            printVector("vec2",vec2);
            printVectorDifference("vec1-vec2",vec1,vec2);
            printVectorWrongElements("wrong el:",correctElements);
            exit(EXIT_FAILURE);
        }
    }

   /**
    * Assert that two matrices are equal, and
    * exit with EXIT_FAILURE if they are not.
    *
    */
    template<typename MatrixType1, typename MatrixType2>
    void assertMatrixAreEqual(const MatrixType1& mat1, const MatrixType2& mat2, double tol, std::string file, int line)
    {
        if( mat1.rows() != mat2.rows() ||
            mat2.cols() != mat1.cols() )
        {
            std::cerr << file << ":" << line << " : assertMatrixAreEqual failure: mat1 has size " << mat1.rows() << " " << mat1.cols()
                    << " while mat2 has size " << mat2.rows() << " " << mat2.cols() << std::endl;
            exit(EXIT_FAILURE);
        }

        std::vector< std::vector<bool> > correctElements(mat2.rows(), std::vector<bool>(mat1.cols(),true) );
        bool checkCorrect = true;

        for( unsigned int row = 0; row < mat2.rows(); row++ )
        {
            for( unsigned int col = 0; col < mat2.cols(); col++ )
            {
                if( fabs(mat1(row,col)-mat2(row,col)) >= tol )
                {
                    checkCorrect = false;
                    correctElements[row][col] = false;
                }
            }
        }

        if( !checkCorrect )
        {
            std::cerr << file << ":" << line << " : assertMatrixAreEqual failure with tol " << tol << " : " << std::endl;
            printMatrixWrongElements("wrong el:",correctElements);
            //std::cerr << "percentage error : " << std::endl;
            //printMatrixPercentageError(mat1,mat2);
            exit(EXIT_FAILURE);
        }

    }


}

#endif<|MERGE_RESOLUTION|>--- conflicted
+++ resolved
@@ -8,12 +8,8 @@
 #ifndef IDYNTREE_TEST_UTILS_H
 #define IDYNTREE_TEST_UTILS_H
 
-<<<<<<< HEAD
-#include <iDynTree/Core/IVector.h>
-#include <iDynTree/Core/IMatrix.h>
 #include <iDynTree/Core/MatrixDynSize.h>
-=======
->>>>>>> 0c4147a9
+
 #include <iDynTree/Core/Utils.h>
 
 #include <algorithm>
@@ -107,7 +103,17 @@
     /**
      * Fill a matrix of random doubles.
      */
-    void getRandomMatrix(MatrixDynSize & mat);
+    template<typename MatrixType>
+    void getRandomMatrix(MatrixType & mat)
+    {
+        for(unsigned int i=0; i<mat.rows(); i++)
+        {
+            for(unsigned int j=0; j<mat.cols(); j++)
+            {
+                mat(i,j) = getRandomDouble();
+            }
+        }
+    }
 
     /**
      * Get a random position.
