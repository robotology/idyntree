--- conflicted
+++ resolved
@@ -371,8 +371,6 @@
         static Matrix3x3 RPYRightTrivializedDerivativeInverse(const double roll, const double pitch, const double yaw);
 
         /**
-<<<<<<< HEAD
-=======
          * Return the right-trivialized derivative of the Quaternion function.
          *
          * If we indicate with \f$ quat \in \mathbb{Q} \f$ the quaternion,
@@ -395,7 +393,6 @@
 
 
         /**
->>>>>>> bf5bd0d5
          * Return an identity rotation.
          *
          *
