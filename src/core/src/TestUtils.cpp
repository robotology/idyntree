/*
 * Copyright (C) 2015 Fondazione Istituto Italiano di Tecnologia
 * Authors: Silvio Traversaro
 * CopyPolicy: Released under the terms of the LGPLv2.1 or later, see LGPL.TXT
 *
 */

#include <iDynTree/Core/SpatialForceVector.h>
#include <iDynTree/Core/SpatialMotionVector.h>
#include <iDynTree/Core/Axis.h>
#include <iDynTree/Core/SpatialForceVector.h>
#include <iDynTree/Core/SpatialMotionVector.h>
#include <iDynTree/Core/SpatialInertia.h>
#include <iDynTree/Core/TestUtils.h>
#include <iDynTree/Core/Transform.h>

#include <iostream>

#include <cstdlib>
#include <cmath>

namespace iDynTree
{

void assertStringAreEqual(const std::string& val1, const std::string& val2, double tol, std::string file, int line)
{
    if( val1 != val2 )
    {
       std::cerr << file << ":" << line << " : assertStringAreEqual failure: val1 is " << val1
                  << " while val2 is " << val2 << std::endl;
            exit(EXIT_FAILURE);
    }
}

void assertDoubleAreEqual(const double& val1, const double& val2, double tol, std::string file, int line)
{
    if( fabs(val1-val2) >= tol )
    {
       std::cerr << file << ":" << line << " : assertDoubleAreEqual failure: val1 is " << val1
                  << " while val2 is " << val2 << std::endl;
            exit(EXIT_FAILURE);
    }
}

void assertTransformsAreEqual(const Transform& trans1, const Transform& trans2, double tol, std::string file, int line)
{
    assertVectorAreEqual(trans1.getPosition(),trans2.getPosition(),tol,file,line);
    assertMatrixAreEqual(trans1.getRotation(),trans2.getRotation(),tol,file,line);
}

void assertSpatialForceAreEqual(const SpatialForceVector& f1, const SpatialForceVector& f2, double tol, std::string file, int line)
{
    Vector6 f1plain = f1.asVector();
    Vector6 f2plain = f2.asVector();
    assertVectorAreEqual(f1plain,f2plain,tol,file,line);
}

void assertSpatialMotionAreEqual(const SpatialMotionVector& f1, const SpatialMotionVector& f2, double tol, std::string file, int line)
{
    Vector6 f1plain = f1.asVector();
    Vector6 f2plain = f2.asVector();
    assertVectorAreEqual(f1plain,f2plain,tol,file,line);
}

bool getRandomBool()
{
    double coin = getRandomDouble(0,1.0);
    return (coin >= 0.5);
}


double getRandomDouble(double min, double max)
{
    return min + (max-min)*((double)rand())/((double)RAND_MAX);
}

int getRandomInteger(int min, int max)
{
    return (rand() % (max-min+1)) + min;
}

<<<<<<< HEAD

void getRandomVector(IVector & vec)
{
    for(unsigned int i=0; i<vec.size(); i++)
    {
        vec(i) = getRandomDouble();
    }
}

void getRandomMatrix(MatrixDynSize & mat)
{
    for(unsigned int row=0; row<mat.rows(); row++)
    {
        for(size_t col=0; col < mat.cols(); col++ )
        {
            mat(row,col) = getRandomDouble();
        }
    }
}

=======
>>>>>>> 0c4147a9
Position getRandomPosition()
{
    return Position(getRandomDouble(-2,2),getRandomDouble(-2,2),getRandomDouble(-2,2));
}

Rotation getRandomRotation()
{
    return Rotation::RPY(getRandomDouble(),getRandomDouble(-1,1),getRandomDouble());
}

Transform getRandomTransform()
{
    return Transform(getRandomRotation(),getRandomPosition());
}


Axis getRandomAxis()
{
    return Axis(getRandomRotation()*Direction(1,0,0),getRandomPosition());
}


SpatialInertia getRandomInertia()
{
    double cxx = getRandomDouble(0,3);
    double cyy = getRandomDouble(0,4);
    double czz = getRandomDouble(0,6);
    double rotInertiaData[3*3] = {czz+cyy,0.0,0.0,
                                  0.0,cxx+czz,0.0,
                                  0.0,0.0,cxx+cyy};

    Rotation rot = Rotation::RPY(getRandomDouble(),getRandomDouble(-1,1),getRandomDouble());

    SpatialInertia inertiaLink(getRandomDouble(0,4),
                               Position(getRandomDouble(-2,2),getRandomDouble(-2,2),getRandomDouble(-2,2)),
                               rot*RotationalInertiaRaw(rotInertiaData,3,3));

    return inertiaLink;
}

SpatialMotionVector getRandomTwist()
{
    SpatialMotionVector ret;

    for(int i=0; i < 3; i++ )
    {
        ret.getLinearVec3()(i) = getRandomDouble();
        ret.getAngularVec3()(i) = getRandomDouble();
    }

    return ret;
}

SpatialForceVector getRandomWrench()
{
    SpatialForceVector ret;

    for(int i=0; i < 3; i++ )
    {
        ret.getLinearVec3()(i) = getRandomDouble();
        ret.getAngularVec3()(i) = getRandomDouble();
    }

    return ret;
}





}<|MERGE_RESOLUTION|>--- conflicted
+++ resolved
@@ -68,7 +68,6 @@
     return (coin >= 0.5);
 }
 
-
 double getRandomDouble(double min, double max)
 {
     return min + (max-min)*((double)rand())/((double)RAND_MAX);
@@ -79,29 +78,6 @@
     return (rand() % (max-min+1)) + min;
 }
 
-<<<<<<< HEAD
-
-void getRandomVector(IVector & vec)
-{
-    for(unsigned int i=0; i<vec.size(); i++)
-    {
-        vec(i) = getRandomDouble();
-    }
-}
-
-void getRandomMatrix(MatrixDynSize & mat)
-{
-    for(unsigned int row=0; row<mat.rows(); row++)
-    {
-        for(size_t col=0; col < mat.cols(); col++ )
-        {
-            mat(row,col) = getRandomDouble();
-        }
-    }
-}
-
-=======
->>>>>>> 0c4147a9
 Position getRandomPosition()
 {
     return Position(getRandomDouble(-2,2),getRandomDouble(-2,2),getRandomDouble(-2,2));
