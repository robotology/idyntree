--- conflicted
+++ resolved
@@ -67,23 +67,11 @@
     return min + (max-min)*((double)rand())/((double)RAND_MAX);
 }
 
-<<<<<<< HEAD
-=======
 int getRandomInteger(int min, int max)
 {
     return (rand() % (max-min+1)) + min;
 }
 
-
-void getRandomVector(IVector & vec)
-{
-    for(unsigned int i=0; i<vec.size(); i++)
-    {
-        vec(i) = getRandomDouble();
-    }
-}
-
->>>>>>> 81111248
 Position getRandomPosition()
 {
     return Position(getRandomDouble(-2,2),getRandomDouble(-2,2),getRandomDouble(-2,2));
