/**
 * Copyright  (C) 2013 IIT - Istituto Italiano di Tecnologia
 * Author: Silvio Traversaro
 * website: http://www.codyco.eu
 */

#include "kdl_codyco/com_loops.hpp"
#include "kdl_codyco/jacobian_loops.hpp"

#include "kdl_codyco/momentumjacobian.hpp"

#include "kdl_codyco/utils.hpp"

#ifndef NDEBUG
#include <iostream>
#endif

#include <kdl/frames_io.hpp>
#include <Eigen/Core>

namespace KDL {
namespace CoDyCo {


    void get6DRigidBodyInertia(const KDL::RigidBodyInertia & kdl_inertia,
                               Eigen::Matrix<double, 6, 6> & eigen_inertia)
    {
        Eigen::Matrix3d skew_first_moment_of_mass = skew(Eigen::Map<Eigen::Vector3d>((kdl_inertia.getMass()*kdl_inertia.getCOG()).data));
        eigen_inertia << kdl_inertia.getMass()*Eigen::Matrix3d::Identity(),  -skew_first_moment_of_mass,
                         skew_first_moment_of_mass,  Eigen::Map<Eigen::Matrix3d>(kdl_inertia.getRotationalInertia().data);
        return;
    }



/*
    void getCenterOfMassLoop(const UndirectedTree &  undirected_tree,
                             const KDL::CoDyCo::GeneralizedJntPositions &q,
                             const Traversal & traversal,
                             std::vector<KDL::Vector>& subtree_first_moment_of_mass,
                             std::vector<double>& subtree_mass,
                             Vector & com)
    {
        for(int l=traversal.getNrOfVisitedLinks()-1; l>=0; l-- ) {
            LinkMap::const_iterator link = traversal.getOrderedLink(l);
            int link_id = link->getLinkIndex();

            #ifndef NDEBUG
            //std::cerr << "Traversal size " << traversal.order.size() << std::endl;
            //std::cerr << "TreeCOMSolver: considering link " << link->second.link_name << " " << link->second.link_nr << std::endl;
            #endif
            subtree_mass[link_id] = link->getInertia().getMass();
            subtree_first_moment_of_mass[link_id] = subtree_mass[link_id]*(link->getInertia().getCOG());

            for(int j = 0; j < (int)link->getNrOfAdjacentLinks(); j++ ) {
                LinkMap::const_iterator child_link = link->getAdjacentLink(j);
                if( child_link != traversal.getParentLink(link) ) {
                    int child_link_id = child_link->getLinkIndex();
                    double joint_position;
                    if(link->getAdjacentJoint(j)->getJoint().getType() != Joint::None) {
                        joint_position = q.jnt_pos(link->getAdjacentJoint(j)->getDOFIndex());
                    } else {
                        joint_position = 0;
                    }

                   subtree_first_moment_of_mass[link_id] = subtree_first_moment_of_mass[link_id] +
                                            link->pose(j,joint_position).Inverse(subtree_first_moment_of_mass[child_link_id]);

                   subtree_mass[link_id] = subtree_mass[link_id] + subtree_mass[child_link_id];
                }
            }
        }

        com = q.base_pos*(subtree_first_moment_of_mass[0]/subtree_mass[0]);
    }



    void getCenterOfMassLoop(const UndirectedTree & ,
                            const KDL::CoDyCo::GeneralizedJntPositions &q,
                            const Traversal & traversal,
                            std::vector<KDL::Vector>& subtree_COM,
                            std::vector<double>& subtree_mass,
                            Vector & com)
    {
        std::vector<KDL::Vector> subtree_COM_debug = subtree_COM;
        std::vector<double> subtree_mass_debug = subtree_mass;

        for(int l=traversal.getNrOfVisitedLinks()-1; l>=0; l-- ) {
            LinkMap::const_iterator link = traversal.getOrderedLink(l);

#ifndef NDEBUG
            //std::cerr << "Traversal size " << traversal.order.size() << std::endl;
            //std::cerr << "TreeCOMSolver: considering link " << link->second.link_name << " " << link->second.link_nr << std::endl;
#endif
            //if all part is considered, or this link belong to the considered part
            subtree_mass_debug[link->getLinkIndex()] = link->getInertia().getMass();
            subtree_COM_debug[link->getLinkIndex()] = link->getInertia().getCOG();

            subtree_mass[link->getLinkIndex()] = link->getInertia().getMass();
            subtree_COM[link->getLinkIndex()] = (link->getInertia().getMass())*(link->getInertia().getCOG());

        }

                std::cout << "BEFORE ~~~~~~~~~~~~~~~~` " << std::endl;
            for(int link_debug_i=0; link_debug_i < traversal.getNrOfVisitedLinks(); link_debug_i++ ) {
                                int link_debug = traversal.getOrderedLink(link_debug_i)->getLinkIndex();
                std::cout << "subtree_mass_debug " << link_debug << " " << subtree_mass_debug[link_debug] << std::endl;
                std::cout << "subtree_com_debug " << link_debug << " " << subtree_COM_debug[link_debug] << std::endl;
                std::cout << "subtree_mass " << link_debug << " " << subtree_mass[link_debug] << std::endl;
                std::cout << "subtree_com " << link_debug << " " << subtree_COM[link_debug]/subtree_mass[link_debug] << std::endl;
            }
        std::cout << "BEFORE ~~~~~~~~~~~~~~~~` " << std::endl;

        for(int l=traversal.getNrOfVisitedLinks()-1; l>=0; l-- ) {
            LinkMap::const_iterator link = traversal.getOrderedLink(l);
            for(int j = 0; j < (int)link->getNrOfAdjacentLinks(); j++ ) {
                LinkMap::const_iterator next_link = link->getAdjacentLink(j);
                if( next_link != traversal.getParentLink(link) ) {
                    int index = link->getLinkIndex();
                    int s = next_link->getLinkIndex();
                    double joint_position;
                    if(link->getAdjacentJoint(j)->getJoint().getType() != Joint::None) {
                        joint_position = q.jnt_pos(link->getAdjacentJoint(j)->getDOFIndex());
                    } else {
                        joint_position = 0;
                    }

                    /// \todo solve issue: very little values of mass could cause numerical problems

                    if( subtree_mass_debug[s] > 0.0 || subtree_mass_debug[index] > 0.0 ) {
                        subtree_COM_debug[index] = (subtree_mass_debug[index]*subtree_COM_debug[index] +
                                            subtree_mass_debug[s]*((link->pose(j,joint_position)).Inverse()*subtree_COM_debug[s]))
                                            /
                                            (subtree_mass_debug[index]+subtree_mass_debug[s]);
                        subtree_mass_debug[index] = subtree_mass_debug[index] + subtree_mass_debug[s];
                    }
                    subtree_mass[index] = subtree_mass[index] + subtree_mass[s];
                    subtree_COM[index] = subtree_COM[index] + (link->pose(j,joint_position)).Inverse()*subtree_COM[s];

                }
            }
        }
        std::cout << "AFTER ~~~~~~~~~~~~~~~~` " << std::endl;
        for(int link_debug_i=0; link_debug_i < traversal.getNrOfVisitedLinks(); link_debug_i++ ) {
                int link_debug = traversal.getOrderedLink(link_debug_i)->getLinkIndex();
                std::cout << traversal.getOrderedLink(link_debug_i)->getName() << std::endl;
                std::cout << "subtree_mass_debug " << link_debug << " " << subtree_mass_debug[link_debug] << std::endl;
                std::cout << "subtree_com_debug " << link_debug << " " << subtree_COM_debug[link_debug] << std::endl;
                std::cout << "subtree_mass " << link_debug << " " << subtree_mass[link_debug] << std::endl;
                std::cout << "subtree_com " << link_debug << " " << subtree_COM[link_debug]/subtree_mass[link_debug] << std::endl;
                std::cout << "subtree_first_mom " << link_debug << " " << subtree_COM[link_debug] << std::endl;

            }
        std::cout << " ~~~~~~~~~~~~~~~~` " << std::endl;



        std::cout << "subtree mass " << subtree_mass[traversal.getBaseLink()->getLinkIndex()] << std::endl;
        com = q.base_pos*subtree_COM[traversal.getBaseLink()->getLinkIndex()]/subtree_mass[traversal.getBaseLink()->getLinkIndex()];
    }
*/

 void getCenterOfMassLoop(const UndirectedTree & ,
                            const KDL::CoDyCo::GeneralizedJntPositions &q,
                            const Traversal & traversal,
                            std::vector<KDL::Vector>& subtree_COM,
                            std::vector<double>& subtree_mass,
                            Vector & com)
    {
        for(int l=traversal.getNrOfVisitedLinks()-1; l>=0; l-- ) {
            LinkMap::const_iterator link = traversal.getOrderedLink(l);

#ifndef NDEBUG
            //std::cerr << "Traversal size " << traversal.order.size() << std::endl;
            //std::cerr << "TreeCOMSolver: considering link " << link->second.link_name << " " << link->second.link_nr << std::endl;
#endif
            //if all part is considered, or this link belong to the considered part
            subtree_COM[link->getLinkIndex()] = link->getInertia().getCOG();
            subtree_mass[link->getLinkIndex()] = link->getInertia().getMass();


            for(int j = 0; j < (int)link->getNrOfAdjacentLinks(); j++ ) {
                LinkMap::const_iterator next_link = link->getAdjacentLink(j);
                if( next_link != traversal.getParentLink(link) ) {
                    int index = link->getLinkIndex();
                    int s = next_link->getLinkIndex();
                    double joint_position;
                    if(link->getAdjacentJoint(j)->getJoint().getType() != Joint::None) {
                        joint_position = q.jnt_pos(link->getAdjacentJoint(j)->getDOFIndex());
                    } else {
                        joint_position = 0;
                    }


                    /**\todo solve issue: very little values of mass could cause numerical problems */
                    if( subtree_mass[s] > 0.0 || subtree_mass[index] > 0.0 ) {
                        subtree_COM[index] = (subtree_mass[index]*subtree_COM[index] +
                                            subtree_mass[s]*((link->pose(j,joint_position)).Inverse()*subtree_COM[s]))
                                            /
                                            (subtree_mass[index]+subtree_mass[s]);
                        subtree_mass[index] = subtree_mass[index] + subtree_mass[s];
                    }

                }
            }
        }
<<<<<<< HEAD

        com = q.base_pos*subtree_COM[0];
=======
        
        com = subtree_COM[traversal.getBaseLink()->getLinkIndex()];
>>>>>>> 8fdc9e9c
    }

    void getMomentumJacobianLoop(const UndirectedTree & undirected_tree,
                                 const KDL::JntArray &q,
                                 const Traversal & traversal,
                                 const std::vector<Frame>& X_b,
                                 MomentumJacobian & jacobian_momentum,
                                 Jacobian & buffer_jac,
                                 MomentumJacobian & buffer_momentum_jac,
                                 RigidBodyInertia & total_inertia)
    {
        Eigen::Matrix<double, 6, 6> eigen_inertia; //The spatial inertia matrix
        KDL::RigidBodyInertia kdl_inertia;

        SetToZero(jacobian_momentum);

        total_inertia = RigidBodyInertia::Zero();

        for(int l=traversal.getNrOfVisitedLinks()-1; l>=0; l-- ) {

            LinkMap::const_iterator link = traversal.getOrderedLink(l);

                //\todo improve this code, that is like o(n^2)
                //It is easy to implement a o(n) version of it
                //Get the floating base jacobian for current link (expressed in local frame)
                getFloatingBaseJacobianLoop(undirected_tree,q,traversal,link->getLinkIndex(),buffer_jac);

                //Multiply the jacobian with the 6DOF inertia
                /** \todo add a proper method for doing this operation */
                //get6DRigidBodyInertia(link->getInertia(),eigen_inertia);
                multiplyInertiaJacobian(buffer_jac,link->getInertia(),buffer_momentum_jac);

                //Project the jacobian to the base frame
                buffer_momentum_jac.changeRefFrame(X_b[link->getLinkIndex()]);

                //Add the compute jacobian to the total one
                jacobian_momentum.data += buffer_momentum_jac.data;

                //Calculate also the total inertia, by project each inertia in the base reference frame
                #ifndef NDEBUG
                //std::cerr << "Total_inertia mass " << total_inertia.getMass() << std::endl;
                #endif
                kdl_inertia = total_inertia + X_b[link->getLinkIndex()]*link->getInertia();
                total_inertia = kdl_inertia;

        }
        return;
    }

    void getCOMJacobianLoop(const UndirectedTree & undirected_tree,
                           const KDL::JntArray &q,
                           const Traversal & traversal,
                           const std::vector<Frame>& X_b,
                           Jacobian & jac,
                           Jacobian & buffer_jac)
    {

        assert(undirected_tree.getNrOfDOFs()+6 == jac.columns());

        SetToZero(jac);

        double m = 0;

        for(int l=traversal.getNrOfVisitedLinks()-1; l>=0; l-- ) {

            LinkMap::const_iterator link = traversal.getOrderedLink(l);

                //\todo improve this code, that is like o(n^2)
                //It is easy to implement a o(n) version of it
                //Get the floating base jacobian for current link (expressed in local frame)
                getFloatingBaseJacobianLoop(undirected_tree,q,traversal,link->getLinkIndex(),buffer_jac);

                double m_i = link->getInertia().getMass();

                //Change the pole of the jacobian in the link COM
                buffer_jac.changeRefPoint(link->getInertia().getCOG());

                //Change the orientation to the one of the base
                buffer_jac.changeBase(X_b[link->getLinkIndex()].M);

                //Add the computed jacobian to the total one, multiplied by the link mass
                jac.data += m_i*buffer_jac.data;

                m += m_i;

        }

        //Divide the jacobian with the normal one
        jac.data /= m;

        return;
    }

}
}<|MERGE_RESOLUTION|>--- conflicted
+++ resolved
@@ -205,13 +205,9 @@
                 }
             }
         }
-<<<<<<< HEAD
-
-        com = q.base_pos*subtree_COM[0];
-=======
-        
-        com = subtree_COM[traversal.getBaseLink()->getLinkIndex()];
->>>>>>> 8fdc9e9c
+
+        com = q.base_pos*subtree_COM[traversal.getBaseLink()->getLinkIndex()];
+
     }
 
     void getMomentumJacobianLoop(const UndirectedTree & undirected_tree,
