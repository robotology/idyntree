--- conflicted
+++ resolved
@@ -63,8 +63,7 @@
         return ret_value->second;
     }
 
-<<<<<<< HEAD
-=======
+
     LinkMap::iterator UndirectedTree::getLink(const int index,  bool /*dummy*/)
     {
         assert((index >= 0 && index < (int)getNrOfLinks()));
@@ -77,7 +76,7 @@
         return junctions.begin()+index;
     }
 
->>>>>>> 8fdc9e9c
+
     LinkMap::const_iterator UndirectedTree::getLink(const int index) const
     {
         if(!(index >= 0 && index < (int)getNrOfLinks())) {
@@ -103,16 +102,10 @@
         return ret_value->second;
     }
 
-<<<<<<< HEAD
+
     void UndirectedTree::constructor(const Tree & tree, const TreeSerialization & serialization)
     {
         TreeSerialization local_serialization = serialization;
-=======
-    void UndirectedTree::constructor(const Tree & tree, const TreeSerialization & serialization, const TreePartition & partition)
-    {
-        TreeSerialization local_serialization = serialization;
-        TreePartition local_partition = partition;
->>>>>>> 8fdc9e9c
 
         #ifndef NDEBUG
         assert( local_serialization.is_consistent(tree) == serialization.is_consistent(tree) );
@@ -130,15 +123,6 @@
             #endif
         }
 
-<<<<<<< HEAD
-=======
-        if( !local_partition.is_consistent(tree,local_serialization) ) {
-            local_partition = TreePartition(tree);
-        }
-
-
-
->>>>>>> 8fdc9e9c
         SegmentMap::const_iterator virtual_root, i, real_root;
 
         virtual_root = tree.getRootSegment();
@@ -177,15 +161,6 @@
         #endif
 
 
-<<<<<<< HEAD
-
-=======
-        //Add part names
-        for(int l=0; l < local_partition.getNrOfParts(); l++ ) {
-            TreePart part = local_partition.getPartFromLocalIndex(l);
-            body_part_names.insert(make_pair(part.getPartID(),part.getPartName()));
-        }
->>>>>>> 8fdc9e9c
 
 
         original_root = real_root->first;
@@ -200,26 +175,11 @@
             //Add link
             if( i != virtual_root ) {
                 int link_id = local_serialization.getLinkID(current_segment.getName());
-<<<<<<< HEAD
+
 
 
                 assert( link_id >= 0 && link_id <= nrOfLinks );
 
-
-=======
-                int part_id = local_partition.getPartIDfromLink(link_id);
-                int local_link_id = local_partition.getLocalLinkIndex(link_id);
-
-                assert( link_id >= 0 && link_id <= nrOfLinks );
-                #ifndef NDEBUG
-                if( part_id < 0 ) { std::cerr << "Error: " << current_segment.getName() << " has no part "  << std::endl; }
-                #endif
-                assert( part_id >= 0 );
-                assert( local_link_id >= 0 && local_link_id <= nrOfLinks );
-
-
-
->>>>>>> 8fdc9e9c
                 #ifndef NDEBUG
                 //std::cerr << "Added link " << current_segment.getName() <<  " to UndirectedTree with link_nr " << link_id <<
                 //         "and mass " << current_segment.getInertia().getMass() << " and cog " << current_segment.getInertia().getCOG()(0) << std::endl;
@@ -228,12 +188,7 @@
                 links[link_id] =
                         UndirectedTreeLink(current_segment.getName(),
                                       current_segment.getInertia(),
-<<<<<<< HEAD
                                       link_id);
-=======
-                                      link_id,
-                                      part_id,local_link_id);
->>>>>>> 8fdc9e9c
 
                 links_names.insert(make_pair(current_segment.getName(),links.begin()+link_id));
             }
@@ -258,23 +213,11 @@
                 } else {
                     // \note !!! for now, for junction with DOF junction_id == dof_id
                     int dof_id = local_serialization.getDOFID(current_joint.getName());
-<<<<<<< HEAD
-=======
-                    int dof_part_ID = local_partition.getPartIDfromDOF(dof_id);
-                    int local_dof_id = local_partition.getLocalDOFIndex(dof_id);
-                    //assert(dof_part_ID >= 0);
-                    //assert(local_dof_id >= 0);
->>>>>>> 8fdc9e9c
 
                     junctions[dof_id] = UndirectedTreeJunction(current_joint.getName(),
                                                 current_joint,
                                                 current_joint.pose(0).Inverse()*current_segment.getFrameToTip(), /* Complicated way to do a simple thing: get f_tip attribute of the Segment */
-<<<<<<< HEAD
                                                 dof_id);
-=======
-                                                dof_id,
-                                                dof_part_ID,local_dof_id);
->>>>>>> 8fdc9e9c
 
                     junctions_names.insert(make_pair(current_joint.getName(),junctions.begin()+dof_id));
 
@@ -331,15 +274,9 @@
         assert(nrOfLinks == (int)links.size());
     }
 
-<<<<<<< HEAD
     UndirectedTree::UndirectedTree(const Tree & tree, const TreeSerialization & serialization)
     {
         constructor(tree,serialization);
-=======
-    UndirectedTree::UndirectedTree(const Tree & tree, const TreeSerialization & serialization, const TreePartition & partition)
-    {
-        constructor(tree,serialization,partition);
->>>>>>> 8fdc9e9c
     }
 
     UndirectedTree::UndirectedTree(const UndirectedTree& in)
@@ -544,111 +481,7 @@
 
         return ret;
     }
-<<<<<<< HEAD
-
-
-=======
-
-    TreePartition UndirectedTree::getPartition() const
-    {
-        TreePartition partition;
-        int i;
-
-        std::vector<TreePart> parts(0);
-        std::vector< std::vector<int> > part_dofs(0);
-        std::vector< std::vector<int> > part_links(0);
-
-        for(LinkMap::const_iterator it=links.begin(); it != links.end(); it++ ) {
-
-            bool part_not_found = true;
-            //Add the link to the right part
-            for(i = 0; i < (int)parts.size(); i++ ) {
-                if( parts[i].getPartID() == it->body_part_nr ) {
-                    part_not_found = false;
-                    break;
-                }
-            }
-            //If the part was not already found, add the part
-            if( part_not_found ) {
-                std::map<int,std::string>::const_iterator bp_name_it = body_part_names.find(it->body_part_nr);
-                if( bp_name_it == body_part_names.end() ) {
-                    std::cerr << "UndirectedTree:getPartition() failed: body part " <<  it->body_part_nr << " not recognized (when adding link " << it->getName() << "  )\n" << std::endl;
-                    assert(false);
-                    return partition;
-                }
-                std::string part_name = bp_name_it->second;
-                parts.push_back(TreePart(it->body_part_nr,part_name));
-                part_dofs.push_back(std::vector<int>(0));
-                part_links.push_back(std::vector<int>(0));
-                part_not_found = false;
-                assert(i == (int)parts.size()-1);
-            }
-
-            assert( i < (int)part_links.size() );
-            assert( i < (int)part_dofs.size() );
-
-            //Now that we have the part (it is parts[i]) we had the
-            //link to the link of the part.
-            #ifndef NDEBUG
-            //std::cerr << it->toString() << std::endl;
-            #endif
-            assert( it->body_part_link_nr >= 0 );
-            if( it->body_part_link_nr >= (int)part_links[i].size() ) {
-                part_links[i].resize(it->body_part_link_nr+1);
-            }
-            part_links[i][it->body_part_link_nr] = it->link_nr;
-        }
-
-        for(JunctionMap::const_iterator it=junctions.begin(); it != junctions.end(); it++ ) {
-            if( it->joint.getType() != Joint::None ) {
-                assert( it->body_part >= 0 );
-                bool part_not_found = true;
-                //Add the link to the right part
-                for(i = 0; i < (int)parts.size(); i++ ) {
-                    if( parts[i].getPartID() == it->body_part ) {
-                        part_not_found = false;
-                        break;
-                    }
-                }
-                //If the part was not already found, add the part
-                if( part_not_found ) {
-                    std::map<int,std::string>::const_iterator bp_name_it = body_part_names.find(it->body_part);
-                    if( bp_name_it == body_part_names.end() ) {
-                        std::cerr << "UndirectedTree:getPartition() failed: body part " <<  it->body_part << " not recognized\n" << std::endl;
-                        assert(false);
-                        return partition;
-                    }
-                    std::string part_name = bp_name_it->second;
-                    parts.push_back(TreePart(it->body_part,part_name));
-                    part_dofs.push_back(std::vector<int>(0));
-                    part_links.push_back(std::vector<int>(0));
-                    part_not_found = false;
-                    assert(i == (int)parts.size()-1);
-                }
-
-
-                //Now that we have the part (it is parts[i]) we had the
-                //dof to the dofs of the part.
-                if( it->body_part_q_nr >= (int)part_dofs[i].size() ) {
-                    part_dofs[i].resize(it->body_part_q_nr+1);
-                }
-                part_dofs[i][it->body_part_q_nr] = it->q_nr;
-            }
-        }
-
-
-        for(int j=0; j < (int)parts.size(); j++ ) {
-            parts[j] = TreePart(parts[j].getPartID(),parts[j].getPartName(),part_dofs[j],part_links[j]);
-            partition.addPart(parts[j]);
-        }
-        //add dofs to part
-
-        return partition;
-    }
-
-
-
->>>>>>> 8fdc9e9c
+
     int UndirectedTree::check_consistency() const
     {
         LinkMap::const_iterator link_it;
@@ -656,11 +489,6 @@
 
         for(link_it = links.begin(); link_it != links.end(); link_it++) {
             assert(link_it->link_nr >= 0 && link_it->link_nr < (int)getNrOfLinks());
-<<<<<<< HEAD
-=======
-            assert(link_it->body_part_link_nr >= 0 && link_it->body_part_link_nr < (int)getNrOfLinks());
-            assert(link_it->body_part_nr >= 0);
->>>>>>> 8fdc9e9c
 
             #ifndef NDEBUG
             //std::cerr << "Considering link " << link_it->link_name << " " << link_it->link_nr << std::endl;
