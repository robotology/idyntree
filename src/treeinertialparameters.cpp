--- conflicted
+++ resolved
@@ -48,10 +48,8 @@
     }
 
     //code modified from bool Tree::addTreeRecursive(..)
-<<<<<<< HEAD
-=======
+
     /*
->>>>>>> 8fdc9e9c
     bool TreeInertialParametersRegressor::changeInertialParametersRecursive(const Eigen::VectorXd & new_chain_param, Tree & new_tree, SegmentMap::const_iterator root, const std::string& hook_name)
     {
 
@@ -80,11 +78,7 @@
     }*/
 
     TreeInertialParametersRegressor::TreeInertialParametersRegressor(Tree & _tree,Vector grav,const TreeSerialization & serialization) : tree(_tree),
-<<<<<<< HEAD
                                                                       UndirectedTreeSolver(_tree,serialization),
-=======
-                                                                      undirected_tree(_tree,serialization),
->>>>>>> 8fdc9e9c
                                                                       nrOfLinks(undirected_tree.getNrOfLinks()),
                                                                       X_b(nrOfLinks),
                                                                       v(nrOfLinks),
@@ -93,11 +87,9 @@
         //Initializing gravitational acceleration (if any)
         ag=-Twist(grav,Vector::Zero());
 
-<<<<<<< HEAD
-=======
+
         undirected_tree.compute_traversal(traversal);
 
->>>>>>> 8fdc9e9c
         //Compiling indicator function;
         /*
         for(unsigned int j=0; j < ns; j++ ) {
