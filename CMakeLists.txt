cmake_minimum_required(VERSION 2.8.11)
project(iDynTree CXX)

set(VARS_PREFIX "iDynTree")

set(${VARS_PREFIX}_MAJOR_VERSION 0)
set(${VARS_PREFIX}_MINOR_VERSION 1)
set(${VARS_PREFIX}_PATCH_VERSION 0)
set(${VARS_PREFIX}_VERSION ${${VARS_PREFIX}_MAJOR_VERSION}.${${VARS_PREFIX}_MINOR_VERSION}.${${VARS_PREFIX}_PATCH_VERSION})

find_package(YCM REQUIRED)
include(YCMDefaultDirs)
ycm_default_dirs(${VARS_PREFIX})


option(IDYNTREE_ENABLE_URDF "Compile iDynTree with URDF support" FALSE)
option(IDYNTREE_SHARED_LIBRARY "Compile iDynTree as a shared library" TRUE)
<<<<<<< HEAD
option(IDYNTREE_BUILD_TESTS "Compile iDynTree tests" TRUE)
option(IDYNTREE_BUILD_FT_TESTS "Compile iDynTree on FT sensors, that require ICUB v1.1.14 or greater" FALSE)
=======
option(IDYNTREE_BUILD_TESTS "Compile iDynTree tests" FALSE)
option(IDYNTREE_ENABLE_RPATH "Enable RPATH for the library" TRUE)
mark_as_advanced(IDYNTREE_ENABLE_RPATH)
>>>>>>> 7237c603

find_package(YARP REQUIRED)
find_package(ICUB REQUIRED)
find_package(orocos_kdl REQUIRED)
find_package(kdl_codyco 0.0.5 REQUIRED)

if (YARP_HAS_MATH_LIB)
    message(STATUS "found libYARP_math")
else(YARP_HAS_MATH_LIB)
    message(FATAL_ERROR "YARP was found, but no libYARP_math was detected, please recompile yarp")
endif(YARP_HAS_MATH_LIB)

if(IDYNTREE_ENABLE_URDF)
find_package(kdl_format_io REQUIRED)
find_package(TinyXML REQUIRED)
add_definitions(-DCODYCO_USES_URDFDOM)
endif()

SET(folder_source src/DynTree.cpp
                  src/yarp_kdl.cpp
                  src/TorqueEstimationTree.cpp
                  src/iDyn2KDL.cpp
                  src/idyn2kdl_icub.cpp)

SET(folder_header include/iCub/iDynTree/DynTree.h
                  include/iCub/iDynTree/yarp_kdl.h
                  include/iCub/iDynTree/iDyn2KDL.h
                  include/iCub/iDynTree/TorqueEstimationTree.h
                  include/iCub/iDynTree/idyn2kdl_icub.h)

SOURCE_GROUP("Source Files" FILES ${folder_source})
SOURCE_GROUP("Header Files" FILES ${folder_header})

if(MSVC)
    message(STATUS "Building iDynTree as a shared library is not currently supported on Windows")
    set(IDYNTREE_SHARED_LIBRARY FALSE)
endif()

if(IDYNTREE_SHARED_LIBRARY)
    set(LIB_TYPE SHARED)
else()
    set(LIB_TYPE STATIC)
endif()

include(AddInstallRPATHSupport)
add_install_rpath_support(BIN_DIRS "${CMAKE_INSTALL_PREFIX}/bin"
                          LIB_DIRS "${CMAKE_INSTALL_PREFIX}/lib"
                          DEPENDS IDYNTREE_ENABLE_RPATH
                          USE_LINK_PATH)

message("Add library idyntree " ${LIB_TIPE}  ${folder_source} ${folder_header})
add_library(idyntree ${LIB_TYPE} ${folder_source} ${folder_header})

set_target_properties(idyntree PROPERTIES VERSION ${${VARS_PREFIX}_VERSION}
                                           SOVERSION ${${VARS_PREFIX}_VERSION}
                                           PUBLIC_HEADER "${folder_header}")

message("kdl_codyco_INCLUDE_DIRS = ${kdl_codyco_INCLUDE_DIRS}")
target_include_directories(idyntree PUBLIC "$<BUILD_INTERFACE:${CMAKE_SOURCE_DIR}/include>"
                                           "$<INSTALL_INTERFACE:${CMAKE_INSTALL_PREFIX}/${${VARS_PREFIX}_INSTALL_INCLUDEDIR}>"
                                            ${skinDynLib_INCLUDE_DIRS}
                                            ${iDyn_INCLUDE_DIRS}
                                            ${GSL_INCLUDE_DIRS}
                                            ${YARP_INCLUDE_DIRS}
                                            ${kdl_codyco_INCLUDE_DIRS}
                                            ${Eigen3_INCLUDE_DIR}
                                            ${kdl_format_io_INCLUDE_DIRS})

<<<<<<< HEAD
target_link_libraries(idyntree iDyn
                                     ${GSL_LIBRARIES}
                                     ${YARP_LIBRARIES}
                                     ${kdl_codyco_LIBRARIES}
                                     ${kdl_format_io_LIBRARIES}
                                     ${Boost_LIBRARIES})
=======
target_link_libraries(idyntree LINK_PUBLIC  skinDynLib iKin iDyn
                                            ${GSL_LIBRARIES}
                                            ${YARP_LIBRARIES}
                                            ${kdl_codyco_LIBRARIES}
                                            ${kdl_format_io_LIBRARIES}
                                            ${Boost_LIBRARIES}
                                            ${TinyXML_LIBRARIES})
>>>>>>> 7237c603

install(TARGETS idyntree
        EXPORT iDynTree
        RUNTIME DESTINATION "${${VARS_PREFIX}_INSTALL_BINDIR}" COMPONENT bin
        LIBRARY DESTINATION "${${VARS_PREFIX}_INSTALL_LIBDIR}" COMPONENT shlib
        ARCHIVE DESTINATION "${${VARS_PREFIX}_INSTALL_LIBDIR}" COMPONENT lib
        PUBLIC_HEADER DESTINATION "${${VARS_PREFIX}_INSTALL_INCLUDEDIR}/iCub/iDynTree" COMPONENT dev)

set_property(GLOBAL APPEND PROPERTY ${VARS_PREFIX}_TARGETS idyntree)

#hack to include find_project(kdl_formato_io) only
#if IDYNTREE_ENABLE_URDF is true
if(IDYNTREE_ENABLE_URDF)
    set(FIND_KDL_CODYCO_IDYNTREE_CONFIG "find_package(kdl_format_io REQUIRED)")
    set(FIND_TINYXML_IDYNTREE_CONFIG "find_package(TinyXML REQUIRED)")
endif()

include(InstallBasicPackageFiles)
install_basic_package_files(iDynTree VARS_PREFIX ${VARS_PREFIX}
                                        VERSION ${${VARS_PREFIX}_VERSION}
                                        COMPATIBILITY SameMajorVersion
                                        TARGETS_PROPERTY ${VARS_PREFIX}_TARGETS
                                        NO_CHECK_REQUIRED_COMPONENTS_MACRO)

include(AddUninstallTarget)

if(IDYNTREE_BUILD_TESTS)
    enable_testing()
    add_subdirectory(tests)
endif(IDYNTREE_BUILD_TESTS)<|MERGE_RESOLUTION|>--- conflicted
+++ resolved
@@ -15,14 +15,10 @@
 
 option(IDYNTREE_ENABLE_URDF "Compile iDynTree with URDF support" FALSE)
 option(IDYNTREE_SHARED_LIBRARY "Compile iDynTree as a shared library" TRUE)
-<<<<<<< HEAD
-option(IDYNTREE_BUILD_TESTS "Compile iDynTree tests" TRUE)
-option(IDYNTREE_BUILD_FT_TESTS "Compile iDynTree on FT sensors, that require ICUB v1.1.14 or greater" FALSE)
-=======
 option(IDYNTREE_BUILD_TESTS "Compile iDynTree tests" FALSE)
 option(IDYNTREE_ENABLE_RPATH "Enable RPATH for the library" TRUE)
 mark_as_advanced(IDYNTREE_ENABLE_RPATH)
->>>>>>> 7237c603
+
 
 find_package(YARP REQUIRED)
 find_package(ICUB REQUIRED)
@@ -91,14 +87,7 @@
                                             ${Eigen3_INCLUDE_DIR}
                                             ${kdl_format_io_INCLUDE_DIRS})
 
-<<<<<<< HEAD
-target_link_libraries(idyntree iDyn
-                                     ${GSL_LIBRARIES}
-                                     ${YARP_LIBRARIES}
-                                     ${kdl_codyco_LIBRARIES}
-                                     ${kdl_format_io_LIBRARIES}
-                                     ${Boost_LIBRARIES})
-=======
+
 target_link_libraries(idyntree LINK_PUBLIC  skinDynLib iKin iDyn
                                             ${GSL_LIBRARIES}
                                             ${YARP_LIBRARIES}
@@ -106,7 +95,7 @@
                                             ${kdl_format_io_LIBRARIES}
                                             ${Boost_LIBRARIES}
                                             ${TinyXML_LIBRARIES})
->>>>>>> 7237c603
+
 
 install(TARGETS idyntree
         EXPORT iDynTree
