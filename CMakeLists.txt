--- conflicted
+++ resolved
@@ -41,58 +41,11 @@
                           DEPENDS IDYNTREE_ENABLE_RPATH
                           USE_LINK_PATH)
 
-<<<<<<< HEAD
 add_subdirectory(core)
 add_subdirectory(regressors)
 add_subdirectory(model_io)
 add_subdirectory(yarp)
-=======
-add_library(idyntree ${LIB_TYPE} ${folder_source} ${folder_header})
 
-set_target_properties(idyntree PROPERTIES VERSION ${${VARS_PREFIX}_VERSION}
-                                           SOVERSION ${${VARS_PREFIX}_VERSION}
-                                           PUBLIC_HEADER "${folder_header}")
-
-target_include_directories(idyntree PUBLIC "$<BUILD_INTERFACE:${CMAKE_SOURCE_DIR}/include>"
-                                           "$<INSTALL_INTERFACE:${CMAKE_INSTALL_PREFIX}/${${VARS_PREFIX}_INSTALL_INCLUDEDIR}>")
-
-if (CMAKE_VERSION VERSION_GREATER 2.8.12)
-   target_include_directories(idyntree SYSTEM PUBLIC
-                                       ${skinDynLib_INCLUDE_DIRS}
-                                       ${iDyn_INCLUDE_DIRS}
-                                       ${GSL_INCLUDE_DIRS}
-                                       ${YARP_INCLUDE_DIRS}
-                                       ${kdl_codyco_INCLUDE_DIRS}
-                                       ${Eigen3_INCLUDE_DIR}
-                                       ${kdl_format_io_INCLUDE_DIRS})
-else()
-   target_include_directories(idyntree PUBLIC
-                                       ${skinDynLib_INCLUDE_DIRS}
-                                       ${iDyn_INCLUDE_DIRS}
-                                       ${GSL_INCLUDE_DIRS}
-                                       ${YARP_INCLUDE_DIRS}
-                                       ${kdl_codyco_INCLUDE_DIRS}
-                                       ${Eigen3_INCLUDE_DIR}
-                                       ${kdl_format_io_INCLUDE_DIRS})
-endif()
-
-target_link_libraries(idyntree LINK_PUBLIC  skinDynLib iKin iDyn
-                                            ${GSL_LIBRARIES}
-                                            ${YARP_LIBRARIES}
-                                            ${kdl_codyco_LIBRARIES}
-                                            ${kdl_format_io_LIBRARIES}
-                                            ${Boost_LIBRARIES}
-                                            ${TinyXML_LIBRARIES})
-
-install(TARGETS idyntree
-        EXPORT iDynTree
-        RUNTIME DESTINATION "${${VARS_PREFIX}_INSTALL_BINDIR}" COMPONENT bin
-        LIBRARY DESTINATION "${${VARS_PREFIX}_INSTALL_LIBDIR}" COMPONENT shlib
-        ARCHIVE DESTINATION "${${VARS_PREFIX}_INSTALL_LIBDIR}" COMPONENT lib
-        PUBLIC_HEADER DESTINATION "${${VARS_PREFIX}_INSTALL_INCLUDEDIR}/iCub/iDynTree" COMPONENT dev)
-
-set_property(GLOBAL APPEND PROPERTY ${VARS_PREFIX}_TARGETS idyntree)
->>>>>>> cc70c71b
 
 # compile simple command line tools
 add_subdirectory(tools)
