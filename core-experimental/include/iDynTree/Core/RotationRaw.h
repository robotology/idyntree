--- conflicted
+++ resolved
@@ -15,15 +15,10 @@
 namespace iDynTree
 {
     class PositionRaw;
-<<<<<<< HEAD
     class SpatialMotionVector;
     class SpatialForceVector;
-=======
-    class SpatialMotionVectorRaw;
-    class SpatialForceVectorRaw;
     class ClassicalAcc;
     class RotationalInertiaRaw;
->>>>>>> a25f4860
 
     /**
      * Class providing the raw coordinates for iDynTree::Rotation class.
@@ -82,14 +77,11 @@
         static RotationRaw compose(const RotationRaw & op1, const RotationRaw & op2);
         static RotationRaw inverse2(const RotationRaw & orient);
         PositionRaw changeCoordFrameOf(const PositionRaw & other) const;
-<<<<<<< HEAD
-=======
-        SpatialMotionVectorRaw changeCoordFrameOf(const SpatialMotionVectorRaw & other) const;
-        SpatialForceVectorRaw changeCoordFrameOf(const SpatialForceVectorRaw & other) const;
+        SpatialMotionVector changeCoordFrameOf(const SpatialMotionVector & other) const;
+        SpatialForceVector changeCoordFrameOf(const SpatialForceVector & other) const;
         ClassicalAcc changeCoordFrameOf(const ClassicalAcc & other) const;
         RotationalInertiaRaw changeCoordFrameOf(const RotationalInertiaRaw & other) const;
 
->>>>>>> a25f4860
 
 
         /**
