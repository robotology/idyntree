--- conflicted
+++ resolved
@@ -233,9 +233,7 @@
          *
          */
         Position operator*(const Position & other) const;
-<<<<<<< HEAD
         SpatialForceVector operator*(const SpatialForceVector & other) const;
-=======
 
         /**
          * Change frame in which a Wrench is expressed.
@@ -275,7 +273,6 @@
          * \end{bmatrix}
          * \f]
          */
->>>>>>> 987fa7a2
         Wrench   operator*(const Wrench & other) const;
 
         /**
@@ -339,9 +336,13 @@
          *
          */
         SpatialInertia operator*(const SpatialInertia  & other) const;
-<<<<<<< HEAD
+        
+        /**
+         * Change the frame in which a ArticulatedBodyInertia is expressed.
+         *
+         */
         ArticulatedBodyInertia operator*(const ArticulatedBodyInertia  & other) const;
-=======
+
 
         /**
          * Change the frame in which a Direction is expressed.
@@ -362,7 +363,6 @@
          * \f]
          *
          */
->>>>>>> 987fa7a2
         Direction      operator*(const Direction & other) const;
 
         /**
