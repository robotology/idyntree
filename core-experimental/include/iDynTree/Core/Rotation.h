--- conflicted
+++ resolved
@@ -17,14 +17,11 @@
     class Position;
     class Twist;
     class Wrench;
-<<<<<<< HEAD
     class Direction;
     class Axis;
-=======
     class SpatialAcc;
     class SpatialMomentum;
     class ClassicalAcc;
->>>>>>> 13cb444e
 
     /**
      * Class representation the rotation of an orientation frame
@@ -107,14 +104,11 @@
         Position changeCoordFrameOf(const Position & other) const;
         Twist  changeCoordFrameOf(const Twist & other) const;
         Wrench changeCoordFrameOf(const Wrench & other) const;
-<<<<<<< HEAD
         Direction changeCoordFrameOf(const Direction & other) const;
         Axis      changeCoordFrameOf(const Axis & other) const;
-=======
         SpatialAcc  changeCoordFrameOf(const SpatialAcc & other) const;
         SpatialMomentum changeCoordFrameOf(const SpatialMomentum & other) const;
         ClassicalAcc changeCoordFrameOf(const ClassicalAcc & other) const;
->>>>>>> 13cb444e
 
 
         /**
@@ -125,15 +119,11 @@
         Position operator*(const Position & other) const;
         Twist    operator*(const Twist    & other) const;
         Wrench   operator*(const Wrench   & other) const;
-<<<<<<< HEAD
         Direction operator*(const Direction & other) const;
         Axis      operator*(const Axis    & other) const;
-
-=======
         SpatialAcc      operator*(const SpatialAcc    & other) const;
         SpatialMomentum operator*(const SpatialMomentum   & other) const;
         ClassicalAcc    operator*(const ClassicalAcc    & other) const;
->>>>>>> 13cb444e
 
         /**
          * @name Initialization helpers.
