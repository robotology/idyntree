/*
 * Copyright (C) 2015 Fondazione Istituto Italiano di Tecnologia
 * Authors: Silvio Traversaro
 * CopyPolicy: Released under the terms of the LGPLv2.1 or later, see LGPL.TXT
 *
 */

#ifndef IDYNTREE_ROTATION_H
#define IDYNTREE_ROTATION_H

#include <string>
#include <iDynTree/Core/RotationRaw.h>
#include <iDynTree/Core/RotationSemantics.h>

namespace iDynTree
{
    class Position;
    class Twist;
    class SpatialAcc;
    class Wrench;
<<<<<<< HEAD
    class SpatialMomentum;
=======
    class Direction;
    class Axis;
    class SpatialAcc;
    class SpatialMomentum;
    class ClassicalAcc;
    class RotationalInertiaRaw;
>>>>>>> a25f4860

    /**
     * Class representation the rotation of an orientation frame
     * with respect to a reference orientation frame, expressed as a Rotation matrix.
     *
     * \ingroup iDynTreeCore
     *
     * The semantics for this class is based on the OrientationCoord in:
     *
     * De Laet T, Bellens S, Smits R, Aertbeliën E, Bruyninckx H, and De Schutter J
     * (2013), Geometric Relations between Rigid Bodies: Semantics for Standardization,
     * IEEE Robotics & Automation Magazine, Vol. 20, No. 1, pp. 84-93.
     * URL : http://people.mech.kuleuven.be/~tdelaet/geometric_relations_semantics/geometric_relations_semantics_theory.pdf
     *
     * Given that this class uses the rotation matrix to represent orientation, some operation
     * are disable because there is a semantic constraint induced by choice of representation, i.e.
     * that the coordinate frame is always the reference orientation frame. Thus, some semantic operation
     * are not enabled, namely:
     *  * the generic inverse, that does not change the coordinate frame.
     *  * changeCoordFrame, because CoordFrame is always the same of RefOrientFrame.
     */
    class Rotation: public RotationRaw
    {
    private:
        RotationSemantics semantics;

        /**
         * Copy constructor: create a Rotation from another RotationRaw and another RotationSemantics.
         */
        Rotation(const RotationRaw & other, RotationSemantics & semantics);

    public:
        /**
         * Default constructor: initialize all the rotation to the identity
         */
        Rotation();

        /**
         * Constructor from 9 doubles: initialize elements of the rotation matrix.
         */
        Rotation(double xx, double xy, double xz,
                 double yx, double yy, double yz,
                 double zx, double zy, double zz);

        /**
         * Copy constructor: create a Rotation from another RotationRaw.
         */
        Rotation(const RotationRaw & other);

        /**
         * Copy constructor: create a Rotation from another Rotation.
         */
        Rotation(const Rotation & other);

        /**
         * Denstructor
         */
        virtual ~Rotation();

        /**
         * Semantic getter
         */
        RotationSemantics& getSemantics();

        /**
         * Semantic getter
         */
        const RotationSemantics& getSemantics() const;

        /**
         * Geometric operations.
         * For the inverse2() operation, both the forward and the inverse geometric relations have to
         * be expressed in the reference orientation frame!!
         *
         */
        const Rotation & changeOrientFrame(const Rotation & newOrientFrame);
        const Rotation & changeRefOrientFrame(const Rotation & newRefOrientFrame);
        const Rotation & changeCoordinateFrame(const Rotation& newCoordinateFrame);
        static Rotation compose(const Rotation & op1, const Rotation & op2);
        static Rotation inverse2(const Rotation & orient);
        Position changeCoordFrameOf(const Position & other) const;
        Twist changeCoordFrameOf(const Twist & other) const;
        SpatialAcc changeCoordFrameOf(const SpatialAcc & other) const;
        SpatialMomentum changeCoordFrameOf(const SpatialMomentum & other) const;
        Wrench changeCoordFrameOf(const Wrench & other) const;
        Direction changeCoordFrameOf(const Direction & other) const;
        Axis      changeCoordFrameOf(const Axis & other) const;
        SpatialAcc  changeCoordFrameOf(const SpatialAcc & other) const;
        SpatialMomentum changeCoordFrameOf(const SpatialMomentum & other) const;
        ClassicalAcc changeCoordFrameOf(const ClassicalAcc & other) const;
        RotationalInertiaRaw changeCoordFrameOf(const RotationalInertiaRaw & other) const;


        /**
          * overloaded operators
          */
        Rotation operator*(const Rotation & other) const;
        Rotation inverse() const;
        Position operator*(const Position & other) const;
<<<<<<< HEAD
        Twist operator*(const Twist & other) const;
        SpatialAcc operator*(const SpatialAcc & other) const;
        SpatialMomentum operator*(const SpatialMomentum & other) const;
        Wrench operator*(const Wrench & other) const;

=======
        Twist    operator*(const Twist    & other) const;
        Wrench   operator*(const Wrench   & other) const;
        Direction operator*(const Direction & other) const;
        Axis      operator*(const Axis    & other) const;
        SpatialAcc      operator*(const SpatialAcc    & other) const;
        SpatialMomentum operator*(const SpatialMomentum   & other) const;
        ClassicalAcc    operator*(const ClassicalAcc    & other) const;
        RotationalInertiaRaw    operator*(const RotationalInertiaRaw    & other) const;
>>>>>>> a25f4860

        /**
         * @name Initialization helpers.
         *
         */
        ///@{

        /**
         * Return a Rotation around axis X of given angle
         *
         * @param angle the angle (in Radians) of the rotation arount the X axis
         */
        static Rotation RotX(const double angle);

        /**
         * Return a Rotation around axis Y of given angle
         *
         * @param angle the angle (in Radians) of the rotation arount the Y axis
         */
        static Rotation RotY(const double angle);

        /**
         * Return a Rotation around axis Z of given angle
         *
         * @param angle the angle (in Radians) of the rotation arount the Z axis
         */
        static Rotation RotZ(const double angle);

        /**
         * Return a Rotation around axis given by direction of given angle
         *
         * @param direction the Direction around with to rotate
         * @param angle the angle (in Radians) of the rotation arount the Z axis
         */
        static Rotation RotAxis(const Direction & direction, const double angle);

        /**
         * Return a rotation object given Roll, Pitch and Yaw values.
         *
         * @note This method is compatible with the KDL::Rotation::RPY method.
         */
        static Rotation RPY(const double roll, const double pitch, const double yaw);

        /**
         * Return an identity rotation.
         *
         *
         */
        static Rotation Identity();

        ///@}

        /** @name Output helpers.
         *  Output helpers.
         */
        ///@{
        std::string toString() const;

        std::string reservedToString() const;
        ///@}
    };
}

#endif<|MERGE_RESOLUTION|>--- conflicted
+++ resolved
@@ -18,16 +18,12 @@
     class Twist;
     class SpatialAcc;
     class Wrench;
-<<<<<<< HEAD
-    class SpatialMomentum;
-=======
     class Direction;
     class Axis;
     class SpatialAcc;
     class SpatialMomentum;
     class ClassicalAcc;
     class RotationalInertiaRaw;
->>>>>>> a25f4860
 
     /**
      * Class representation the rotation of an orientation frame
@@ -115,8 +111,6 @@
         Wrench changeCoordFrameOf(const Wrench & other) const;
         Direction changeCoordFrameOf(const Direction & other) const;
         Axis      changeCoordFrameOf(const Axis & other) const;
-        SpatialAcc  changeCoordFrameOf(const SpatialAcc & other) const;
-        SpatialMomentum changeCoordFrameOf(const SpatialMomentum & other) const;
         ClassicalAcc changeCoordFrameOf(const ClassicalAcc & other) const;
         RotationalInertiaRaw changeCoordFrameOf(const RotationalInertiaRaw & other) const;
 
@@ -127,13 +121,6 @@
         Rotation operator*(const Rotation & other) const;
         Rotation inverse() const;
         Position operator*(const Position & other) const;
-<<<<<<< HEAD
-        Twist operator*(const Twist & other) const;
-        SpatialAcc operator*(const SpatialAcc & other) const;
-        SpatialMomentum operator*(const SpatialMomentum & other) const;
-        Wrench operator*(const Wrench & other) const;
-
-=======
         Twist    operator*(const Twist    & other) const;
         Wrench   operator*(const Wrench   & other) const;
         Direction operator*(const Direction & other) const;
@@ -142,7 +129,6 @@
         SpatialMomentum operator*(const SpatialMomentum   & other) const;
         ClassicalAcc    operator*(const ClassicalAcc    & other) const;
         RotationalInertiaRaw    operator*(const RotationalInertiaRaw    & other) const;
->>>>>>> a25f4860
 
         /**
          * @name Initialization helpers.
