/*
 * Copyright (C) 2015 Fondazione Istituto Italiano di Tecnologia
 * Authors: Silvio Traversaro
 * CopyPolicy: Released under the terms of the LGPLv2.1 or later, see LGPL.TXT
 *
 */

#include "RotationRaw.h"
#include "PositionRaw.h"
#include "SpatialMotionVectorRaw.h"
#include "SpatialForceVectorRaw.h"
#include "Utils.h"
#include <sstream>

#include <Eigen/Dense>
#include <Eigen/Geometry>

typedef Eigen::Matrix<double,3,3,Eigen::RowMajor> Matrix3dRowMajor;
typedef Eigen::Matrix<double,6,1> Vector6d;


namespace iDynTree
{
    RotationRaw::RotationRaw()
    {
        Eigen::Map<Matrix3dRowMajor> thisData(this->m_data);

        thisData.setIdentity();
    }

    RotationRaw::RotationRaw(double xx, double xy, double xz,
                             double yx, double yy, double yz,
                             double zx, double zy, double zz)
    {
        this->m_data[0] = xx;
        this->m_data[1] = xy;
        this->m_data[2] = xz;
        this->m_data[3] = yx;
        this->m_data[4] = yy;
        this->m_data[5] = yz;
        this->m_data[6] = zx;
        this->m_data[7] = zy;
        this->m_data[8] = zz;
    }

    RotationRaw::RotationRaw(const double* in_data,
                             const unsigned int in_rows,
                             const unsigned int in_cols): Matrix3x3(in_data, in_rows, in_cols)
    {

    }

    RotationRaw::RotationRaw(const RotationRaw& other)
    {
        Eigen::Map<Matrix3dRowMajor> thisData(this->m_data);
        Eigen::Map<const Matrix3dRowMajor> otherData(other.m_data);

        thisData = otherData;
    }

    RotationRaw::~RotationRaw()
    {

    }

    const RotationRaw& RotationRaw::changeOrientFrame(const RotationRaw& newOrientFrame)
    {
        Eigen::Map<Matrix3dRowMajor> thisData(this->m_data);
        Eigen::Map<Matrix3dRowMajor> newOrientFrameData(this->m_data);

        thisData = thisData*newOrientFrameData;

        return *this;
    }

    const RotationRaw& RotationRaw::changeRefOrientFrame(const RotationRaw& newRefOrientFrame)
    {
        Eigen::Map<Matrix3dRowMajor> thisData(this->m_data);
        Eigen::Map<Matrix3dRowMajor> newRefOrientFrameData(this->m_data);

        thisData = newRefOrientFrameData*thisData;

        return *this;
    }

    RotationRaw RotationRaw::compose(const RotationRaw& op1, const RotationRaw& op2)
    {
        RotationRaw result;

        Eigen::Map<const Matrix3dRowMajor> op1Data(op1.m_data);
        Eigen::Map<const Matrix3dRowMajor> op2Data(op2.m_data);
        Eigen::Map<Matrix3dRowMajor> resultData(result.m_data);

        resultData = op1Data*op2Data;

        return result;
    }

    RotationRaw RotationRaw::inverse2(const RotationRaw& orient)
    {
        RotationRaw result;

        Eigen::Map<const Matrix3dRowMajor> orientData(orient.m_data);
        Eigen::Map<Matrix3dRowMajor> resultData(result.m_data);

        resultData = orientData.transpose();

        return result;
    }
<<<<<<< HEAD

    PositionRaw RotationRaw::convertToNewCoordFrame(const PositionRaw & other) const
=======
    
    PositionRaw RotationRaw::changeCoordFrameOf(const PositionRaw & other) const
>>>>>>> 01c73334
    {
        PositionRaw result;

        Eigen::Map<const Matrix3dRowMajor> newCoordFrame(m_data);
        Eigen::Map<const Eigen::Vector3d> positionCoord(other.data());
        Eigen::Map<Eigen::Vector3d> resultData(result.data());

        resultData = newCoordFrame*positionCoord;

        return result;
    }
<<<<<<< HEAD

    SpatialMotionVectorRaw RotationRaw::convertToNewCoordFrame(const SpatialMotionVectorRaw& other) const
=======
    
    SpatialMotionVectorRaw RotationRaw::changeCoordFrameOf(const SpatialMotionVectorRaw& other) const
>>>>>>> 01c73334
    {
        SpatialMotionVectorRaw result;

        Eigen::Map<const Matrix3dRowMajor> op1Rot(this->data());
        Eigen::Map<const Vector6d> op2Twist(other.data());

        Eigen::Map<Vector6d> resTwist(result.data());

        resTwist.segment<3>(3) =  op1Rot*(op2Twist.segment<3>(3));
        resTwist.segment<3>(0) =  op1Rot*(op2Twist.segment<3>(0));

        return result;
    }
<<<<<<< HEAD

    SpatialForceVectorRaw RotationRaw::convertToNewCoordFrame(const SpatialForceVectorRaw& other) const
=======
    
    SpatialForceVectorRaw RotationRaw::changeCoordFrameOf(const SpatialForceVectorRaw& other) const
>>>>>>> 01c73334
    {
        SpatialForceVectorRaw result;

        Eigen::Map<const Matrix3dRowMajor> op1Rot(this->data());
        Eigen::Map<const Vector6d> op2Wrench(other.data());

        Eigen::Map<Vector6d> resWrench(result.data());

        resWrench.segment<3>(3) =  op1Rot*(op2Wrench.segment<3>(3));
        resWrench.segment<3>(0) =  op1Rot*(op2Wrench.segment<3>(0));

        return result;
    }
<<<<<<< HEAD


    RotationRaw RotationRaw::inverse() const
    {
        return RotationRaw::inverse2(*this);
    }

    RotationRaw RotationRaw::operator*(const RotationRaw& other) const
    {
        return compose(*this,other);
    }

    PositionRaw RotationRaw::operator*(const PositionRaw& other) const
    {
        return convertToNewCoordFrame(other);
    }

    SpatialMotionVectorRaw RotationRaw::operator*(const SpatialMotionVectorRaw& other) const
    {
        return convertToNewCoordFrame(other);
    }

    SpatialForceVectorRaw RotationRaw::operator*(const SpatialForceVectorRaw& other) const
    {
        return convertToNewCoordFrame(other);
    }

=======
    
    
>>>>>>> 01c73334
    RotationRaw RotationRaw::RotX(const double angle)
    {
        RotationRaw result;
        Eigen::Map<Matrix3dRowMajor> thisData(result.data());
        thisData = Eigen::AngleAxisd(angle, Eigen::Vector3d::UnitX()).matrix();

        return result;
    }

    RotationRaw RotationRaw::RotY(const double angle)
    {
        RotationRaw result;
        Eigen::Map<Matrix3dRowMajor> thisData(result.data());
        thisData = Eigen::AngleAxisd(angle, Eigen::Vector3d::UnitY()).matrix();

        return result;
    }

    RotationRaw RotationRaw::RotZ(const double angle)
    {
        RotationRaw result;
        Eigen::Map<Matrix3dRowMajor> thisData(result.data());
        thisData = Eigen::AngleAxisd(angle, Eigen::Vector3d::UnitZ()).matrix();

        return result;
    }

    RotationRaw RotationRaw::RPY(const double roll, const double pitch, const double yaw)
    {
        return compose(RotX(roll), compose(RotY(pitch), RotZ(yaw)));
    }
<<<<<<< HEAD

RotationRaw RotationRaw::Identity()
{
    return RotationRaw();
}


=======
    
    RotationRaw RotationRaw::Identity()
    {
        return RotationRaw();
    }
    
    
>>>>>>> 01c73334
    std::string RotationRaw::toString() const
    {
        std::stringstream ss;

        ss << this->m_data[0]
        << " " << this->m_data[1]
        << " " << this->m_data[2] << std::endl;
        ss << this->m_data[3]
        << " " << this->m_data[4]
        << " " << this->m_data[5] << std::endl;
        ss << this->m_data[6]
        << " " << this->m_data[7]
        << " " << this->m_data[8] << std::endl;

        return ss.str();
    }

    std::string RotationRaw::reservedToString() const
    {
        return this->toString();
    }


}<|MERGE_RESOLUTION|>--- conflicted
+++ resolved
@@ -43,12 +43,6 @@
         this->m_data[8] = zz;
     }
 
-    RotationRaw::RotationRaw(const double* in_data,
-                             const unsigned int in_rows,
-                             const unsigned int in_cols): Matrix3x3(in_data, in_rows, in_cols)
-    {
-
-    }
 
     RotationRaw::RotationRaw(const RotationRaw& other)
     {
@@ -107,13 +101,8 @@
 
         return result;
     }
-<<<<<<< HEAD
-
-    PositionRaw RotationRaw::convertToNewCoordFrame(const PositionRaw & other) const
-=======
-    
+
     PositionRaw RotationRaw::changeCoordFrameOf(const PositionRaw & other) const
->>>>>>> 01c73334
     {
         PositionRaw result;
 
@@ -125,13 +114,8 @@
 
         return result;
     }
-<<<<<<< HEAD
-
-    SpatialMotionVectorRaw RotationRaw::convertToNewCoordFrame(const SpatialMotionVectorRaw& other) const
-=======
-    
+
     SpatialMotionVectorRaw RotationRaw::changeCoordFrameOf(const SpatialMotionVectorRaw& other) const
->>>>>>> 01c73334
     {
         SpatialMotionVectorRaw result;
 
@@ -145,13 +129,8 @@
 
         return result;
     }
-<<<<<<< HEAD
-
-    SpatialForceVectorRaw RotationRaw::convertToNewCoordFrame(const SpatialForceVectorRaw& other) const
-=======
-    
+
     SpatialForceVectorRaw RotationRaw::changeCoordFrameOf(const SpatialForceVectorRaw& other) const
->>>>>>> 01c73334
     {
         SpatialForceVectorRaw result;
 
@@ -165,38 +144,8 @@
 
         return result;
     }
-<<<<<<< HEAD
-
-
-    RotationRaw RotationRaw::inverse() const
-    {
-        return RotationRaw::inverse2(*this);
-    }
-
-    RotationRaw RotationRaw::operator*(const RotationRaw& other) const
-    {
-        return compose(*this,other);
-    }
-
-    PositionRaw RotationRaw::operator*(const PositionRaw& other) const
-    {
-        return convertToNewCoordFrame(other);
-    }
-
-    SpatialMotionVectorRaw RotationRaw::operator*(const SpatialMotionVectorRaw& other) const
-    {
-        return convertToNewCoordFrame(other);
-    }
-
-    SpatialForceVectorRaw RotationRaw::operator*(const SpatialForceVectorRaw& other) const
-    {
-        return convertToNewCoordFrame(other);
-    }
-
-=======
-    
-    
->>>>>>> 01c73334
+
+
     RotationRaw RotationRaw::RotX(const double angle)
     {
         RotationRaw result;
@@ -228,23 +177,13 @@
     {
         return compose(RotX(roll), compose(RotY(pitch), RotZ(yaw)));
     }
-<<<<<<< HEAD
-
-RotationRaw RotationRaw::Identity()
-{
-    return RotationRaw();
-}
-
-
-=======
-    
+
     RotationRaw RotationRaw::Identity()
     {
         return RotationRaw();
     }
-    
-    
->>>>>>> 01c73334
+
+
     std::string RotationRaw::toString() const
     {
         std::stringstream ss;
