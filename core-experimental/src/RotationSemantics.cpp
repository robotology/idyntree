--- conflicted
+++ resolved
@@ -86,16 +86,12 @@
     {
         this->refOrientationFrame = this->coordinateFrame = _refOrientationFrame;
     }
-<<<<<<< HEAD
     
     void RotationSemantics::setRefBody(int _refBody)
     {
         this->refBody = _refBody;
     }
     
-=======
-
->>>>>>> a25f4860
     void RotationSemantics::setCoordinateFrame(int _coordinateFrame)
     {
         this->refOrientationFrame = this->coordinateFrame = _coordinateFrame;
@@ -196,14 +192,10 @@
 
         // set new semantics
         result.setOrientationFrame(op2.getOrientationFrame());
-<<<<<<< HEAD
         result.setBody(op2.getBody());
         result.setReferenceOrientationFrame(op1.getReferenceOrientationFrame());
         result.setRefBody(op1.getRefBody());
         
-=======
-
->>>>>>> a25f4860
         return status;
     }
 
@@ -211,19 +203,12 @@
     {
         // check semantics
         bool status = RotationSemantics::check_inverse2(op);
-<<<<<<< HEAD
         
         result.setOrientationFrame(op.getReferenceOrientationFrame());
         result.setBody(op.getRefBody());
         result.setReferenceOrientationFrame(op.getOrientationFrame());
         result.setRefBody(op.getBody());
-        
-=======
-
-        result.setReferenceOrientationFrame(op.getOrientationFrame());
-        result.setOrientationFrame(op.getReferenceOrientationFrame());
-
->>>>>>> a25f4860
+
         return status;
     }
 
