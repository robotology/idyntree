# Copyright: (C) 2015 Fondazione Istituto Italiano di Tecnologia
# Authors: Silvio Traversaro
# CopyPolicy: Released under the terms of the LGPLv2.1 or later, see LGPL.TXT

project(iDynTree_Base CXX)

<<<<<<< HEAD
set(IDYNTREE_CORE_EXP_HEADERS include/iDynTree/Core/Axis.h
                              include/iDynTree/Core/Direction.h
=======
set(IDYNTREE_CORE_EXP_HEADERS include/iDynTree/Core/ClassicalAcc.h
>>>>>>> 13cb444e
                              include/iDynTree/Core/IMatrix.h
                              include/iDynTree/Core/IVector.h
                              include/iDynTree/Core/MatrixDynSize.h
                              include/iDynTree/Core/MatrixFixSize.h
                              include/iDynTree/Core/Position.h
                              include/iDynTree/Core/PositionRaw.h
                              include/iDynTree/Core/PositionSemantics.h
                              include/iDynTree/Core/Rotation.h
                              include/iDynTree/Core/RotationRaw.h
                              include/iDynTree/Core/RotationSemantics.h
                              include/iDynTree/Core/RotationalInertiaRaw.h
                              include/iDynTree/Core/SpatialAcc.h
                              include/iDynTree/Core/SpatialForceVectorRaw.h
                              include/iDynTree/Core/SpatialInertiaRaw.h
                              include/iDynTree/Core/SpatialInertia.h
                              include/iDynTree/Core/SpatialMomentum.h
                              include/iDynTree/Core/SpatialMotionVectorRaw.h
                              include/iDynTree/Core/TestUtils.h
                              include/iDynTree/Core/Transform.h
                              include/iDynTree/Core/TransformSemantics.h
                              include/iDynTree/Core/Twist.h
                              include/iDynTree/Core/Utils.h
                              include/iDynTree/Core/VectorFixSize.h
                              include/iDynTree/Core/VectorDynSize.h
                              include/iDynTree/Core/Wrench.h)

set(IDYNTREE_CORE_EXP_PRIVATE_INCLUDES include/iDynTree/Core/PrivateUtils.h)


<<<<<<< HEAD
set(IDYNTREE_CORE_EXP_SOURCES src/Axis.cpp
                              src/Direction.cpp
=======
set(IDYNTREE_CORE_EXP_SOURCES src/ClassicalAcc.cpp
>>>>>>> 13cb444e
                              src/InterfaceDestructors.cpp
                              src/MatrixDynSize.cpp
                              src/Position.cpp
                              src/PositionRaw.cpp
                              src/PositionSemantics.cpp
                              src/Rotation.cpp
                              src/RotationRaw.cpp
                              src/RotationSemantics.cpp
                              src/RotationalInertiaRaw.cpp
                              src/SpatialAcc.cpp
                              src/SpatialForceVectorRaw.cpp
                              src/SpatialMomentum.cpp
                              src/SpatialMotionVectorRaw.cpp
                              src/SpatialInertiaRaw.cpp
                              src/SpatialInertia.cpp
                              src/TestUtils.cpp
                              src/Transform.cpp
                              src/TransformSemantics.cpp
                              src/Twist.cpp
                              src/Utils.cpp
                              src/VectorDynSize.cpp
                              src/Wrench.cpp
                              src/PrivateUtils.cpp)

SOURCE_GROUP("Source Files" FILES ${IDYNTREE_CORE_EXP_SOURCES})
SOURCE_GROUP("Header Files" FILES ${IDYNTREE_CORE_EXP_HEADERS})
#SOURCE_GROUP("Header Files\\Private" FILES ${IDYNTREE_CORE_EXP_PRIVATE_INCLUDES})

# share headers with all iDynTree targes
set_property(GLOBAL APPEND PROPERTY IDYNTREE_TREE_INCLUDE_DIRS "${PROJECT_SOURCE_DIR}/include")
get_property(IDYNTREE_TREE_INCLUDE_DIRS GLOBAL PROPERTY IDYNTREE_TREE_INCLUDE_DIRS)

include_directories(${IDYNTREE_TREE_INCLUDE_DIRS})

set(libraryname idyntree-core-exp)

add_library(${libraryname} ${IDYNTREE_CORE_EXP_SOURCES} ${IDYNTREE_CORE_EXP_HEADERS} ${IDYNTREE_CORE_EXP_PRIVATE_INCLUDES})

target_include_directories(${libraryname} PUBLIC "$<BUILD_INTERFACE:${CMAKE_SOURCE_DIR}/include>"
                                                 "$<INSTALL_INTERFACE:${CMAKE_INSTALL_PREFIX}/${CMAKE_INSTALL_INCLUDEDIR}>"
                                          PRIVATE ${EIGEN3_INCLUDE_DIR})

set_property(TARGET ${libraryname} PROPERTY PUBLIC_HEADER ${IDYNTREE_CORE_EXP_HEADERS})

install(TARGETS ${libraryname}
        EXPORT iDynTree
        COMPONENT runtime
        RUNTIME DESTINATION "${CMAKE_INSTALL_BINDIR}" COMPONENT bin
        LIBRARY DESTINATION "${CMAKE_INSTALL_LIBDIR}" COMPONENT shlib
        ARCHIVE DESTINATION "${CMAKE_INSTALL_LIBDIR}" COMPONENT lib
        PUBLIC_HEADER DESTINATION ${CMAKE_INSTALL_INCLUDEDIR}/iDynTree/Core
        PRIVATE_HEADER DESTINATION ${CMAKE_INSTALL_INCLUDEDIR}/iDynTree/Core/impl)

message("vars prefix: ${VARS_PREFIX}")
set_property(GLOBAL APPEND PROPERTY ${VARS_PREFIX}_TARGETS ${libraryname})

if(IDYNTREE_COMPILE_TESTS)
    add_subdirectory(tests)
endif(IDYNTREE_COMPILE_TESTS)<|MERGE_RESOLUTION|>--- conflicted
+++ resolved
@@ -4,12 +4,9 @@
 
 project(iDynTree_Base CXX)
 
-<<<<<<< HEAD
 set(IDYNTREE_CORE_EXP_HEADERS include/iDynTree/Core/Axis.h
+                              include/iDynTree/Core/ClassicalAcc.h
                               include/iDynTree/Core/Direction.h
-=======
-set(IDYNTREE_CORE_EXP_HEADERS include/iDynTree/Core/ClassicalAcc.h
->>>>>>> 13cb444e
                               include/iDynTree/Core/IMatrix.h
                               include/iDynTree/Core/IVector.h
                               include/iDynTree/Core/MatrixDynSize.h
@@ -39,12 +36,9 @@
 set(IDYNTREE_CORE_EXP_PRIVATE_INCLUDES include/iDynTree/Core/PrivateUtils.h)
 
 
-<<<<<<< HEAD
 set(IDYNTREE_CORE_EXP_SOURCES src/Axis.cpp
+                              src/ClassicalAcc.cpp
                               src/Direction.cpp
-=======
-set(IDYNTREE_CORE_EXP_SOURCES src/ClassicalAcc.cpp
->>>>>>> 13cb444e
                               src/InterfaceDestructors.cpp
                               src/MatrixDynSize.cpp
                               src/Position.cpp
