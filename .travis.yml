--- conflicted
+++ resolved
@@ -25,48 +25,10 @@
   - cd codyco-superbuild
   - mkdir build
   - cd build
-<<<<<<< HEAD
-  - mkdir local_install
-  - cmake -DCMAKE_INSTALL_PREFIX="./local_install" -DCMAKE_BUILD_TYPE=${IDYNTREE_TRAVIS_BUILD_TYPE} ..
-  - make
-  - make install
-  - cd ../../..
-  # Build kdl_codyco and install it in a local directory
-  - git clone https://github.com/traversaro/kdl_codyco
-  - cd kdl_codyco
-  - git checkout development
-  - mkdir build
-  - cd build
-  - mkdir local_install
-  - cmake -DCMAKE_INSTALL_PREFIX="./local_install" -DCMAKE_BUILD_TYPE=${IDYNTREE_TRAVIS_BUILD_TYPE} ..
-  - make
-  - make install
-  - cd ../..
-  # Build kdl_format_io and install it in a local directory
-  - sudo chmod +x ./iDynTree/.travis/build_urdfdom
-  - ./iDynTree/.travis/build_urdfdom
-  - git clone https://github.com/traversaro/kdl_format_io
-  - cd kdl_format_io
-  - mkdir build
-  - cd build
-  - cmake -DCMAKE_BUILD_TYPE=${IDYNTREE_TRAVIS_BUILD_TYPE} ..
-  - make
-  - sudo make install
-  - cd ../..
-  # Build and install YCM
-  - git clone https://github.com/robotology/ycm.git
-  - cd ycm
-  - mkdir build
-  - cd build 
-  - cmake ..
-  - make 
-  - sudo make install
-=======
   # using the YCM_EP_MAINTAINER_MODE variable to enable the subproject-dependees target 
   - cmake -G"${TRAVIS_CMAKE_GENERATOR}" -DSTANDARD_FIND_MODULE_DEBUG:BOOL=ON -DCODYCO_TRAVIS_CI:BOOL=ON -DCMAKE_BUILD_TYPE=${TRAVIS_BUILD_TYPE} -DYCM_EP_MAINTAINER_MODE:BOOL=ON -DNON_INTERACTIVE_BUILD:BOOL=TRUE ..
   - make iDynTree-dependees
   - pwd
->>>>>>> 7237c603
   - cd ../..
   # deal with TinyXML linking problems
   - export LD_LIBRARY_PATH=$LD_LIBRARY_PATH:/home/travis/build/robotology-playground/codyco-superbuild/build/install/lib
