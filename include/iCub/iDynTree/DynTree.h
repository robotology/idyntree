/*
 * Copyright (C) 2013 RobotCub Consortium
 * Author: Silvio Traversaro
 * CopyPolicy: Released under the terms of the GNU GPL v2.0 (or any later version)
 *
 */


/**
 * \defgroup iDynTree iDynTree 
 *    
 * @ingroup codyco_libraries
 * 
 * YARP based Robot dynamics library 
 *
 * \note <b>SI units adopted</b>: meters for lengths and radians
 *       for angles.
 *
 * \section dep_sec Dependencies 
 * - KDL
 * 
 * \section intro_sec Description
 * 
 * iDynTree is designed to be an efficient, generic and easy to use library
 * to calculate joint torques and external wrenches given kinetic information
 * (linear acceleration, angular velocity and  angular acceleration of a link, 
 * joint positions, velocities, acceleration) and embedded FT sensor measures, 
 * implementing the techniques described in this two papers:
 * 
 *     - [1] S. Ivaldi, M. Fumagalli, M. Randazzo, F. Nori, G. Metta, and G. Sandini
 *           Computing robot internal/external wrenches by means of inertial, tactile and f/t sensors: theory and implementation on the icub
 *           in Proc. of the 11th IEEE-RAS International Conference on Humanoid Robots, Bled, Slovenia, 2011.
 *           http://people.liralab.it/iron/Papers/conference/780_Ivaldi_etal2011.pdf
 *           http://ieeexplore.ieee.org/xpls/abs_all.jsp?arnumber=6100813
 * 
 *     - [2] A. Del Prete, L. Natale, F. Nori, and G. Metta,
 *           Contact Force Estimations Using Tactile Sensors and Force / Torque Sensors
 *           in Human Robot Interaction, 2012, pp. 0–2,
 *           http://pasa.liralab.it/pasapdf/1113_DelPrete_etal2012.pdf
 * 
 * Additional details (some not implemented, like multiple IMUs):  
 * 
 *     - [3] M. Fumagalli, S. Ivaldi, M. Randazzo, L. Natale, G. Metta, G. Sandini, and F. Nori, 
 *           Force feedback exploiting tactile and proximal force/torque sensing
 *           in Autonomous Robots, vol. 33, no. 4, pp. 381–398, 2012.
 *           http://dx.doi.org/10.1007/s10514-012-9291-2
 *           http://people.liralab.it/iron/Papers/journal/IvaldiFumagallietAl.pdf 
 * 
 * \section tested_os_sec Tested OS
 * 
 * Linux
 *
 * \section example_sec Example
 *
 * Exe
 *
 *
 * \author Silvio Traversaro
 * 
 * Copyright (C) 2013 RobotCub Consortium
 * CopyPolicy: Released under the terms of the GNU LGPL v2.0.
 * 
 * 
 **/ 

#ifndef __DYNTREE_H__
#define __DYNTREE_H__

#if defined(__GNUC__) || defined(__clang__) //clang defines also __GNUC__, but I check for it anyway
#define IDYN_DEPRECATED __attribute__((deprecated))
#elif defined(_MSC_VER)
#define IDYN_DEPRECATED __declspec(deprecated)
#else
#pragma message("WARNING: You need to implement DEPRECATED for this compiler")
#define IDYN_DEPRECATED
#endif

#include <yarp/sig/Matrix.h>
#include <yarp/sig/Vector.h>
#include <iCub/skinDynLib/dynContactList.h>

#include <kdl_codyco/treeserialization.hpp>
#include <kdl_codyco/treepartition.hpp>
#include <kdl_codyco/undirectedtree.hpp>
#include <kdl_codyco/momentumjacobian.hpp>
#include <kdl_codyco/floatingjntspaceinertiamatrix.hpp>

#include <kdl_codyco/ftsensor.hpp>

#include <kdl/jntarray.hpp>
#include <kdl/tree.hpp>

#include <iostream>


namespace iCub
{

namespace iDynTree
{
    
const int WORLD_FRAME = -10;
const int DEFAULT_INDEX_VALUE = -20;
    
/**
 * \ingroup iDynTree
 *
 * An class for calculating the torques and the external wrenches
 * in a Rigid Body Dynamic tree, using kinetic information (linear acceleration, angular velocity and
 * angular acceleration of one arbitrary link, joint positions, velocities, acceleration)
 * and FT sensor measures.  * 
 * 
 * \warning The used velocities accelerations, without the information 
 *          about base linear velocity, are not the "real" ones. Are just
 *          the velocities assuming no base linear velocity, that by Galilean
 *          Relativity generate the same dynamics of the "real" ones
 * 
 */
class DynTree  {
    private:
        KDL::CoDyCo::UndirectedTree undirected_tree; /**< UndirectedTree object: it encodes the TreeSerialization and the TreePartition */
        KDL::CoDyCo::TreePartition partition; /**< TreePartition object explicit present as it is conventient to encode/decode dynContact objects */
        
        //Violating DRY principle, but for code clarity 
        int NrOfDOFs;
        int NrOfLinks;
        int NrOfFTSensors;
        int NrOfDynamicSubGraphs;
        
        //state of the robot
        KDL::Frame world_base_frame; /**< the position of the floating base frame with respect to the world reference frame \f$ {}^w H_b \f$ */
        
        KDL::JntArray q;
        KDL::JntArray dq;
        KDL::JntArray ddq;
        
        KDL::Twist imu_velocity;
        KDL::Twist imu_acceleration; /**< KDL acceleration: spatial proper acceleration */
        
        //joint position limits 
        KDL::JntArray q_min;
        KDL::JntArray q_max;
        std::vector<bool> constrained; /**< true if the DOF is subject to limit check, false otherwise */
        
        int constrained_count; /**< the number of DOFs that are constrained */
        
        double setAng(const double q, const int i);
        
        //dynContact stuff 
        std::vector< iCub::skinDynLib::dynContactList > contacts; /**< a vector of dynContactList, one for each dynamic subgraph */
        
        //Sensors measures
        std::vector< KDL::Wrench > measured_wrenches;
        KDL::CoDyCo::FTSensorList ft_list;
        
        //Index representation of the Kinematic tree and the dynamics subtrees
        KDL::CoDyCo::Traversal kinematic_traversal;
        KDL::CoDyCo::Traversal dynamic_traversal;
        
        //Joint quantities
        KDL::JntArray torques;
        
        //Link quantities
        std::vector<KDL::Twist> v;
        std::vector<KDL::Twist> a;
        
        //Base force, calculated as output of the dynamic RNEA (expressed in the base reference frame)
        KDL::Wrench base_residual_f;
        
        //External forces
        std::vector<KDL::Wrench> f_ext; /**< External wrench acting on a link */
        
        std::vector<KDL::Wrench> f; /**< For a link the wrench transmitted from the link to its parent in the dynamical traversal \warning it is traversal dependent */
        std::vector<KDL::Wrench> f_gi; /**< Gravitational and inertial wrench acting on a link */
        
        //DynTreeContact data structures
        std::vector<int> link2subgraph_index; /**< for each link, return the correspondent dynamics subgraph index */
        std::vector<bool> link_is_subgraph_root; /**< for each link, return if it is a subgraph root */
        std::vector<int> subgraph_index2root_link; /**< for each subgraph, return the index of the root */
        bool are_contact_estimated;
        
        int getSubGraphIndex(int link_index) { assert(link_index >= 0); assert(link_index < link2subgraph_index.size()); assert(link2subgraph_index.size() == this->getNrOfLinks()); return link2subgraph_index[link_index]; }
        bool isSubGraphRoot(int link_index) {  assert(link_is_subgraph_root.size() == this->getNrOfLinks()); return link_is_subgraph_root[link_index]; }
        
        int buildSubGraphStructure(const std::vector<std::string> & ft_names);
        
        /**
         * Get the A e b local to a link, querying the contacts list and the FT sensor list
         * 
         */
        yarp::sig::Vector getLinkLocalAb_contacts(int global_index, yarp::sig::Matrix & A, yarp::sig::Vector & b); 
        
        bool isFTsensor(const std::string & joint_name, const std::vector<std::string> & ft_sensors) const;
        std::vector<yarp::sig::Matrix> A_contacts; /**< for each subgraph, the A regressor matrix of unknowns \todo use Eigen */
        std::vector<yarp::sig::Vector> b_contacts; /**< for each subgraph, the b vector of known terms \todo use Eigen */
        std::vector<yarp::sig::Vector> x_contacts; /**< for each subgraph, the x vector of unknowns */
        
        std::vector<KDL::Wrench> b_contacts_subtree; /**< for each link, the b vector of known terms of the subtree starting at that link expressed in the link frame*/
        
        /**
         * Preliminary version. If there are performance issues, this function
         * has several space for improvement.
         * 
         */
        void buildAb_contacts();
        
        /** store contacts results */
        void store_contacts_results();
        
        /**
         * For a given link, returns the sum of the measured wrenches acting on the link (i.e. the sum of the wrenches acting 
         * on the link measured by the FT sensors acting on the link) expressed in the link reference frame
         * 
         */
        KDL::Wrench getMeasuredWrench(int link_id);

        //end DynTreeContact data structures
        
        //Position related quantites
        mutable bool is_X_dynamic_base_updated;
        mutable std::vector<KDL::Frame> X_dynamic_base; /**< for each link store the frame X_dynamic_base_link of the position of a link with respect to the dynamic base */
        
        
        //Debug
        int verbose;
        
        //Buffer 
        yarp::sig::Matrix _H_w_b;
        
        //Generic 3d buffer
        yarp::sig::Vector com_yarp;
        
        //Jacobian related quantities
        //all this variable are defined once in the class to avoid dynamic memory allocation at each method call
        KDL::Jacobian rel_jacobian; /**< dummy variable used by getRelativeJacobian */
        KDL::CoDyCo::Traversal rel_jacobian_traversal;
        KDL::Jacobian abs_jacobian; /**< dummy variable used by getJacobian */
        
        //COM related quantities
        KDL::Jacobian com_jacobian;
        KDL::CoDyCo::MomentumJacobian momentum_jacobian;
        KDL::Jacobian com_jac_buffer;
        KDL::CoDyCo::MomentumJacobian momentum_jac_buffer;
        std::vector<KDL::Vector> subtree_COM;
        std::vector<double> subtree_mass;
        KDL::RigidBodyInertia total_inertia;
        
        //MassMatrix
        KDL::CoDyCo::FloatingJntSpaceInertiaMatrix fb_jnt_mass_matrix;
        std::vector<KDL::RigidBodyInertia> subtree_crbi;

        
    public:
        DynTree();
 
        void constructor(const KDL::Tree & _tree, const std::vector<std::string> & joint_ft_sensor_names, const std::string & imu_link_name, 
                         KDL::CoDyCo::TreeSerialization  serialization=KDL::CoDyCo::TreeSerialization(), KDL::CoDyCo::TreePartition partition=KDL::CoDyCo::TreePartition(), std::vector<KDL::Frame> parent_sensor_transforms=std::vector<KDL::Frame>(0));

    
        /**
         * Constructor for DynTree
         * 
         * @param _tree the KDL::Tree that must be used
         * @param joint_sensor_names the names of the joint that should 
         *        be considered as FT sensors
         * @param imu_link_name name of the link considered the IMU sensor
         * @param serialization (optional) an explicit serialization of tree links and DOFs
         * @param partition (optional) a partition of the tree (division of the links and DOFs in non-overlapping sets)
         *
         */
        DynTree(const KDL::Tree & _tree, const std::vector<std::string> & joint_sensor_names, const std::string & imu_link_name, KDL::CoDyCo::TreeSerialization  serialization=KDL::CoDyCo::TreeSerialization(), KDL::CoDyCo::TreePartition partition=KDL::CoDyCo::TreePartition());
        
        ~DynTree();
        
        /**
         * Get the number of (internal) degrees of freedom of the tree
         *
         * \note This function returns only the internal degrees of freedom of the robot (i.e. not counting the 6
         *       DOFs of the floating base
         * 
         */
        int getNrOfDOFs(const std::string & part_name="");
        
        /**
         * Get the number of links of the tree
         *
         */
        int getNrOfLinks();
        
        /**
         * Get the number of 6-axis Force Torque sensors
         * 
         */
        int getNrOfFTSensors();
        
        /**
         * Get the number of IMUs
         *
         */
        int getNrOfIMUs();
       
        /**
         * Get the global index for a link, given a link name
         * @param link_name the name of the link
         * @return an index between 0..getNrOfLinks()-1 if all went well, -1 otherwise
         */
        int getLinkIndex(const std::string & link_name);
       
        /**
         * Get the global index for a DOF, given a DOF name
         * @param dof_name the name of the dof
         * @return an index between 0..getNrOfDOFs()-1 if all went well, -1 otherwise
         *
         */
        int getDOFIndex(const std::string & dof_name);
        
        /**
         * Get the global index of a FT sensor, given the FT sensor name 
         * 
         */
        int getFTSensorIndex(const std::string & ft_sensor_name);
        
        /** 
         * Get the global index of a IMU, given the IMU name
         * 
         */
        int getIMUIndex(const std::string & imu_name);
        
         /**
         * Get the global index for a link, given a part and a part local index
         * @param part_id the id of the part
         * @param local_link_index the index of the link in the given part
         * @return an index between 0..getNrOfLinks()-1 if all went well, -1 otherwise
         */
        int getLinkIndex(const int part_id, const int local_link_index);
       
        /**
         * Get the global index for a DOF, given a part id and a DOF part local index
         * @param part_id the id of the part
         * @param local_DOF_index the index of the DOF in the given part
         * @return an index between 0..getNrOfDOFs()-1 if all went well, -1 otherwise
         *
         */
        int getDOFIndex(const int part_id, const int local_DOF_index);
        
        /**
         * Get the global index for a link, given a part and a part local index
         * @param part_name the name of the part
         * @param local_link_index the index of the link in the given part
         * @return an index between 0..getNrOfLinks()-1 if all went well, -1 otherwise
         */
        int getLinkIndex(const std::string & part_name, const int local_link_index);
       
        /**
         * Get the global index for a DOF, given a part id and a part local index
         * @param part_name the name of the part
         * @param local_DOF_index the index of the DOF in the given part
         * @return an index between 0..getNrOfDOFs()-1 if all went well, -1 otherwise
         *
         */
        int getDOFIndex(const std::string & part_name, const int local_DOF_index);
    
        /**
        * Set the rototranslation between the world and the base reference
        * frames, expressed in the world reference frame \f$ {}^wH_b \f$ 
        * 
        * @param H_w_p a 4x4 rototranslation matrix
        * @return true if all went well, false otherwise (a problem in the input)
        */
        bool setWorldBasePose(const yarp::sig::Matrix & H_w_p);
        
        /**
        * Get the rototranslation between the world and the base reference
        * frames, expressed in the world reference frame \f$ {}^wH_b \f$ 
        * 
        * @return H_w_p a 4x4 rototranslation matrix
        */
        yarp::sig::Matrix getWorldBasePose();
        
        /**
        * Set joint positions in the specified part (if no part 
        * is specified, set the joint positions of all the tree)
        * @param _q vector of joints position
        * @param part_name optional: the name of the part of joint to set
        * @return the effective joint positions, considering min/max values
        */
        virtual yarp::sig::Vector setAng(const yarp::sig::Vector & _q, const std::string & part_name="") ;
        
        /**
        * Get joint positions in the specified part (if no part 
        * is specified, get the joint positions of all the tree)
        * @param part_name optional: the name of the part of joints to set
        * @return vector of joint positions
        */
        virtual yarp::sig::Vector getAng(const std::string & part_name="") const;
        
        /**
        * Set joint speeds in the specified part (if no part 
        * is specified, set the joint speeds of all the tree)
        * @param _q vector of joint speeds
        * @param part_name optional: the name of the part of joints to set
        * @return the effective joint speeds, considering min/max values
        */
        virtual yarp::sig::Vector setDAng(const yarp::sig::Vector & _q, const std::string & part_name="");
        
        /**
        * Get joint speeds in the specified part (if no part 
        * is specified, get the joint speeds of all the tree)
        * @param part_name optional: the name of the part of joints to get
        * @return vector of joint speeds
        * 
        * \note please note that this does returns a vector of size getNrOfDOFs()
        */
        virtual yarp::sig::Vector getDAng(const std::string & part_name="") const;
        
        /**
        * Set joint accelerations in the specified part (if no part 
        * is specified, set the joint accelerations of all the tree)
        * @param _q vector of joint speeds
        * @param part_name optional: the name of the part of joints to set
        * @return the effective joint accelerations, considering min/max values
        */
        virtual yarp::sig::Vector setD2Ang(const yarp::sig::Vector & _q, const std::string & part_name="");
        
        /**
        * Get joint speeds in the specified part (if no part 
        * is specified, get the joint speeds of all the tree)
        * @param part_name optional: the name of the part of joints to get
        * @return vector of joint accelerations
        */
        virtual yarp::sig::Vector getD2Ang(const std::string & part_name="") const;
        
    
        /**
        * Set the inertial sensor measurements 
        * @param w0 a 3x1 vector with the initial/measured angular velocity
        * @param dw0 a 3x1 vector with the initial/measured angular acceleration
        * @param ddp0 a 3x1 vector with the initial/measured 3D proper (with gravity) linear acceleration
        * @return true if succeeds (correct vectors size), false otherwise
        * 
        * \note this variables are considered to be in **base** reference frame
        */
        virtual bool setInertialMeasure(const yarp::sig::Vector &w0, const yarp::sig::Vector &dw0, const yarp::sig::Vector &ddp0);
        
        /**
        * Set the inertial sensor measurements 
        * @param dp0 a 3x1 vector with the initial/measured 3D proper (with gravity) linear acceleration
        * @param w0 a 3x1 vector with the initial/measured angular velocity
        * @param ddp0 a 3x1 vector with the initial/measured 3D proper (with gravity) linear acceleration
        * @param dw0 a 3x1 vector with the initial/measured angular acceleration
        * @return true if succeeds (correct vectors size), false otherwise
        * 
        * \note this variables are considered in **base** reference frame
        */
        virtual bool setInertialMeasureAndLinearVelocity(const yarp::sig::Vector &dp0, const yarp::sig::Vector &w0, const yarp::sig::Vector &ddp0, const yarp::sig::Vector &dw0);
       
        /**
         * Set the kinematic base (IMU) velocity and acceleration, expressed in world frame
         * @param base_vel a 6x1 vector with lin/rot velocity (the one that will be returned by getVel(kinematic_base)
         * @param base_acc a 6x1 vector with lin/rot acceleration (the one that will be returned by getAcc(kinematic_base)
         * 
         * \note this variables are considered in **world** reference frame
         */
        virtual bool setKinematicBaseVelAcc(const yarp::sig::Vector &base_vel, const yarp::sig::Vector &base_classical_acc);

        
        /**
        * Get the inertial sensor measurements 
        * @param w0 a 3x1 vector with the initial/measured angular velocity
        * @param dw0 a 3x1 vector with the initial/measured angular acceleration
        * @param ddp0 a 3x1 vector with the initial/measured 3D proper (with gravity) linear acceleration
        * @return true if succeeds (correct vectors size), false otherwise
        */
        virtual bool getInertialMeasure(yarp::sig::Vector &w0, yarp::sig::Vector &dw0, yarp::sig::Vector &ddp0) const;
    
        /**
        * Set the FT sensor measurements on the specified sensor 
        * @param sensor_index the code of the specified sensor
        * @param ftm a 6x1 vector with forces (0:2) and moments (3:5) measured by the FT sensor
        * @return true if succeeds, false otherwise
        * 
        * \warning The convention used to serialize the wrench (Force-Torque) is different
        *          from the one used in Spatial Algebra (Torque-Force)
        * 
        */
        virtual bool setSensorMeasurement(const int sensor_index, const yarp::sig::Vector &ftm);
        
        /**
        * Get the FT sensor measurements on the specified sensor 
        * @param sensor_index the code of the specified sensor
        * @param ftm a 6x1 vector with forces (0:2) and moments (3:5) measured by the FT sensor
        * @return true if succeeds, false otherwise
        * 
        * \warning The convention used to serialize the wrench (Force-Torque) is different
        *          from the one used in Spatial Algebra (Torque-Force)
        * 
        * \note if dynamicRNEA() is called without before calling estimateContactForces() this
        *       function retrives the "simulated" measure of the sensor from the
        *       RNEA backward propagation of wrenches   
        */
        virtual bool getSensorMeasurement(const int sensor_index, yarp::sig::Vector &ftm) const;
        

                        
        /** @name Methods to deal with joint constraints
        *  Activate, set and get constraints on joint values
        */
        //@{
        
        /**
         * Returns a list containing the min value for each joint. 
         */
        virtual yarp::sig::Vector getJointBoundMin(const std::string & part_name="");
        
        /**
         * Returns a list containing the max value for each joint.
         */
        virtual yarp::sig::Vector getJointBoundMax(const std::string & part_name="");
        
        /**
         * Set a list containing the min value for each joint. 
         */
        virtual bool setJointBoundMin(const yarp::sig::Vector & _q, const std::string & part_name="");
        
        /**
         * Set a list containing the max value for each joint.
         */
        virtual bool setJointBoundMax(const yarp::sig::Vector & _q, const std::string & part_name="");

       /**
        * Sets the constraint status of all chain links.
        * @param _constrained is the new constraint status. 
        */
        virtual void setAllConstraints(bool _constrained);

       /**
        * Sets the constraint status of ith link.
        * @param _constrained is the new constraint status. 
        */
       virtual void setConstraint(unsigned int i, bool _constrained);

       /**
        * Returns the constraint status of ith link. 
        * @return current constraint status.
        */
        virtual bool getConstraint(unsigned int i);


        
        //@}
        
        /** @name Methods to execute phases of RNEA
        *  Methods to execute phases of Recursive Newton Euler Algorithm
        */
        //@{
        
        
        /**
        * Execute a loop for the calculation of the rototranslation between every frame
        * The result of this computations can be then called using getPosition() methods
        * @return true if succeeds, false otherwise
        */
        virtual bool computePositions() const;  
        
        /**
        * Execute the kinematic phase (recursive calculation of position, velocity,
        * acceleration of each link) of the RNE algorithm.
        * @return true if succeeds, false otherwise
        */
        virtual bool kinematicRNEA();    
        
        /**
        * Estimate the external contacts, supplied by the setContacts call
        * for each dynamical subtree
        * 
        */
        virtual bool estimateContactForces();
        
        /**
        * Execute the dynamical phase (recursive calculation of internal wrenches
        * and of torques) of the RNEA algorithm for all the tree. 
        * @return true if succeeds, false otherwise
        */
        virtual bool dynamicRNEA();
        
        //@}
        
        /** @name Get methods for output quantities
        *  Methods to get output quantities
        */
        //@{
    
        /**
        * Get the 4x4 rototranslation matrix of a link frame with respect to the world frame ( \f$ {}^wH_i \f$)
        * @param link_index the index of the link 
        * @param inverse if true, return the rototranslation of the world frame with respect to the link frame ( \f$ {}^iH_w \f$ , defaul: false )  
        * @return a 4x4 rototranslation yarp::sig::Matrix 
        */
        virtual yarp::sig::Matrix getPosition(const int link_index, bool inverse = false) const;
        
        /**
        * Get the 4x4 rototranslation matrix between two link frames 
        * (in particular, of the second link frame expressed in the first link frame, \f$ {}^fH_s \f$))
        * @param first_link the index of the first link 
        * @param second_link the index of the second link
        * @return a 4x4 rototranslation yarp::sig::Matrix
        */
        virtual yarp::sig::Matrix getPosition(const int first_link, const int second_link) const;
        
        /**
         * 
         * \todo TODO add getVel with output reference parameters
        * Get the velocity of the specified link, expressed in the world reference frame, but using as reference point
        * the origin of the link local reference frame
        * @param link_index the index of the link 
        * @param local if true, return the velocity expressed in the link local frame (default: false)
        * @return a 6x1 vector with linear velocity \f$ {}^wv_i \f$ (0:2) and angular velocity \f$ {}^w\omega_i\f$ (3:5)
        */
        virtual yarp::sig::Vector getVel(const int link_index, const bool local=false) const;
    
        
       /**
        * Get the classical acceleration of the origin of the specified link, expressed in the world reference frame
        * @param link_index the index of the link 
        * @param acc a 6x1 vector with linear acc \f$ {}^ia_i \f$(0:2) and angular acceleration \f$ {}^i\dot{\omega}_i \f$ (3:5)
        * @param local if true, return the velocity expressed in the link local frame (default: false)
        * @return true if all went well, false otherwise
        *
        * \note This function returns the classical/conventional linear acceleration, not the spatial one
        */
        virtual bool getAcc(const int link_index, yarp::sig::Vector & acc, const bool local=false) const;
        
        /**
        * Get the classical acceleration of the origin of the specified link, expressed in the world reference frame
        * @param link_index the index of the link 
        * @param local if true, return the velocity expressed in the link local frame (default: false)
        * @return a 6x1 vector with linear acc \f$ {}^ia_i \f$(0:2) and angular acceleration \f$ {}^i\dot{\omega}_i \f$ (3:5)
        *
        * \note This function returns the classical/conventional linear acceleration, not the spatial one
        */
<<<<<<< HEAD
        virtual yarp::sig::Vector getAcc(const int link_index, const bool local=false) const;
        
=======
        IDYN_DEPRECATED virtual yarp::sig::Vector getAcc(const int link_index) const;

        /**
         * Get the acceleration of the specified link, expressed in the link local reference frame
         * @param link_index the index of the link
         * @param a 6x1 vector with linear acc \f$ {}^ia_i \f$(0:2) and angular acceleration \f$ {}^i\dot{\omega}_i \f$ (3:5)
         * @return true if input parameters are valid. False otherwise.
         *
         * \note This function returns the classical linear acceleration, not the spatial one
         */
        virtual bool getAcc(const int link_index, yarp::sig::Vector& acceleration) const;
>>>>>>> 557d33a5
    
        /**
         * Get the base link force torque, calculated with the dynamic recursive newton euler loop
         * 
         * @param frame_link specify the frame of reference in which express the return value (default: teh dynamic base link)
         * @return a 6x1 vector with linear force \f$ {}^b f_b \f$(0:2) and angular torque\f$ {}^b\tau_b \f$ (3:5)
         */
        virtual yarp::sig::Vector getBaseForceTorque(int frame_link=DEFAULT_INDEX_VALUE);

        
        /**
        * Get joint torques in the specified part (if no part 
        * is specified, get the joint torques of all the tree)
        * @param part_name optional: the name of the part of joints to get
        * @return vector of joint torques
        */
        virtual yarp::sig::Vector getTorques(const std::string & part_name="") const;
        
    
        //@}
        /** @name Methods related to contact forces
        *  This methods are related both to input and output of the esimation:
        *  the iCub::skinDynLib::dynContactList is used both to specify the 
        *  unkown contacts via setContacts, and also to get the result of the
        *  estimation via getContacts
        * 
        *  \note If for a given subtree no contact is given, a default contact
        *  is assumed, for example ad the end effector
        */
        //@{
        
        /**
        * Set the unknown contacts
        * @param contacts the list of the contacts on the DynTree
        * @return true if operation succeeded, false otherwise
        */
        virtual bool setContacts(const iCub::skinDynLib::dynContactList &contacts_list);
        
        /**
        * Get the contacts list, containing the results of the estimation if
        * estimateContacts was called
        * @return A reference to the external contact list
        */
        virtual const iCub::skinDynLib::dynContactList getContacts() const;
        
        //@}
        
        //@}
        /** @name Methods related to Jacobian calculations
        * 
        * 
        */
        //@{
        /**
        * For a floating base structure, outpus a 6x(nrOfDOFs+6) yarp::sig::Matrix \f$ {}^i J_i \f$ such
        * that \f$ {}^w v_i = {}^wJ_i  dq_{fb} \f$
        * where w is the world reference frame and \f$ dq_{fb} \f$ is the floating base velocity vector,
        * where the first 3 elements are \f$ {}^wv_b\f$, the next 3 are \f$ {}^w\omega_b\f$ and the remaining 
        * are the proper joint velocities. 
        * @param link_index the index of the link
        * @param jac the output yarp::sig::Matrix 
        * @param local if true, return \f$ {}^iJ_i \f$ (the Jacobian expressed in the local frame of link i) (default: false)
        * @return true if all went well, false otherwise
        * 
        * \note the link used as a floating base is the base used for the dynamical loop
        * \note {}^w v_i is expressed in the world reference frame, but its reference point is the origin of the frame of link i
        */
        virtual bool getJacobian(const int link_index, yarp::sig::Matrix & jac, bool local=false);
        
        /**
        * Get the 6+getNrOfDOFs() yarp::sig::Vector, characterizing the floating base velocities of the tree
        * @return a vector where the 0:5 elements are the one of the dynamic base expressed in the world frame (the same that are obtained calling
        *         getVel(dynamic_base_index), while the 6:6+getNrOfDOFs()-1 elements are the joint speeds
        */
        virtual yarp::sig::Vector getDQ_fb() const;
        
        /**
        * Get the 6+getNrOfDOFs() yarp::sig::Vector, characterizing the floating base acceleration of the tree
        * @return a vector where the 0:5 elements are the one of the dynamic base expressed in the world frame (the same that are obtained calling
        *         getAcc(dynamic_base_index), while the 6:6+getNrOfDOFs()-1 elements are the joint accelerations
        */
        virtual yarp::sig::Vector getD2Q_fb() const;
        
        
        /**
        * For a floating base structure, if d is the distal link index and b is the jacobian base link index 
        * outputs a 6x(nrOfDOFs) yarp::sig::Matrix \f$ {}^d J_{b,d} \f$ such
        * that \f[ {}^d v_d = {}^dJ_{b,d}  \dot{q} + {}^d v_b \f]
        * @param jacobian_distal_link the index of the distal link
        * @param jacobian_base_link the index of the base link
        * @param jac the output yarp::sig::Matrix 
        * @param global if true, return \f$ {}^wJ_{s,f} \f$ (the Jacobian expressed in the world frame) (default: false)
        * @return true if all went well, false otherwise
        */
        virtual bool getRelativeJacobian(const int jacobian_distal_link, const int jacobian_base_link, yarp::sig::Matrix & jac, bool global=false);
        
        //@}
        /** @name Methods related to Center of Mass calculation
        * 
        * 
        */
        //@{
        
        /**
        * Get Center of Mass of the specified part (if no part 
        * is specified, get the COM of all the tree) expressed
        * in the world frame 
        * @param part_name optional: the name of the part of joints to get
        * @return Center of Mass vector
        * 
        * \todo prepare a suitable interface for specifing both an arbitrary part and a arbitrary frame of expression
        */
        virtual yarp::sig::Vector getCOM(const std::string & part_name="", const int link_index = -1);
        
        /**
        * Get Center of Mass Jacobian of the specified part (if no part 
        * is specified, get the Jacobian of the COM of all the tree) expressed in
        * the world frame
        * @param jac the output jacobiam matrix
        * @param part_name optional: the name of the part of joints to get
        * @return true if succeeds, false otherwise
        */
        virtual bool getCOMJacobian(yarp::sig::Matrix & jac, const std::string & part_name="");
        
        /**
         * Temporary function, do not use.
         * 
         */
        virtual bool getCOMJacobian(yarp::sig::Matrix & jac, yarp::sig::Matrix & momentum_jac, const std::string & part_name="");

        
        /**
        * Get Velocity of the Center of Mass of the specified part (if no part 
        * is specified, get the velocity of the center of mass of all tree) expressed
        * in the world frame 
        * @param part_name optional: the name of the part of joints to get
        * @return velocity of Center of Mass vector
        */
        yarp::sig::Vector getVelCOM();
        
       /**
        * Get the acceleration (3d) of the Center of Mass of the 
        * robot expressed in the world frame 
        * @return acceleration of Center of Mass vector
        */
        yarp::sig::Vector getAccCOM();
        
       /**
        * Get the acceleration (3d) of the Center of Mass of the 
        * robot expressed in the world frame 
        * @param com_acceleration the output vector for acceleration of Center of Mass vector
        * @return true if all went well, false otherwise
        */
        bool getAccCOM(yarp::sig::Vector & com_acceleration);
        
        yarp::sig::Vector getMomentum();

        //@}
        
                
        /** @name Methods related to mass matrix computations
        * 
        * 
        */
        //@{
        
        /**
         * Return the (6+n_dof)x(6+n_dof) floating base mass matrix \f[ \mathbf{M} \f], such that the kinematic energy 
         * of the system is given by:
         * \f[
         *  \dot{\mathbf{q}}^\top \mathbf{M} \dot{\mathbf{q}}  
         * \f]
         * where \f[ \dot{\mathbf{q}} \in \mathbb{R}^{6+n} \f] is defined by abuse of notation as the concatenation of 
         * \f[ {}^w \mathbf{v} \in \mathbb{R}^6 \f] (the floating base origin velocity expressed in world frame) and
         * \f[ {}^w \dot{\boldsymbol\theta} \in \mathbb{R}^n \f] (the joint velocity vector)
         * 
         * @param fb_mass_matrix the yarp::sig::Matrix used to return the mass matrix, it will be resized if not \f[ {}^w \mathbf{v} \in \mathbb{R}^6 \f]
         * @return true if all went well, false otherwise
         */
        bool getFloatingBaseMassMatrix(yarp::sig::Matrix & fb_mass_matrix);
       
        
        //@}
        
        /** @name Methods related to inertial parameters regressor 
        * 
        * 
        */
        //@{
        /**
        * Get the dynamics regressor, such that dynamics_regressor*dynamics_parameters 
        * return a 6+nrOfDOFs vector where the first six elements are the components of the base wrench,
        * while the other nrOfDOFs elements are the torques 
        * 
        * @return a 6+nrOfDOFs x 10*nrOfLinks yarp::sig::Matrix
        */
        virtual bool getDynamicsRegressor(yarp::sig::Matrix & mat);
        
        /**
        * Get the dynamics parameters currently used for the dynamics calculations
        * 
        * @return a 10*nrOfLinks yarp::sig::Vector
        */
        virtual bool getDynamicsParameters(yarp::sig::Vector & vet);
        //@} 

        /** 
         * @name Methods related to debug
        * 
        * 
        */
        //@{
        KDL::Tree getKDLTree() { return undirected_tree.getTree(); }
        
        KDL::CoDyCo::UndirectedTree getKDLUndirectedTree() { return undirected_tree; }
        
        /**
         * Get a list of wrenches that are the internal dynamics (base link M(q)ddq + C(q,dq)dq + n(q))
         * of each subtree, expressed in the world reference frame, with respect to the world origin
         */
        std::vector<yarp::sig::Vector> getSubTreeInternalDynamics();
        //@} 
    
};

}//end namespace

}

#undef IDYN_DEPRECATED

#endif<|MERGE_RESOLUTION|>--- conflicted
+++ resolved
@@ -638,22 +638,7 @@
         *
         * \note This function returns the classical/conventional linear acceleration, not the spatial one
         */
-<<<<<<< HEAD
-        virtual yarp::sig::Vector getAcc(const int link_index, const bool local=false) const;
-        
-=======
-        IDYN_DEPRECATED virtual yarp::sig::Vector getAcc(const int link_index) const;
-
-        /**
-         * Get the acceleration of the specified link, expressed in the link local reference frame
-         * @param link_index the index of the link
-         * @param a 6x1 vector with linear acc \f$ {}^ia_i \f$(0:2) and angular acceleration \f$ {}^i\dot{\omega}_i \f$ (3:5)
-         * @return true if input parameters are valid. False otherwise.
-         *
-         * \note This function returns the classical linear acceleration, not the spatial one
-         */
-        virtual bool getAcc(const int link_index, yarp::sig::Vector& acceleration) const;
->>>>>>> 557d33a5
+        IDYN_DEPRECATED virtual yarp::sig::Vector getAcc(const int link_index, const bool local=false) const;
     
         /**
          * Get the base link force torque, calculated with the dynamic recursive newton euler loop
