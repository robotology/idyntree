/**
 * Copyright  (C) 2013  CoDyCo Project
 * Author: Silvio Traversaro
 * website: http://www.codyco.eu
 */

#ifndef UNDIRECTED_TREE_SOLVER_H
#define UNDIRECTED_TREE_SOLVER_H

#include <kdl/tree.hpp>
#include <kdl_codyco/undirectedtree.hpp>
#include "kdl_codyco/treeserialization.hpp"

namespace KDL
{
namespace CoDyCo
{
    /**
    * \brief This is the base class for all the Tree solvers (kinematics,
     *  dynamics, COM, ... ) that use the UndirectedTree object.
     *  If a solver uses this base class, then for that solver
     *  it will be possible to define a custom serialization for joints
     *  and links using a KDL::CoDyCo::TreeSerialization object.
     * It will also be possible to change online the base of the
     * tree using the changeBase method.
     */
    class UndirectedTreeSolver
    {
        protected:
            const UndirectedTree undirected_tree;
            Traversal traversal;

        public:
<<<<<<< HEAD
            UndirectedTreeSolver(const Tree & tree_arg,
                                 const TreeSerialization & serialization_arg):
                                undirected_tree(tree_arg,serialization_arg)
            {
                undirected_tree.compute_traversal(traversal);
                assert(undirected_tree.check_consistency(traversal) == 0);
            };
=======
            UndirectedTreeSolver(const Tree & tree_arg, const TreeSerialization & serialization_arg):
                undirected_tree(tree_arg,serialization_arg)
            { undirected_tree.compute_traversal(traversal); assert(undirected_tree.check_consistency(traversal) == 0);};
>>>>>>> 8fdc9e9c

            ~UndirectedTreeSolver() {};

            /**
             * Change the link used as the base one in the solver
             *
             * @param[in] new_base_name the name of the new base
             * @return true if all went well, false otherwise
             */
            bool changeBase(const std::string new_base_name)
            {
               int ret = undirected_tree.compute_traversal(traversal,new_base_name);
               if( ret != 0 ) { return false; }

               return true;
            }

            /**
             * Change the link used as the base one in the solver
             *
             * @param[in] new_base_id the ID of the new base (as specified in getSerialization())
             * @return true if all went well, false otherwise
             */
            bool changeBase(const int new_base_id)
            {
                if( new_base_id < 0 || new_base_id >= (int)undirected_tree.getNrOfLinks() ) {
                    return false;
                }

               int ret = undirected_tree.compute_traversal(traversal,new_base_id);
               if( ret != 0 ) { return false; }

               return true;
            }

<<<<<<< HEAD
=======
            /**
             * Return the KDL::CoDyCo::UndirectedTree object used for the solver.
             * The KDL::CoDyCo::UndirectedTree object is generated in the constructor
             * compining the information from the KDL::Tree and (if present) the
             * TreeSerialization object.
             *
             * @return the TreeSerialization object
             */
            const UndirectedTree & getUndirectedTree() const
            {
                return undirected_tree;
            }

>>>>>>> 8fdc9e9c
            /**
             * Return the KDL::CoDyCo::TreeSerialization object used for the solver.
             * If it was not specified in the constructor, it is the default one of
             * input KDL::Tree (i.e. if tree is the input tree: TreeSerialization(tree))
             *
             * @return the TreeSerialization object
             */
            const TreeSerialization getSerialization() const
            {
                return undirected_tree.getSerialization();
            }
    };

}
}

#endif<|MERGE_RESOLUTION|>--- conflicted
+++ resolved
@@ -31,7 +31,6 @@
             Traversal traversal;
 
         public:
-<<<<<<< HEAD
             UndirectedTreeSolver(const Tree & tree_arg,
                                  const TreeSerialization & serialization_arg):
                                 undirected_tree(tree_arg,serialization_arg)
@@ -39,11 +38,6 @@
                 undirected_tree.compute_traversal(traversal);
                 assert(undirected_tree.check_consistency(traversal) == 0);
             };
-=======
-            UndirectedTreeSolver(const Tree & tree_arg, const TreeSerialization & serialization_arg):
-                undirected_tree(tree_arg,serialization_arg)
-            { undirected_tree.compute_traversal(traversal); assert(undirected_tree.check_consistency(traversal) == 0);};
->>>>>>> 8fdc9e9c
 
             ~UndirectedTreeSolver() {};
 
@@ -79,8 +73,7 @@
                return true;
             }
 
-<<<<<<< HEAD
-=======
+
             /**
              * Return the KDL::CoDyCo::UndirectedTree object used for the solver.
              * The KDL::CoDyCo::UndirectedTree object is generated in the constructor
@@ -94,7 +87,6 @@
                 return undirected_tree;
             }
 
->>>>>>> 8fdc9e9c
             /**
              * Return the KDL::CoDyCo::TreeSerialization object used for the solver.
              * If it was not specified in the constructor, it is the default one of
